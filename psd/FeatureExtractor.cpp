#include "FeatureExtractor.h"
#include "Util.h"

#include <boost/property_tree/ptree.hpp>
#include <boost/property_tree/ini_parser.hpp>
#include <exception>
#include <stdexcept>
#include <algorithm>

using namespace std;
using namespace boost::bimaps;
using namespace boost::property_tree;
using namespace Moses;

namespace PSD
{

FeatureExtractor::FeatureExtractor(const TargetIndexType &targetIndex, const ExtractorConfig &config, bool train)
  : m_targetIndex(targetIndex), m_config(config), m_train(train)
<<<<<<< HEAD
{
  if (! m_config.IsLoaded())
    throw logic_error("configuration file not loaded");
=======
{  
  if (! m_config.IsLoaded())
    throw logic_error("configuration file not loaded");
}

float FeatureExtractor::GetMaxProb(const vector<Translation> &translations)
{
  float maxProb = 0; 
  vector<Translation>::const_iterator it;
  for (it = translations.begin(); it != translations.end(); it++) 
    maxProb = max(it->m_scores[P_E_F_INDEX], maxProb);
  return maxProb;
>>>>>>> 6f262364
}

void FeatureExtractor::GenerateFeatures(FeatureConsumer *fc,
  const ContextType &context,
  size_t spanStart,
  size_t spanEnd,
  const vector<Translation> &translations,
  vector<float> &losses)
{
  fc->SetNamespace('s', true);
<<<<<<< HEAD
  if (m_config.GetSourceExternal()) {
    GenerateContextFeatures(context, spanStart, spanEnd, fc);
  }

  if (m_config.GetSourceInternal()) {
    vector<string> sourceForms(spanEnd - spanStart + 1);
    for (size_t i = spanStart; i <= spanEnd; i++) {
      sourceForms[i - spanStart] = context[i][0]; // XXX assumes that form is the 0th factor
    }
    GenerateInternalFeatures(sourceForms, fc);
  }
=======
  if (m_config.GetSourceExternal()) GenerateContextFeatures(context, spanStart, spanEnd, fc);

  // get words (surface forms) in source phrase
  vector<string> sourceForms(spanEnd - spanStart + 1);
  for (size_t i = spanStart; i <= spanEnd; i++)
    sourceForms[i - spanStart] = context[i][FACTOR_FORM]; 
  
  float maxProb = 0;
  if (m_config.GetMostFrequent()) maxProb = GetMaxProb(translations);
>>>>>>> 6f262364

  if (m_config.GetSourceInternal()) GenerateInternalFeatures(sourceForms, fc);
  if (m_config.GetBagOfWords()) GenerateBagOfWordsFeatures(context, spanStart, spanEnd, FACTOR_FORM, fc);

  vector<Translation>::const_iterator transIt = translations.begin();
  vector<float>::iterator lossIt = losses.begin();
  for (; transIt != translations.end(); transIt++, lossIt++) {
    assert(lossIt != losses.end());
    fc->SetNamespace('t', false);
<<<<<<< HEAD
    if (m_config.GetTargetInternal()) {
      GenerateInternalFeatures(Tokenize(m_targetIndex.right.find(*transIt)->second, " "), fc);
    }
=======

    // get words in target phrase
    vector<string> targetForms = Tokenize(m_targetIndex.right.find(transIt->m_index)->second, " ");

    if (m_config.GetTargetInternal()) GenerateInternalFeatures(targetForms, fc);
    if (m_config.GetPaired()) GeneratePairedFeatures(sourceForms, targetForms, transIt->m_alignment, fc);

    if (m_config.GetMostFrequent() && Equals(transIt->m_scores[P_E_F_INDEX], maxProb)) 
      fc->AddFeature("MOST_FREQUENT");

    if (m_config.GetBinnedScores()) GenerateScoreFeatures(transIt->m_scores, fc);
>>>>>>> 6f262364

    if (m_train) {
      fc->Train(SPrint(transIt->m_index), *lossIt);
    } else {
      *lossIt = fc->Predict(SPrint(transIt->m_index));
    }
  }
  fc->FinishExample();
}

<<<<<<< HEAD

void FeatureExtractor::GenerateFeaturesChart(FeatureConsumer *fc,
  const ContextType &context,
  const string &sourceSide,
  vector<string> &parentLabels,
  size_t spanStart,
  size_t spanEnd,
  const vector<size_t> &translations,
  vector<float> &losses)
{

  fc->SetNamespace('s', true);
  if (m_config.GetSourceExternal()) {
    GenerateContextFeatures(context, spanStart, spanEnd, fc);
  }

  if (m_config.GetSourceInternal()) {
    vector<string> sourceToken = Tokenize(sourceSide, " ");
    GenerateInternalFeatures(sourceToken, fc);
  }

    //cerr << "Syntax parent : " << m_config.GetSyntaxParent() << endl;
   if (m_config.GetSyntaxParent()) {
    GenerateSyntaxFeatures(parentLabels,fc);
  }

  vector<size_t>::const_iterator transIt = translations.begin();
  vector<float>::iterator lossIt = losses.begin();
  for (; transIt != translations.end(); transIt++, lossIt++) {
    assert(lossIt != losses.end());
    fc->SetNamespace('t', false);
    if (m_config.GetTargetInternal()) {
      GenerateInternalFeatures(Tokenize(m_targetIndex.right.find(*transIt)->second, " "), fc);
    }
    if (m_train) {
      fc->Train(SPrint(*transIt), *lossIt);
    } else {
      *lossIt = fc->Predict(SPrint(*transIt));
    }
  }
  fc->FinishExample();
}

ExtractorConfig::ExtractorConfig()

  : m_paired(false), m_bagOfWords(false), m_sourceExternal(false),
         m_sourceInternal(false), m_targetInternal(false), m_syntaxParent(false), m_windowSize(0)
=======
ExtractorConfig::ExtractorConfig()

  : m_paired(false), m_bagOfWords(false), m_sourceExternal(false),
         m_sourceInternal(false), m_targetInternal(false), m_windowSize(0)
>>>>>>> 6f262364
{}

void ExtractorConfig::Load(const string &configFile)
{
  ptree pTree;
<<<<<<< HEAD

  std::cerr << "CONFIG FILE : " << configFile << std::endl;

  ini_parser::read_ini(configFile, pTree);
  m_sourceInternal = pTree.get<bool>("features.source-internal", false);
  m_sourceExternal = pTree.get<bool>("features.source-external", false);
  m_targetInternal = pTree.get<bool>("features.target-internal", false);
  m_syntaxParent = pTree.get<bool>("features.syntax-parent", false);
  m_paired         = pTree.get<bool>("features.paired", false);
  m_bagOfWords     = pTree.get<bool>("features.bag-of-words", false);
  m_windowSize     = pTree.get<size_t>("features.window-size", 0);

  vector<string> factors = Tokenize(pTree.get<string>("features.factors", ""),",");
  vector<string>::const_iterator it;
  for (it = factors.begin(); it != factors.end(); it++) {
    m_factors.push_back(Scan<size_t>(*it));
  }
=======
  ini_parser::read_ini(configFile, pTree);
  m_sourceInternal  = pTree.get<bool>("features.source-internal", false);
  m_sourceExternal  = pTree.get<bool>("features.source-external", false);
  m_targetInternal  = pTree.get<bool>("features.target-internal", false);
  m_sourceIndicator = pTree.get<bool>("features.source-indicator", false);
  m_targetIndicator = pTree.get<bool>("features.target-indicator", false);
  m_paired          = pTree.get<bool>("features.paired", false);
  m_bagOfWords      = pTree.get<bool>("features.bag-of-words", false);
  m_mostFrequent    = pTree.get<bool>("features.most-frequent", false);
  m_windowSize      = pTree.get<size_t>("features.window-size", 0);  
  m_binnedScores    = pTree.get<bool>("features.binned-scores", 0);

  m_factors = Scan<size_t>(Tokenize(pTree.get<string>("features.factors", ""), ","));
  m_scoreIndexes = Scan<size_t>(Tokenize(pTree.get<string>("features.scores", ""), ","));

>>>>>>> 6f262364
  m_isLoaded = true;
}

//
// private methods
//

string FeatureExtractor::BuildContextFeature(size_t factor, int index, const string &value)
{
<<<<<<< HEAD
  //cerr << "Building factors for : " << factor << " : " << index << " : " << value << endl;

  string featureString = "c^" + SPrint(factor) + "_-" + SPrint(index) + "_" + value;
  //std::cout << "Adding source context feature..." << featureString <<  std::endl;
  return featureString;
=======
  return "c^" + SPrint(factor) + "_" + SPrint(index) + "_" + value;
>>>>>>> 6f262364
}

void FeatureExtractor::GenerateContextFeatures(const ContextType &context,
  size_t spanStart,
  size_t spanEnd,
  FeatureConsumer *fc)
{
<<<<<<< HEAD
   vector<size_t>::const_iterator factIt;
  for (factIt = m_config.GetFactors().begin(); factIt != m_config.GetFactors().end(); factIt++) {
    for (size_t i = 1; i <= m_config.GetWindowSize(); i++) {
      if (spanStart >= i)
=======
  vector<size_t>::const_iterator factIt;
  for (factIt = m_config.GetFactors().begin(); factIt != m_config.GetFactors().end(); factIt++) {
    for (size_t i = 1; i <= m_config.GetWindowSize(); i++) {
      if (spanStart >= i) 
>>>>>>> 6f262364
        fc->AddFeature(BuildContextFeature(*factIt, -i, context[spanStart - i][*factIt]));
      if (spanEnd + i < context.size())
        fc->AddFeature(BuildContextFeature(*factIt, i, context[spanEnd + i][*factIt]));
    }
  }
}

void FeatureExtractor::GenerateIndicatorFeature(const vector<string> &span, FeatureConsumer *fc)
{
  fc->AddFeature("p^" + Join("_", span));
}

void FeatureExtractor::GenerateInternalFeatures(const vector<string> &span, FeatureConsumer *fc)
{
  vector<string>::const_iterator it;
  for (it = span.begin(); it != span.end(); it++) {
    fc->AddFeature("w^" + *it);
  }
  //std::cout << "Adding internal feature..." << Join( "_",span) <<  std::endl;
}

void FeatureExtractor::GenerateSyntaxFeatures(const std::vector<std::string> &syntaxLabel, FeatureConsumer *fc)
{
  vector<string>::const_iterator it;
  for (it = syntaxLabel.begin(); it != syntaxLabel.end(); it++) {
     fc->AddFeature("sp^" + *it);
  }
}

<<<<<<< HEAD


}//namespace
=======
void FeatureExtractor::GenerateBagOfWordsFeatures(const ContextType &context, size_t spanStart, size_t spanEnd, size_t factorID, FeatureConsumer *fc)
{
  for (size_t i = 0; i < spanStart; i++)
    fc->AddFeature("bow^" + context[i][factorID]);
  for (size_t i = spanEnd + 1; i < context.size(); i++)
    fc->AddFeature("bow^" + context[i][factorID]);
}

void FeatureExtractor::GeneratePairedFeatures(const vector<string> &srcPhrase, const vector<string> &tgtPhrase, 
    const AlignmentType &align, FeatureConsumer *fc)
{
  AlignmentType::const_iterator it;
  for (it = align.begin(); it != align.end(); it++)
    fc->AddFeature("pair^" + srcPhrase[it->first] + "^" + tgtPhrase[it->second]);
}

void FeatureExtractor::GenerateScoreFeatures(const std::vector<float> scores, FeatureConsumer *fc)
{
  vector<size_t>::const_iterator it;
  const vector<size_t>& scoreIDs = m_config.GetScoreIndexes();
  for (it = scoreIDs.begin(); it != scoreIDs.end(); it++)
    fc->AddFeature("sc^" + SPrint<size_t>(*it) + "_" + SPrint((int)log(scores[*it])));
}

} // namespace PSD
>>>>>>> 6f262364
<|MERGE_RESOLUTION|>--- conflicted
+++ resolved
@@ -17,24 +17,18 @@
 
 FeatureExtractor::FeatureExtractor(const TargetIndexType &targetIndex, const ExtractorConfig &config, bool train)
   : m_targetIndex(targetIndex), m_config(config), m_train(train)
-<<<<<<< HEAD
 {
   if (! m_config.IsLoaded())
     throw logic_error("configuration file not loaded");
-=======
-{  
-  if (! m_config.IsLoaded())
-    throw logic_error("configuration file not loaded");
 }
 
 float FeatureExtractor::GetMaxProb(const vector<Translation> &translations)
 {
-  float maxProb = 0; 
+  float maxProb = 0;
   vector<Translation>::const_iterator it;
-  for (it = translations.begin(); it != translations.end(); it++) 
+  for (it = translations.begin(); it != translations.end(); it++)
     maxProb = max(it->m_scores[P_E_F_INDEX], maxProb);
   return maxProb;
->>>>>>> 6f262364
 }
 
 void FeatureExtractor::GenerateFeatures(FeatureConsumer *fc,
@@ -45,30 +39,15 @@
   vector<float> &losses)
 {
   fc->SetNamespace('s', true);
-<<<<<<< HEAD
-  if (m_config.GetSourceExternal()) {
-    GenerateContextFeatures(context, spanStart, spanEnd, fc);
-  }
-
-  if (m_config.GetSourceInternal()) {
-    vector<string> sourceForms(spanEnd - spanStart + 1);
-    for (size_t i = spanStart; i <= spanEnd; i++) {
-      sourceForms[i - spanStart] = context[i][0]; // XXX assumes that form is the 0th factor
-    }
-    GenerateInternalFeatures(sourceForms, fc);
-  }
-=======
   if (m_config.GetSourceExternal()) GenerateContextFeatures(context, spanStart, spanEnd, fc);
 
   // get words (surface forms) in source phrase
   vector<string> sourceForms(spanEnd - spanStart + 1);
   for (size_t i = spanStart; i <= spanEnd; i++)
-    sourceForms[i - spanStart] = context[i][FACTOR_FORM]; 
-  
+    sourceForms[i - spanStart] = context[i][FACTOR_FORM];
+
   float maxProb = 0;
   if (m_config.GetMostFrequent()) maxProb = GetMaxProb(translations);
->>>>>>> 6f262364
-
   if (m_config.GetSourceInternal()) GenerateInternalFeatures(sourceForms, fc);
   if (m_config.GetBagOfWords()) GenerateBagOfWordsFeatures(context, spanStart, spanEnd, FACTOR_FORM, fc);
 
@@ -77,11 +56,6 @@
   for (; transIt != translations.end(); transIt++, lossIt++) {
     assert(lossIt != losses.end());
     fc->SetNamespace('t', false);
-<<<<<<< HEAD
-    if (m_config.GetTargetInternal()) {
-      GenerateInternalFeatures(Tokenize(m_targetIndex.right.find(*transIt)->second, " "), fc);
-    }
-=======
 
     // get words in target phrase
     vector<string> targetForms = Tokenize(m_targetIndex.right.find(transIt->m_index)->second, " ");
@@ -89,11 +63,10 @@
     if (m_config.GetTargetInternal()) GenerateInternalFeatures(targetForms, fc);
     if (m_config.GetPaired()) GeneratePairedFeatures(sourceForms, targetForms, transIt->m_alignment, fc);
 
-    if (m_config.GetMostFrequent() && Equals(transIt->m_scores[P_E_F_INDEX], maxProb)) 
+    if (m_config.GetMostFrequent() && Equals(transIt->m_scores[P_E_F_INDEX], maxProb))
       fc->AddFeature("MOST_FREQUENT");
 
     if (m_config.GetBinnedScores()) GenerateScoreFeatures(transIt->m_scores, fc);
->>>>>>> 6f262364
 
     if (m_train) {
       fc->Train(SPrint(transIt->m_index), *lossIt);
@@ -103,8 +76,6 @@
   }
   fc->FinishExample();
 }
-
-<<<<<<< HEAD
 
 void FeatureExtractor::GenerateFeaturesChart(FeatureConsumer *fc,
   const ContextType &context,
@@ -112,37 +83,45 @@
   vector<string> &parentLabels,
   size_t spanStart,
   size_t spanEnd,
-  const vector<size_t> &translations,
+  const vector<Translation> &translations,
   vector<float> &losses)
 {
-
   fc->SetNamespace('s', true);
-  if (m_config.GetSourceExternal()) {
-    GenerateContextFeatures(context, spanStart, spanEnd, fc);
-  }
-
-  if (m_config.GetSourceInternal()) {
-    vector<string> sourceToken = Tokenize(sourceSide, " ");
-    GenerateInternalFeatures(sourceToken, fc);
-  }
-
-    //cerr << "Syntax parent : " << m_config.GetSyntaxParent() << endl;
-   if (m_config.GetSyntaxParent()) {
-    GenerateSyntaxFeatures(parentLabels,fc);
-  }
-
-  vector<size_t>::const_iterator transIt = translations.begin();
+  if (m_config.GetSourceExternal()) GenerateContextFeatures(context, spanStart, spanEnd, fc);
+       //cerr << "Syntax parent : " << m_config.GetSyntaxParent() << endl;
+  if (m_config.GetSyntaxParent()) GenerateSyntaxFeatures(parentLabels,fc);
+
+  // get words (surface forms) in source phrase
+  vector<string> sourceForms(spanEnd - spanStart + 1);
+  for (size_t i = spanStart; i <= spanEnd; i++)
+    sourceForms[i - spanStart] = context[i][FACTOR_FORM];
+
+  float maxProb = 0;
+  if (m_config.GetMostFrequent()) maxProb = GetMaxProb(translations);
+  if (m_config.GetSourceInternal()) GenerateInternalFeatures(sourceForms, fc);
+  if (m_config.GetBagOfWords()) GenerateBagOfWordsFeatures(context, spanStart, spanEnd, FACTOR_FORM, fc);
+
+  vector<Translation>::const_iterator transIt = translations.begin();
   vector<float>::iterator lossIt = losses.begin();
   for (; transIt != translations.end(); transIt++, lossIt++) {
     assert(lossIt != losses.end());
     fc->SetNamespace('t', false);
-    if (m_config.GetTargetInternal()) {
-      GenerateInternalFeatures(Tokenize(m_targetIndex.right.find(*transIt)->second, " "), fc);
-    }
+
+    // get words in target phrase
+    vector<string> targetForms = Tokenize(m_targetIndex.right.find(transIt->m_index)->second, " ");
+
+    if (m_config.GetTargetInternal()) GenerateInternalFeatures(targetForms, fc);
+    if (m_config.GetPaired()) GeneratePairedFeatures(sourceForms, targetForms, transIt->m_alignment, fc);
+
+    if (m_config.GetMostFrequent() && Equals(transIt->m_scores[P_E_F_INDEX], maxProb))
+      fc->AddFeature("MOST_FREQUENT");
+
+    if (m_config.GetBinnedScores()) GenerateScoreFeatures(transIt->m_scores, fc);
+
     if (m_train) {
-      fc->Train(SPrint(*transIt), *lossIt);
+      fc->Train(SPrint(transIt->m_index), *lossIt);
     } else {
-      *lossIt = fc->Predict(SPrint(*transIt));
+      *lossIt = fc->Predict(SPrint(transIt->m_index));
     }
   }
   fc->FinishExample();
@@ -152,52 +131,28 @@
 
   : m_paired(false), m_bagOfWords(false), m_sourceExternal(false),
          m_sourceInternal(false), m_targetInternal(false), m_syntaxParent(false), m_windowSize(0)
-=======
-ExtractorConfig::ExtractorConfig()
-
-  : m_paired(false), m_bagOfWords(false), m_sourceExternal(false),
-         m_sourceInternal(false), m_targetInternal(false), m_windowSize(0)
->>>>>>> 6f262364
 {}
 
 void ExtractorConfig::Load(const string &configFile)
 {
   ptree pTree;
-<<<<<<< HEAD
-
-  std::cerr << "CONFIG FILE : " << configFile << std::endl;
-
-  ini_parser::read_ini(configFile, pTree);
-  m_sourceInternal = pTree.get<bool>("features.source-internal", false);
-  m_sourceExternal = pTree.get<bool>("features.source-external", false);
-  m_targetInternal = pTree.get<bool>("features.target-internal", false);
-  m_syntaxParent = pTree.get<bool>("features.syntax-parent", false);
-  m_paired         = pTree.get<bool>("features.paired", false);
-  m_bagOfWords     = pTree.get<bool>("features.bag-of-words", false);
-  m_windowSize     = pTree.get<size_t>("features.window-size", 0);
-
-  vector<string> factors = Tokenize(pTree.get<string>("features.factors", ""),",");
-  vector<string>::const_iterator it;
-  for (it = factors.begin(); it != factors.end(); it++) {
-    m_factors.push_back(Scan<size_t>(*it));
-  }
-=======
+
   ini_parser::read_ini(configFile, pTree);
   m_sourceInternal  = pTree.get<bool>("features.source-internal", false);
   m_sourceExternal  = pTree.get<bool>("features.source-external", false);
   m_targetInternal  = pTree.get<bool>("features.target-internal", false);
+  m_syntaxParent    = pTree.get<bool>("features.syntax-parent", false);
   m_sourceIndicator = pTree.get<bool>("features.source-indicator", false);
   m_targetIndicator = pTree.get<bool>("features.target-indicator", false);
   m_paired          = pTree.get<bool>("features.paired", false);
   m_bagOfWords      = pTree.get<bool>("features.bag-of-words", false);
   m_mostFrequent    = pTree.get<bool>("features.most-frequent", false);
-  m_windowSize      = pTree.get<size_t>("features.window-size", 0);  
+  m_windowSize      = pTree.get<size_t>("features.window-size", 0);
   m_binnedScores    = pTree.get<bool>("features.binned-scores", 0);
 
   m_factors = Scan<size_t>(Tokenize(pTree.get<string>("features.factors", ""), ","));
   m_scoreIndexes = Scan<size_t>(Tokenize(pTree.get<string>("features.scores", ""), ","));
 
->>>>>>> 6f262364
   m_isLoaded = true;
 }
 
@@ -207,15 +162,7 @@
 
 string FeatureExtractor::BuildContextFeature(size_t factor, int index, const string &value)
 {
-<<<<<<< HEAD
-  //cerr << "Building factors for : " << factor << " : " << index << " : " << value << endl;
-
-  string featureString = "c^" + SPrint(factor) + "_-" + SPrint(index) + "_" + value;
-  //std::cout << "Adding source context feature..." << featureString <<  std::endl;
-  return featureString;
-=======
   return "c^" + SPrint(factor) + "_" + SPrint(index) + "_" + value;
->>>>>>> 6f262364
 }
 
 void FeatureExtractor::GenerateContextFeatures(const ContextType &context,
@@ -223,17 +170,10 @@
   size_t spanEnd,
   FeatureConsumer *fc)
 {
-<<<<<<< HEAD
-   vector<size_t>::const_iterator factIt;
+  vector<size_t>::const_iterator factIt;
   for (factIt = m_config.GetFactors().begin(); factIt != m_config.GetFactors().end(); factIt++) {
     for (size_t i = 1; i <= m_config.GetWindowSize(); i++) {
       if (spanStart >= i)
-=======
-  vector<size_t>::const_iterator factIt;
-  for (factIt = m_config.GetFactors().begin(); factIt != m_config.GetFactors().end(); factIt++) {
-    for (size_t i = 1; i <= m_config.GetWindowSize(); i++) {
-      if (spanStart >= i) 
->>>>>>> 6f262364
         fc->AddFeature(BuildContextFeature(*factIt, -i, context[spanStart - i][*factIt]));
       if (spanEnd + i < context.size())
         fc->AddFeature(BuildContextFeature(*factIt, i, context[spanEnd + i][*factIt]));
@@ -263,11 +203,6 @@
   }
 }
 
-<<<<<<< HEAD
-
-
-}//namespace
-=======
 void FeatureExtractor::GenerateBagOfWordsFeatures(const ContextType &context, size_t spanStart, size_t spanEnd, size_t factorID, FeatureConsumer *fc)
 {
   for (size_t i = 0; i < spanStart; i++)
@@ -276,7 +211,7 @@
     fc->AddFeature("bow^" + context[i][factorID]);
 }
 
-void FeatureExtractor::GeneratePairedFeatures(const vector<string> &srcPhrase, const vector<string> &tgtPhrase, 
+void FeatureExtractor::GeneratePairedFeatures(const vector<string> &srcPhrase, const vector<string> &tgtPhrase,
     const AlignmentType &align, FeatureConsumer *fc)
 {
   AlignmentType::const_iterator it;
@@ -292,5 +227,4 @@
     fc->AddFeature("sc^" + SPrint<size_t>(*it) + "_" + SPrint((int)log(scores[*it])));
 }
 
-} // namespace PSD
->>>>>>> 6f262364
+} // namespace PSD