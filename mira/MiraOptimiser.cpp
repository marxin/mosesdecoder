#include "Optimiser.h"
#include "Hildreth.h"
#include "StaticData.h"

using namespace Moses;
using namespace std;

namespace Mira {

size_t MiraOptimiser::updateWeights(
		ScoreComponentCollection& weightUpdate,
    const vector<vector<ScoreComponentCollection> >& featureValues,
    const vector<vector<float> >& losses,
    const vector<vector<float> >& bleuScores,
    const vector<vector<float> >& modelScores,
    const vector<ScoreComponentCollection>& oracleFeatureValues,
    const vector<float> oracleBleuScores,
    const vector<float> oracleModelScores,
    float learning_rate,
    size_t rank,
    size_t epoch) {

	// vector of feature values differences for all created constraints
	vector<ScoreComponentCollection> featureValueDiffs;
	vector<float> lossMinusModelScoreDiffs;
	vector<float> all_losses;

	// most violated constraint in batch
	ScoreComponentCollection max_batch_featureValueDiff;

	// Make constraints for new hypothesis translations
	float epsilon = 0.0001;
	int violatedConstraintsBefore = 0;
	float oldDistanceFromOptimum = 0;
	// iterate over input sentences (1 (online) or more (batch))
	for (size_t i = 0; i < featureValues.size(); ++i) {
		//size_t sentenceId = sentenceIds[i];
		// iterate over hypothesis translations for one input sentence
		for (size_t j = 0; j < featureValues[i].size(); ++j) {
			ScoreComponentCollection featureValueDiff = oracleFeatureValues[i];
			featureValueDiff.MinusEquals(featureValues[i][j]);

			//			cerr << "Rank " << rank << ", epoch " << epoch << ", feature value diff: " << featureValueDiff << endl;
			if (featureValueDiff.GetL1Norm() == 0) {
				cerr << "Rank " << rank << ", epoch " << epoch << ", features equal --> skip" << endl;
				continue;
			}

			float loss = losses[i][j];

		  	// check if constraint is violated
		    bool violated = false;
//		    float modelScoreDiff = featureValueDiff.InnerProduct(currWeights);
		    float modelScoreDiff = oracleModelScores[i] - modelScores[i][j];
		    float diff = 0;		    

		    if (loss > modelScoreDiff) 
		    	diff = loss - modelScoreDiff;
		    cerr << "Rank " << rank << ", epoch " << epoch << ", constraint: " << modelScoreDiff << " >= " << loss << " (current violation: " << diff << ")" << endl;    
		    if (diff > epsilon) 
		    	violated = true;
		    
		    if (m_normaliseMargin) {
		      modelScoreDiff = (2*m_sigmoidParam/(1 + exp(-modelScoreDiff))) - m_sigmoidParam;
		      loss = (2*m_sigmoidParam/(1 + exp(-loss))) - m_sigmoidParam;
		      diff = 0;
		      if (loss > modelScoreDiff) {
			diff = loss - modelScoreDiff;
		      }
		      cerr << "Rank " << rank << ", epoch " << epoch << ", normalised constraint: " << modelScoreDiff << " >= " << loss << " (current violation: " << diff << ")" << endl;
		    }
		    		    
		    if (m_scale_margin) {
		      diff *= oracleBleuScores[i];
		      cerr << "Rank " << rank << ", epoch " << epoch << ", scaling margin with oracle bleu score "  << oracleBleuScores[i] << endl;
		    }

		    featureValueDiffs.push_back(featureValueDiff);
		    lossMinusModelScoreDiffs.push_back(diff);
		    all_losses.push_back(loss);
		    if (violated) {      
		      ++violatedConstraintsBefore;
		      oldDistanceFromOptimum += diff;
		    } 
		}
	}

	// run optimisation: compute alphas for all given constraints
	vector<float> alphas;
	ScoreComponentCollection summedUpdate;
	if (violatedConstraintsBefore > 0) {
	  cerr << "Rank " << rank << ", epoch " << epoch << ", number of constraints passed to optimizer: " <<
			  featureValueDiffs.size() << " (of which violated: " << violatedConstraintsBefore << ")" << endl;
	  if (m_slack != 0) {
	    alphas = Hildreth::optimise(featureValueDiffs, lossMinusModelScoreDiffs, m_slack);
	  } else {
	    alphas = Hildreth::optimise(featureValueDiffs, lossMinusModelScoreDiffs);
	  }
  
	  // Update the weight vector according to the alphas and the feature value differences
	  // * w' = w' + SUM alpha_i * (h_i(oracle) - h_i(hypothesis))
	  for (size_t k = 0; k < featureValueDiffs.size(); ++k) {
	  	float alpha = alphas[k];
	  	cerr << "Rank " << rank << ", epoch " << epoch << ", alpha: " << alpha << endl;
	  	ScoreComponentCollection update(featureValueDiffs[k]);
	    update.MultiplyEquals(alpha);
	    
	    // sum updates
	    summedUpdate.PlusEquals(update);
	  }
	} 
	else {
		cerr << "Rank " << rank << ", epoch " << epoch << ", no constraint violated for this batch" << endl;
//		return 0;
		return 1;
	}

	// apply learning rate
	if (learning_rate != 1) {
		cerr << "Rank " << rank << ", epoch " << epoch << ", apply learning rate " << learning_rate << " to update." << endl;
		summedUpdate.MultiplyEquals(learning_rate);
	}

	// scale update by BLEU of oracle (for batch size 1 only)
	if (oracleBleuScores.size() == 1) {
		if (m_scale_update) {
			cerr << "Rank " << rank << ", epoch " << epoch << ", scaling summed update with oracle bleu score " << oracleBleuScores[0] << endl;
			summedUpdate.MultiplyEquals(oracleBleuScores[0]);
		}
	}

	//	cerr << "Rank " << rank << ", epoch " << epoch << ", update: " << summedUpdate << endl;
	weightUpdate.PlusEquals(summedUpdate);

	// Sanity check: are there still violated constraints after optimisation?
/*	int violatedConstraintsAfter = 0;
	float newDistanceFromOptimum = 0;
	for (size_t i = 0; i < featureValueDiffs.size(); ++i) {
		float modelScoreDiff = featureValueDiffs[i].InnerProduct(currWeights);
		float loss = all_losses[i];
		float diff = loss - modelScoreDiff;
		if (diff > epsilon) {
			++violatedConstraintsAfter;
			newDistanceFromOptimum += diff;
		}
	}
	VERBOSE(1, "Rank " << rank << ", epoch " << epoch << ", violated constraint before: " << violatedConstraintsBefore << ", after: " << violatedConstraintsAfter  << ", change: " << violatedConstraintsBefore - violatedConstraintsAfter << endl);
	VERBOSE(1, "Rank " << rank << ", epoch " << epoch << ", error before: " << oldDistanceFromOptimum << ", after: " << newDistanceFromOptimum << ", change: " << oldDistanceFromOptimum - newDistanceFromOptimum << endl);*/
//	return violatedConstraintsAfter;
	return 0;
}

size_t MiraOptimiser::updateWeightsHopeFear(
		Moses::ScoreComponentCollection& weightUpdate,
		const std::vector< std::vector<Moses::ScoreComponentCollection> >& featureValuesHope,
		const std::vector< std::vector<Moses::ScoreComponentCollection> >& featureValuesFear,
		const std::vector<std::vector<float> >& bleuScoresHope,
		const std::vector<std::vector<float> >& bleuScoresFear,
		const std::vector<std::vector<float> >& modelScoresHope,
		const std::vector<std::vector<float> >& modelScoresFear,
		float learning_rate,
		size_t rank,
		size_t epoch,
		int updatePosition) {

  // vector of feature values differences for all created constraints
  vector<ScoreComponentCollection> featureValueDiffs;
  vector<float> lossMinusModelScoreDiffs;
  vector<float> modelScoreDiffs;
  vector<float> all_losses;
  
  // most violated constraint in batch
  ScoreComponentCollection max_batch_featureValueDiff;
  
  // Make constraints for new hypothesis translations
  float epsilon = 0.0001;
  int violatedConstraintsBefore = 0;
  float oldDistanceFromOptimum = 0;
  
  // iterate over input sentences (1 (online) or more (batch))
  for (size_t i = 0; i < featureValuesHope.size(); ++i) {
    if (updatePosition != -1) {
      if (i < updatePosition)
	continue;
      else if (i > updatePosition)
	break;
    }
    
    // Pick all pairs[j,j] of hope and fear translations for one input sentence
    for (size_t j = 0; j < featureValuesHope[i].size(); ++j) {
      ScoreComponentCollection featureValueDiff = featureValuesHope[i][j];
      featureValueDiff.MinusEquals(featureValuesFear[i][j]);
      //cerr << "Rank " << rank << ", epoch " << epoch << ", feature value diff: " << featureValueDiff << endl;
      if (featureValueDiff.GetL1Norm() == 0) {
	cerr << "Rank " << rank << ", epoch " << epoch << ", features equal --> skip" << endl;
	continue;
      }
      
      float loss = bleuScoresHope[i][j] - bleuScoresFear[i][j];
      
      // check if constraint is violated
      bool violated = false;
      //float modelScoreDiff = featureValueDiff.InnerProduct(currWeights);
      float modelScoreDiff = modelScoresHope[i][j] - modelScoresFear[i][j];
      float diff = 0;
      if (loss > modelScoreDiff) 
	diff = loss - modelScoreDiff;
      cerr << "Rank " << rank << ", epoch " << epoch << ", constraint: " << modelScoreDiff << " >= " << loss << " (current violation: " << diff << ")" << endl;	
      
      if (diff > epsilon) 
	violated = true;
	    
      if (m_normaliseMargin) {
	modelScoreDiff = (2*m_sigmoidParam/(1 + exp(-modelScoreDiff))) - m_sigmoidParam;
	loss = (2*m_sigmoidParam/(1 + exp(-loss))) - m_sigmoidParam;
	diff = 0;
	if (loss > modelScoreDiff) {
	  diff = loss - modelScoreDiff;
	}
	cerr << "Rank " << rank << ", epoch " << epoch << ", normalised constraint: " << modelScoreDiff << " >= " << loss << " (current violation: " << diff << ")" << endl;
      }
      
      if (m_scale_margin) {
	diff *= bleuScoresHope[i][j];
	cerr << "Rank " << rank << ", epoch " << epoch << ", scaling margin with oracle bleu score "  << bleuScoresHope[i][j] << endl;
      }
      
      featureValueDiffs.push_back(featureValueDiff);
      lossMinusModelScoreDiffs.push_back(diff);
      modelScoreDiffs.push_back(modelScoreDiff);
      all_losses.push_back(loss);
      if (violated) {
	++violatedConstraintsBefore;
	oldDistanceFromOptimum += diff;
      }				
    }
  }

  // run optimisation: compute alphas for all given constraints
  vector<float> alphas;
  ScoreComponentCollection summedUpdate;
  if (violatedConstraintsBefore > 0) {
    cerr << "Rank " << rank << ", epoch " << epoch << ", number of constraints passed to optimizer: " <<
      featureValueDiffs.size() << " (of which violated: " << violatedConstraintsBefore << ")" << endl;
    if (m_slack != 0) {
      alphas = Hildreth::optimise(featureValueDiffs, lossMinusModelScoreDiffs, m_slack);
    } else {
      alphas = Hildreth::optimise(featureValueDiffs, lossMinusModelScoreDiffs);
    }
    
    // Update the weight vector according to the alphas and the feature value differences
    // * w' = w' + SUM alpha_i * (h_i(oracle) - h_i(hypothesis))
    for (size_t k = 0; k < featureValueDiffs.size(); ++k) {
      float alpha = alphas[k];
      cerr << "Rank " << rank << ", epoch " << epoch << ", alpha: " << alpha << endl;
      if (alpha != 0) {
	// apply boosting factor
	if (m_boost && modelScoreDiffs[k] <= 0) {
	  // factor between 1.5 and 3 (for Bleu scores between 5 and 20, the factor is within the boundaries)
	  float factor = min(1.5, log2(bleuScoresHope[0][0])); // TODO: make independent of number of oracles!!
	  factor = min(3.0f, factor);
	  alpha = alpha * factor;
	  cerr << "Rank " << rank << ", epoch " << epoch << ", apply boosting factor " << factor << " to update." << endl;
	}
	
	ScoreComponentCollection update(featureValueDiffs[k]);
	update.MultiplyEquals(alpha);
	
	// sum updates
	summedUpdate.PlusEquals(update);
      }
    }
  }
  else {
    cerr << "Rank " << rank << ", epoch " << epoch << ", no constraint violated for this batch" << endl;
    //	  return 0;
    return 1;
  }
  
  // apply learning rate
  if (learning_rate != 1) {
    cerr << "Rank " << rank << ", epoch " << epoch << ", apply learning rate " << learning_rate << " to update." << endl;
    summedUpdate.MultiplyEquals(learning_rate);
  }
  
  // scale update by BLEU of oracle (for batch size 1 only)
  if (featureValuesHope.size() == 1) {
    if (m_scale_update) {
      cerr << "Rank " << rank << ", epoch " << epoch << ", scaling summed update with oracle bleu score " << bleuScoresHope[0][0] << endl;
      summedUpdate.MultiplyEquals(bleuScoresHope[0][0]);
    }
  }
  
  //cerr << "Rank " << rank << ", epoch " << epoch << ", update: " << summedUpdate << endl;
  weightUpdate.PlusEquals(summedUpdate);
  
  // Sanity check: are there still violated constraints after optimisation?
/*	int violatedConstraintsAfter = 0;
	float newDistanceFromOptimum = 0;
	for (size_t i = 0; i < featureValueDiffs.size(); ++i) {
	float modelScoreDiff = featureValueDiffs[i].InnerProduct(currWeights);
	float loss = all_losses[i];
	float diff = loss - modelScoreDiff;
	if (diff > epsilon) {
	++violatedConstraintsAfter;
	newDistanceFromOptimum += diff;
	}
	}
	VERBOSE(1, "Rank " << rank << ", epoch " << epoch << ", violated constraint before: " << violatedConstraintsBefore << ", after: " << violatedConstraintsAfter  << ", change: " << violatedConstraintsBefore - violatedConstraintsAfter << endl);
	VERBOSE(1, "Rank " << rank << ", epoch " << epoch << ", error before: " << oldDistanceFromOptimum << ", after: " << newDistanceFromOptimum << ", change: " << oldDistanceFromOptimum - newDistanceFromOptimum << endl);*/
//	return violatedConstraintsAfter;
	return 0;
}

size_t MiraOptimiser::updateWeightsAnalytically(
		ScoreComponentCollection& weightUpdate,
		ScoreComponentCollection& featureValuesHope,
    ScoreComponentCollection& featureValuesFear,
    float bleuScoreHope,
    float bleuScoreFear,
    float modelScoreHope,
    float modelScoreFear,
    float learning_rate,
    size_t rank,
    size_t epoch) {

  float epsilon = 0.0001;
  float oldDistanceFromOptimum = 0;
  bool constraintViolatedBefore = false;

 // cerr << "Rank " << rank << ", epoch " << epoch << ", hope: " << featureValuesHope << endl;
 // cerr << "Rank " << rank << ", epoch " << epoch << ", fear: " << featureValuesFear << endl;
  ScoreComponentCollection featureValueDiff = featureValuesHope;
  featureValueDiff.MinusEquals(featureValuesFear);
  if (featureValueDiff.GetL1Norm() == 0) {
    cerr << "Rank " << rank << ", epoch " << epoch << ", features equal --> skip" << endl;
    return 1;
  }

//  cerr << "Rank " << rank << ", epoch " << epoch << ", hope - fear: " << featureValueDiff << endl;
//  float modelScoreDiff = featureValueDiff.InnerProduct(currWeights);
  float modelScoreDiff = modelScoreHope - modelScoreFear;
  float loss = bleuScoreHope - bleuScoreFear;
  float diff = 0;
  if (loss > modelScoreDiff) 
    diff = loss - modelScoreDiff; 
  cerr << "Rank " << rank << ", epoch " << epoch << ", constraint: " << modelScoreDiff << " >= " << loss << " (current violation: " << diff << ")" << endl;

  if (m_normaliseMargin) {
    modelScoreDiff = (2*m_sigmoidParam/(1 + exp(-modelScoreDiff))) - m_sigmoidParam;
    loss = (2*m_sigmoidParam/(1 + exp(-loss))) - m_sigmoidParam;
    if (loss > modelScoreDiff) 
      diff = loss - modelScoreDiff;
    cerr << "Rank " << rank << ", epoch " << epoch << ", normalised constraint: " << modelScoreDiff << " >= " << loss << " (current violation: " << diff << ")" << endl;
  }
  
  if (m_scale_margin) {
	  diff *= bleuScoreHope;
	  cerr << "Rank " << rank << ", epoch " << epoch << ", scaling margin with oracle bleu score "  << bleuScoreHope << endl;
  }
  if (m_scale_margin_precision) {
	  diff *= (1+m_precision);
	  cerr << "Rank " << rank << ", epoch " << epoch << ", scaling margin with 1+precision: "  << (1+m_precision) << endl;
  }

  if (diff > epsilon) {
  	// squash it between 0 and 1
  	//diff = tanh(diff);
  	//diff = (2/(1 + pow(2,-diff))) - 1;
    /*  	if (m_normaliseMargin) {
  		diff = (2/(1 + exp(-diff))) - 1;
  		cerr << "Rank " << rank << ", epoch " << epoch << ", new margin: " << diff << endl;
		}*/

    // constraint violated
    oldDistanceFromOptimum += diff;
    constraintViolatedBefore = true;

    // compute alpha for given constraint: (loss - model score diff) / || feature value diff ||^2
    // featureValueDiff.GetL2Norm() * featureValueDiff.GetL2Norm() == featureValueDiff.InnerProduct(featureValueDiff)
    // from Crammer&Singer 2006: alpha = min {C , l_t/ ||x||^2}
    float squaredNorm = featureValueDiff.GetL2Norm() * featureValueDiff.GetL2Norm();

    float alpha = diff / squaredNorm;
    cerr << "Rank " << rank << ", epoch " << epoch << ", unclipped alpha: " << alpha << endl;
    if (m_slack > 0 ) {
    	if (alpha > m_slack) {
    		alpha = m_slack;
    	}
    	else if (alpha < m_slack*(-1)) {
    		alpha = m_slack*(-1);
    	}
    }

    // apply learning rate
    if (learning_rate != 1)
    	alpha = alpha * learning_rate;
    
    if (m_scale_update) {
  	  cerr << "Rank " << rank << ", epoch " << epoch << ", scaling update with oracle bleu score " << bleuScoreHope << endl;
  	  alpha *= bleuScoreHope;
    }
    if (m_scale_update_precision) {
  	  cerr << "Rank " << rank << ", epoch " << epoch << ", scaling update with 1+precision: " << (1+m_precision) << endl;
  	  alpha *= (1+m_precision);	
    }
    
    cerr << "Rank " << rank << ", epoch " << epoch << ", clipped/scaled alpha: " << alpha << endl;

    // apply boosting factor
    if (m_boost && modelScoreDiff <= 0) {
    	// factor between 1.5 and 3 (for Bleu scores between 5 and 20, the factor is within the boundaries)
    	float factor = min(1.5, log2(bleuScoreHope));
    	factor = min(3.0f, factor);
    	alpha = alpha * factor;
    	cerr << "Rank " << rank << ", epoch " << epoch << ", boosted alpha: " << alpha << endl;
    }

    featureValueDiff.MultiplyEquals(alpha);
    weightUpdate.PlusEquals(featureValueDiff);
//  	cerr << "Rank " << rank << ", epoch " << epoch << ", update: " << weightUpdate << endl;
  }
  
  if (!constraintViolatedBefore) {
    // constraint satisfied, nothing to do
  	cerr << "Rank " << rank << ", epoch " << epoch << ", constraint already satisfied" << endl;
    return 1;
  }

  // sanity check: constraint still violated after optimisation?
/*  ScoreComponentCollection newWeights(currWeights);
  newWeights.PlusEquals(weightUpdate);
  bool constraintViolatedAfter = false;
  float newDistanceFromOptimum = 0;
  featureValueDiff = featureValuesHope;
  featureValueDiff.MinusEquals(featureValuesFear);
  modelScoreDiff = featureValueDiff.InnerProduct(newWeights);
  diff = loss - modelScoreDiff;
  // approximate comparison between floats!
  if (diff > epsilon) {
    constraintViolatedAfter = true;
    newDistanceFromOptimum += (loss - modelScoreDiff);
  }

  float hopeScore = featureValuesHope.InnerProduct(newWeights);
  float fearScore = featureValuesFear.InnerProduct(newWeights);
  cerr << "New hope score: " << hopeScore << endl;
  cerr << "New fear score: " << fearScore << endl;

  VERBOSE(0, "Rank " << rank << ", epoch " << epoch << ", check, constraint violated before? " << constraintViolatedBefore << ", after? " << constraintViolatedAfter << endl);
  VERBOSE(0, "Rank " << rank << ", epoch " << epoch << ", check, error before: " << oldDistanceFromOptimum << ", after: " << newDistanceFromOptimum << ", change: " << oldDistanceFromOptimum - newDistanceFromOptimum << endl);
*/
  return 0;
}

<<<<<<< HEAD
size_t MiraOptimiser::updateWeightsHopeFearSelective(
		Moses::ScoreComponentCollection& weightUpdate,
		const std::vector< std::vector<Moses::ScoreComponentCollection> >& featureValuesHope,
		const std::vector< std::vector<Moses::ScoreComponentCollection> >& featureValuesFear,
		const std::vector<std::vector<float> >& bleuScoresHope,
		const std::vector<std::vector<float> >& bleuScoresFear,
		const std::vector<std::vector<float> >& modelScoresHope,
		const std::vector<std::vector<float> >& modelScoresFear,
		float learning_rate,
		size_t rank,
		size_t epoch,
		int updatePosition) {

  // vector of feature values differences for all created constraints
  vector<ScoreComponentCollection> nonZeroFeatures;
  vector<float> lossMinusModelScoreDiffs;
 
  // Make constraints for new hypothesis translations
  float epsilon = 0.0001;
  int violatedConstraintsBefore = 0;
  
  // iterate over input sentences (1 (online) or more (batch))
  for (size_t i = 0; i < featureValuesHope.size(); ++i) {
    if (updatePosition != -1) {
      if (i < updatePosition)
	continue;
      else if (i > updatePosition)
	break;
    }
    
    // Pick all pairs[j,j] of hope and fear translations for one input sentence
    for (size_t j = 0; j < featureValuesHope[i].size(); ++j) {
      ScoreComponentCollection featureValueDiff = featureValuesHope[i][j];
      featureValueDiff.MinusEquals(featureValuesFear[i][j]);
      if (featureValueDiff.GetL1Norm() == 0) {
	cerr << "Rank " << rank << ", epoch " << epoch << ", features equal --> skip" << endl;
	continue;
      }
           
      // check if constraint is violated
      float loss = bleuScoresHope[i][j] - bleuScoresFear[i][j];
      float modelScoreDiff = modelScoresHope[i][j] - modelScoresFear[i][j];
      float diff = 0;
      if (loss > modelScoreDiff) 
	diff = loss - modelScoreDiff;
      if (diff > epsilon) 
	++violatedConstraintsBefore;   				
      cerr << "Rank " << rank << ", epoch " << epoch << ", constraint: " << modelScoreDiff << " >= " << loss << " (current violation: " << diff << ")" << endl;	
	    
      // iterate over difference vector and add a constraint for every non-zero feature
      FVector features = featureValueDiff.GetScoresVector();
      size_t n_core = 0, n_sparse = 0, n_sparse_hope = 0, n_sparse_fear = 0;
      for (size_t i=0; i<features.coreSize(); ++i) {
	if (features[i] != 0.0) {
	  ++n_core;
	  ScoreComponentCollection f;
	  f.Assign(i, features[i]);
	  nonZeroFeatures.push_back(f);
	}
      }
      // 1 + 2 
      /*for (FVector::iterator i = features.begin(); i != features.end(); ++i) {
	if (i->second != 0.0) {
	  ++n_sparse;
	  ScoreComponentCollection f;
          f.Assign((i->first).name(), i->second);
	  nonZeroFeatures.push_back(f);
	  cerr << "Rank " << rank << ", epoch " << epoch << ", f: " << f << endl;
	}
      }
      cerr << "Rank " << rank << ", epoch " << epoch << ", non-zero features: " << nonZeroFeatures.size() << endl;*/

      // 3 
      vector<ScoreComponentCollection> nonZeroFeaturesHope;
      vector<ScoreComponentCollection> nonZeroFeaturesFear;
      for (FVector::iterator i = features.begin(); i != features.end(); ++i) {
        if (i->second != 0.0) {
          ScoreComponentCollection f;
          f.Assign((i->first).name(), i->second);
          cerr << "Rank " << rank << ", epoch " << epoch << ", f: " << f << endl;

	  if (i->second > 0.0) {
	    ++n_sparse_hope;
	    nonZeroFeaturesHope.push_back(f);
	  }
	  else {
	    ++n_sparse_fear;
	    nonZeroFeaturesFear.push_back(f);
	  }
        }
      }

      //1
      /*float n = n_core + n_sparse;
      for (size_t i=0; i<n; ++i)
	lossMinusModelScoreDiffs.push_back(diff/n);
      
      //2 
      float diff_10 = diff * 0.1;
      float diff_90 = diff * 0.9;
      cerr << "Rank " << rank << ", epoch " << epoch << ", core diff: " << diff_10/n_core << endl;
      cerr << "Rank " << rank << ", epoch " << epoch << ", sparse diff: " << diff_90/n_sparse << endl;
      for (size_t i=0; i<n_core; ++i) 
	lossMinusModelScoreDiffs.push_back(diff_10/n_core);
      for (size_t i=0; i<n_sparse; ++i) 
      lossMinusModelScoreDiffs.push_back(diff_90/n_sparse);*/

      // 3 
      float n = n_core + n_sparse_hope + n_sparse_fear;
      for (size_t i=0; i<n_core; ++i)
        lossMinusModelScoreDiffs.push_back(diff/n);      
      for (size_t i=0; i<n_sparse_hope; ++i) {
	nonZeroFeatures.push_back(nonZeroFeaturesHope[i]);
        lossMinusModelScoreDiffs.push_back((diff/n)*1.1);
      }
      for (size_t i=0; i<n_sparse_fear; ++i) {
	nonZeroFeatures.push_back(nonZeroFeaturesFear[i]);
	lossMinusModelScoreDiffs.push_back(diff/n);
      }
      cerr << "Rank " << rank << ", epoch " << epoch << ", core diff: " << diff/n << endl;
      cerr << "Rank " << rank << ", epoch " << epoch << ", hope diff: " << ((diff/n)*1.1) << endl;
      cerr << "Rank " << rank << ", epoch " << epoch << ", fear diff: " << diff/n << endl;
    }
  }

  assert(nonZeroFeatures.size() == lossMinusModelScoreDiffs.size());

  // run optimisation: compute alphas for all given constraints
  vector<float> alphas;
  ScoreComponentCollection summedUpdate;
  if (violatedConstraintsBefore > 0) {
    cerr << "Rank " << rank << ", epoch " << epoch << ", number of constraints passed to optimizer: " << nonZeroFeatures.size() << endl;
    alphas = Hildreth::optimise(nonZeroFeatures, lossMinusModelScoreDiffs, m_slack);
    
    // Update the weight vector according to the alphas and the feature value differences
    // * w' = w' + SUM alpha_i * (h_i(oracle) - h_i(hypothesis))
    for (size_t k = 0; k < nonZeroFeatures.size(); ++k) {
      float alpha = alphas[k];
      cerr << "Rank " << rank << ", epoch " << epoch << ", alpha: " << alpha << endl;
      if (alpha != 0) {
	ScoreComponentCollection update(nonZeroFeatures[k]);
	update.MultiplyEquals(alpha);
	
	// sum updates
	summedUpdate.PlusEquals(update);
      }
    }
  }
  else {
    cerr << "Rank " << rank << ", epoch " << epoch << ", no constraint violated for this batch" << endl;
    //	  return 0;
    return 1;
  }
  
  // apply learning rate
  if (learning_rate != 1) {
    cerr << "Rank " << rank << ", epoch " << epoch << ", apply learning rate " << learning_rate << " to update." << endl;
    summedUpdate.MultiplyEquals(learning_rate);
  }
  
  // scale update by BLEU of oracle (for batch size 1 only)
  if (featureValuesHope.size() == 1) {
    if (m_scale_update) {
      cerr << "Rank " << rank << ", epoch " << epoch << ", scaling summed update with oracle bleu score " << bleuScoresHope[0][0] << endl;
      summedUpdate.MultiplyEquals(bleuScoresHope[0][0]);
    }
  }
  
  //cerr << "Rank " << rank << ", epoch " << epoch << ", update: " << summedUpdate << endl;
  weightUpdate.PlusEquals(summedUpdate);
  return 0;
}

size_t MiraOptimiser::updateWeightsHopeFearSummed(
		Moses::ScoreComponentCollection& weightUpdate,
		const std::vector< std::vector<Moses::ScoreComponentCollection> >& featureValuesHope,
		const std::vector< std::vector<Moses::ScoreComponentCollection> >& featureValuesFear,
		const std::vector<std::vector<float> >& bleuScoresHope,
		const std::vector<std::vector<float> >& bleuScoresFear,
		const std::vector<std::vector<float> >& modelScoresHope,
		const std::vector<std::vector<float> >& modelScoresFear,
		float learning_rate,
		size_t rank,
		size_t epoch,
		bool rescaleSlack,
		bool makePairs) {

  // vector of feature values differences for all created constraints
  ScoreComponentCollection averagedFeatureDiffs;
  float averagedViolations = 0;
 
  // Make constraints for new hypothesis translations
  float epsilon = 0.0001;
  int violatedConstraintsBefore = 0;
  
  if (!makePairs) {
    ScoreComponentCollection featureValueDiff;
    float lossHope = 0, lossFear = 0, modelScoreHope = 0, modelScoreFear = 0, hopeCount = 0, fearCount = 0;
    // add all hope vectors
    for (size_t i = 0; i < featureValuesHope.size(); ++i) {
      for (size_t j = 0; j < featureValuesHope[i].size(); ++j)  {
	featureValueDiff.PlusEquals(featureValuesHope[i][j]);
	lossHope += bleuScoresHope[i][j];
	modelScoreHope += modelScoresHope[i][j];
	++hopeCount;
      }
    }
    lossHope /= hopeCount;
    modelScoreHope /= hopeCount;
    
    // subtract all fear  vectors
    for (size_t i = 0; i < featureValuesFear.size(); ++i) {
      for (size_t j = 0; j < featureValuesFear[i].size(); ++j) {
        featureValueDiff.MinusEquals(featureValuesFear[i][j]);
	lossFear += bleuScoresFear[i][j];
        modelScoreFear += modelScoresFear[i][j];
	++fearCount;
      }
    }
    lossFear /= fearCount;
    modelScoreFear /= fearCount;

    if (featureValueDiff.GetL1Norm() == 0) {
      cerr << "Rank " << rank << ", epoch " << epoch << ", features equal --> skip" << endl;
      cerr << "Rank " << rank << ", epoch " << epoch << ", no constraint violated for this batch" << endl;
      return 1;
    }

    // check if constraint is violated                                                                                                       
    float lossDiff = lossHope - lossFear;
    float modelScoreDiff = modelScoreHope - modelScoreFear;
    float diff = 0;
    if (lossDiff > modelScoreDiff)
      diff = lossDiff - modelScoreDiff;
    if (diff > epsilon)
      ++violatedConstraintsBefore;
    cerr << "Rank " << rank << ", epoch " << epoch << ", constraint: " << modelScoreDiff << " >= " << lossDiff << " (current violation: " <<\
      diff << ")" << endl;

    // add constraint                                                                                                                        
    averagedFeatureDiffs = featureValueDiff;
    averagedViolations = diff;
  }
  else {
  // iterate over input sentences (1 (online) or more (batch))
  for (size_t i = 0; i < featureValuesHope.size(); ++i) {    
    // Pick all pairs[j,j] of hope and fear translations for one input sentence and add them up 
    for (size_t j = 0; j < featureValuesHope[i].size(); ++j) {
      ScoreComponentCollection featureValueDiff = featureValuesHope[i][j];
      featureValueDiff.MinusEquals(featureValuesFear[i][j]);
      if (featureValueDiff.GetL1Norm() == 0) {
	cerr << "Rank " << rank << ", epoch " << epoch << ", features equal --> skip" << endl;
	continue;
      }
           
      // check if constraint is violated
      float lossDiff = bleuScoresHope[i][j] - bleuScoresFear[i][j];
      float modelScoreDiff = modelScoresHope[i][j] - modelScoresFear[i][j];
      if (rescaleSlack) {
	cerr << "Rank " << rank << ", epoch " << epoch << ", modelScoreDiff scaled by lossDiff: " << modelScoreDiff << " --> " << modelScoreDiff*lossDiff << endl;
	modelScoreDiff *= lossDiff; 
      }
      float diff = 0;
      if (lossDiff > modelScoreDiff) 
	diff = lossDiff - modelScoreDiff;
      if (diff > epsilon) 
	++violatedConstraintsBefore;   				
      cerr << "Rank " << rank << ", epoch " << epoch << ", constraint: " << modelScoreDiff << " >= " << lossDiff << " (current violation: " << diff << ")" << endl;	

      // add constraint
      if (rescaleSlack) {
	averagedFeatureDiffs.MultiplyEquals(lossDiff);
	cerr << "Rank " << rank << ", epoch " << epoch << ", featureValueDiff scaled by lossDiff." << endl;
      }
      averagedFeatureDiffs.PlusEquals(featureValueDiff);
      averagedViolations += diff;
    }	    
  }
  }

  // divide by number of constraints (1/n)
  if (!makePairs) {
    averagedFeatureDiffs.DivideEquals(featureValuesHope[0].size());
  }
  else {
    averagedFeatureDiffs.DivideEquals(featureValuesHope[0].size());
    averagedViolations /= featureValuesHope[0].size();
  }
  //cerr << "Rank " << rank << ", epoch " << epoch << ", averaged feature diffs: " << averagedFeatureDiffs << endl;
  cerr << "Rank " << rank << ", epoch " << epoch << ", averaged violations: " << averagedViolations << endl;

  if (violatedConstraintsBefore > 0) {
    // compute alpha for given constraint: (loss diff - model score diff) / || feature value diff ||^2                                
    // featureValueDiff.GetL2Norm() * featureValueDiff.GetL2Norm() == featureValueDiff.InnerProduct(featureValueDiff)                     
    // from Crammer&Singer 2006: alpha = min {C , l_t/ ||x||^2}                                                         
    // adjusted for 1 slack according to Joachims 2009, OP4 (margin rescaling), OP5 (slack rescaling)
    float squaredNorm = averagedFeatureDiffs.GetL2Norm() * averagedFeatureDiffs.GetL2Norm();
    float alpha = averagedViolations / squaredNorm;
    cerr << "Rank " << rank << ", epoch " << epoch << ", unclipped alpha: " << alpha << endl;
    if (m_slack > 0 ) {
      if (alpha > m_slack) {
	alpha = m_slack;
      }
      else if (alpha < m_slack*(-1)) {
	alpha = m_slack*(-1);
      }
    }
    cerr << "Rank " << rank << ", epoch " << epoch << ", clipped alpha: " << alpha << endl;
  
    // compute update
    averagedFeatureDiffs.MultiplyEquals(alpha);
    weightUpdate.PlusEquals(averagedFeatureDiffs);
    return 0;
  }
  else {
    cerr << "Rank " << rank << ", epoch " << epoch << ", no constraint violated for this batch" << endl;
    return 1;
  }
=======
size_t MiraOptimiser::updateWeightsRankModel(
		Moses::ScoreComponentCollection& weightUpdate,
		const std::vector< std::vector<Moses::ScoreComponentCollection> >& featureValues,
		const std::vector<std::vector<float> >& bleuScores,
		const std::vector<std::vector<float> >& modelScores,
		float learning_rate,
		size_t rank,
		size_t epoch) {

	// vector of feature values differences for all created constraints
	vector<ScoreComponentCollection> featureValueDiffs;
	vector<float> lossMinusModelScoreDiffs;
	vector<float> modelScoreDiffs;
	vector<float> all_losses;

	// Make constraints for new hypothesis translations
	float epsilon = 0.0001;
	int violatedConstraintsBefore = 0;
	float oldDistanceFromOptimum = 0;

	// iterate over input sentences (1 (online) or more (batch))
	float minBleuDifference = 0.005;
	for (size_t i = 0; i < featureValues.size(); ++i) {
		// Build all pairs where the first has higher Bleu than the second
		for (size_t j = 0; j < featureValues[i].size(); ++j) {
			for (size_t k = 0; k < featureValues[i].size(); ++k) {
			        if (j == k) continue;
				if (bleuScores[i][j] - minBleuDifference  < bleuScores[i][k]) // need at least a positive Bleu difference of specified amount
				  continue;
				
				ScoreComponentCollection featureValueDiff = featureValues[i][j];
				featureValueDiff.MinusEquals(featureValues[i][k]);
				//				cerr << "Rank " << rank << ", epoch " << epoch << ", feature value diff: " << featureValueDiff << endl;
				if (featureValueDiff.GetL1Norm() == 0) {
				  cerr << "Rank " << rank << ", epoch " << epoch << ", features equal --> skip" << endl;
				  continue;
				}

				cerr << "Rank " << rank << ", epoch " << epoch << ", " << bleuScores[i][j] << " - " << minBleuDifference << " >= " << bleuScores[i][k] << endl;

				float loss = bleuScores[i][j] - bleuScores[i][k];

				// check if constraint is violated
				bool violated = false;
				float modelScoreDiff = modelScores[i][j] - modelScores[i][k];
				float diff = 0;
				if (loss > modelScoreDiff) 
				  diff = loss - modelScoreDiff;
				cerr << "Rank " << rank << ", epoch " << epoch << ", constraint: " << modelScoreDiff  << " >= " << loss << " (current violation: " << diff << ")" << endl;

				if (diff > epsilon) 
				  violated = true;
					
				if (m_normaliseMargin) {
				  modelScoreDiff = (2*m_sigmoidParam/(1 + exp(-modelScoreDiff))) - m_sigmoidParam;
				  loss = (2*m_sigmoidParam/(1 + exp(-loss))) - m_sigmoidParam;
				  diff = 0;
				  if (loss > modelScoreDiff) 
				    diff = loss - modelScoreDiff;
				  cerr << "Rank " << rank << ", epoch " << epoch << ", normalised constraint: " << modelScoreDiff << " >= " << loss << " (current violation: " << diff << ")" << endl;
				}
				
				featureValueDiffs.push_back(featureValueDiff);
				lossMinusModelScoreDiffs.push_back(diff);
				modelScoreDiffs.push_back(modelScoreDiff);
				all_losses.push_back(loss);
				if (violated) {
				  ++violatedConstraintsBefore;
				  oldDistanceFromOptimum += diff;				
				}
			}
		}
	}

	// run optimisation: compute alphas for all given constraints
	vector<float> alphas;
	ScoreComponentCollection summedUpdate;
	if (violatedConstraintsBefore > 0) {
	  cerr << "Rank " << rank << ", epoch " << epoch << ", number of constraints passed to optimizer: " <<
			  featureValueDiffs.size() << " (of which violated: " << violatedConstraintsBefore << ")" << endl;
	  if (m_slack != 0) {
	    alphas = Hildreth::optimise(featureValueDiffs, lossMinusModelScoreDiffs, m_slack);
	  } else {
	    alphas = Hildreth::optimise(featureValueDiffs, lossMinusModelScoreDiffs);
	  }

	  // Update the weight vector according to the alphas and the feature value differences
	  // * w' = w' + SUM alpha_i * (h_i(oracle) - h_i(hypothesis))
	  for (size_t k = 0; k < featureValueDiffs.size(); ++k) {
	  	float alpha = alphas[k];
	  	cerr << "Rank " << rank << ", epoch " << epoch << ", alpha: " << alpha << endl;
	  	if (alpha != 0) {
	  		// apply boosting factor
	  		if (m_boost && modelScoreDiffs[k] <= 0) {
	  			// factor between 1.5 and 3 (for Bleu scores between 5 and 20, the factor is within the boundaries)
	  			float factor = min(1.5, log2(bleuScores[0][0])); // TODO: make independent of number of oracles!!
	  			factor = min(3.0f, factor);
	  			alpha = alpha * factor;
	  			cerr << "Rank " << rank << ", epoch " << epoch << ", apply boosting factor " << factor << " to update." << endl;
	  		}

	  		ScoreComponentCollection update(featureValueDiffs[k]);
	  		update.MultiplyEquals(alpha);

	  		// sum updates
	  		summedUpdate.PlusEquals(update);
	  	}
	  }
	}
	else {
		cerr << "Rank " << rank << ", epoch " << epoch << ", no constraint violated for this batch" << endl;
//	  return 0;
		return 1;
	}

	// apply learning rate
	if (learning_rate != 1) {
		cerr << "Rank " << rank << ", epoch " << epoch << ", apply learning rate " << learning_rate << " to update." << endl;
		summedUpdate.MultiplyEquals(learning_rate);
	}

	//	cerr << "Rank " << rank << ", epoch " << epoch << ", update: " << summedUpdate << endl;
	weightUpdate.PlusEquals(summedUpdate);

	// Sanity check: are there still violated constraints after optimisation?
	/*int violatedConstraintsAfter = 0;
	float newDistanceFromOptimum = 0;
	for (size_t i = 0; i < featureValueDiffs.size(); ++i) {
	        float modelScoreDiff = featureValueDiffs[i].InnerProduct(currWeights);
		float loss = all_losses[i];
		float diff = loss - modelScoreDiff;
		if (diff > epsilon) {
			++violatedConstraintsAfter;
			newDistanceFromOptimum += diff;
		}
	}
	VERBOSE(1, "Rank " << rank << ", epoch " << epoch << ", violated constraint before: " << violatedConstraintsBefore << ", after: " << violatedConstraintsAfter  << ", change: " << violatedConstraintsBefore - violatedConstraintsAfter << endl);
	VERBOSE(1, "Rank " << rank << ", epoch " << epoch << ", error before: " << oldDistanceFromOptimum << ", after: " << newDistanceFromOptimum << ", change: " << oldDistanceFromOptimum - newDistanceFromOptimum << endl);*/
//	return violatedConstraintsAfter;
	return 0;
>>>>>>> 9931a1e0
}

}
<|MERGE_RESOLUTION|>--- conflicted
+++ resolved
@@ -453,7 +453,6 @@
   return 0;
 }
 
-<<<<<<< HEAD
 size_t MiraOptimiser::updateWeightsHopeFearSelective(
 		Moses::ScoreComponentCollection& weightUpdate,
 		const std::vector< std::vector<Moses::ScoreComponentCollection> >& featureValuesHope,
@@ -514,19 +513,7 @@
 	  nonZeroFeatures.push_back(f);
 	}
       }
-      // 1 + 2 
-      /*for (FVector::iterator i = features.begin(); i != features.end(); ++i) {
-	if (i->second != 0.0) {
-	  ++n_sparse;
-	  ScoreComponentCollection f;
-          f.Assign((i->first).name(), i->second);
-	  nonZeroFeatures.push_back(f);
-	  cerr << "Rank " << rank << ", epoch " << epoch << ", f: " << f << endl;
-	}
-      }
-      cerr << "Rank " << rank << ", epoch " << epoch << ", non-zero features: " << nonZeroFeatures.size() << endl;*/
-
-      // 3 
+
       vector<ScoreComponentCollection> nonZeroFeaturesHope;
       vector<ScoreComponentCollection> nonZeroFeaturesFear;
       for (FVector::iterator i = features.begin(); i != features.end(); ++i) {
@@ -546,22 +533,6 @@
         }
       }
 
-      //1
-      /*float n = n_core + n_sparse;
-      for (size_t i=0; i<n; ++i)
-	lossMinusModelScoreDiffs.push_back(diff/n);
-      
-      //2 
-      float diff_10 = diff * 0.1;
-      float diff_90 = diff * 0.9;
-      cerr << "Rank " << rank << ", epoch " << epoch << ", core diff: " << diff_10/n_core << endl;
-      cerr << "Rank " << rank << ", epoch " << epoch << ", sparse diff: " << diff_90/n_sparse << endl;
-      for (size_t i=0; i<n_core; ++i) 
-	lossMinusModelScoreDiffs.push_back(diff_10/n_core);
-      for (size_t i=0; i<n_sparse; ++i) 
-      lossMinusModelScoreDiffs.push_back(diff_90/n_sparse);*/
-
-      // 3 
       float n = n_core + n_sparse_hope + n_sparse_fear;
       for (size_t i=0; i<n_core; ++i)
         lossMinusModelScoreDiffs.push_back(diff/n);      
@@ -772,148 +743,6 @@
     cerr << "Rank " << rank << ", epoch " << epoch << ", no constraint violated for this batch" << endl;
     return 1;
   }
-=======
-size_t MiraOptimiser::updateWeightsRankModel(
-		Moses::ScoreComponentCollection& weightUpdate,
-		const std::vector< std::vector<Moses::ScoreComponentCollection> >& featureValues,
-		const std::vector<std::vector<float> >& bleuScores,
-		const std::vector<std::vector<float> >& modelScores,
-		float learning_rate,
-		size_t rank,
-		size_t epoch) {
-
-	// vector of feature values differences for all created constraints
-	vector<ScoreComponentCollection> featureValueDiffs;
-	vector<float> lossMinusModelScoreDiffs;
-	vector<float> modelScoreDiffs;
-	vector<float> all_losses;
-
-	// Make constraints for new hypothesis translations
-	float epsilon = 0.0001;
-	int violatedConstraintsBefore = 0;
-	float oldDistanceFromOptimum = 0;
-
-	// iterate over input sentences (1 (online) or more (batch))
-	float minBleuDifference = 0.005;
-	for (size_t i = 0; i < featureValues.size(); ++i) {
-		// Build all pairs where the first has higher Bleu than the second
-		for (size_t j = 0; j < featureValues[i].size(); ++j) {
-			for (size_t k = 0; k < featureValues[i].size(); ++k) {
-			        if (j == k) continue;
-				if (bleuScores[i][j] - minBleuDifference  < bleuScores[i][k]) // need at least a positive Bleu difference of specified amount
-				  continue;
-				
-				ScoreComponentCollection featureValueDiff = featureValues[i][j];
-				featureValueDiff.MinusEquals(featureValues[i][k]);
-				//				cerr << "Rank " << rank << ", epoch " << epoch << ", feature value diff: " << featureValueDiff << endl;
-				if (featureValueDiff.GetL1Norm() == 0) {
-				  cerr << "Rank " << rank << ", epoch " << epoch << ", features equal --> skip" << endl;
-				  continue;
-				}
-
-				cerr << "Rank " << rank << ", epoch " << epoch << ", " << bleuScores[i][j] << " - " << minBleuDifference << " >= " << bleuScores[i][k] << endl;
-
-				float loss = bleuScores[i][j] - bleuScores[i][k];
-
-				// check if constraint is violated
-				bool violated = false;
-				float modelScoreDiff = modelScores[i][j] - modelScores[i][k];
-				float diff = 0;
-				if (loss > modelScoreDiff) 
-				  diff = loss - modelScoreDiff;
-				cerr << "Rank " << rank << ", epoch " << epoch << ", constraint: " << modelScoreDiff  << " >= " << loss << " (current violation: " << diff << ")" << endl;
-
-				if (diff > epsilon) 
-				  violated = true;
-					
-				if (m_normaliseMargin) {
-				  modelScoreDiff = (2*m_sigmoidParam/(1 + exp(-modelScoreDiff))) - m_sigmoidParam;
-				  loss = (2*m_sigmoidParam/(1 + exp(-loss))) - m_sigmoidParam;
-				  diff = 0;
-				  if (loss > modelScoreDiff) 
-				    diff = loss - modelScoreDiff;
-				  cerr << "Rank " << rank << ", epoch " << epoch << ", normalised constraint: " << modelScoreDiff << " >= " << loss << " (current violation: " << diff << ")" << endl;
-				}
-				
-				featureValueDiffs.push_back(featureValueDiff);
-				lossMinusModelScoreDiffs.push_back(diff);
-				modelScoreDiffs.push_back(modelScoreDiff);
-				all_losses.push_back(loss);
-				if (violated) {
-				  ++violatedConstraintsBefore;
-				  oldDistanceFromOptimum += diff;				
-				}
-			}
-		}
-	}
-
-	// run optimisation: compute alphas for all given constraints
-	vector<float> alphas;
-	ScoreComponentCollection summedUpdate;
-	if (violatedConstraintsBefore > 0) {
-	  cerr << "Rank " << rank << ", epoch " << epoch << ", number of constraints passed to optimizer: " <<
-			  featureValueDiffs.size() << " (of which violated: " << violatedConstraintsBefore << ")" << endl;
-	  if (m_slack != 0) {
-	    alphas = Hildreth::optimise(featureValueDiffs, lossMinusModelScoreDiffs, m_slack);
-	  } else {
-	    alphas = Hildreth::optimise(featureValueDiffs, lossMinusModelScoreDiffs);
-	  }
-
-	  // Update the weight vector according to the alphas and the feature value differences
-	  // * w' = w' + SUM alpha_i * (h_i(oracle) - h_i(hypothesis))
-	  for (size_t k = 0; k < featureValueDiffs.size(); ++k) {
-	  	float alpha = alphas[k];
-	  	cerr << "Rank " << rank << ", epoch " << epoch << ", alpha: " << alpha << endl;
-	  	if (alpha != 0) {
-	  		// apply boosting factor
-	  		if (m_boost && modelScoreDiffs[k] <= 0) {
-	  			// factor between 1.5 and 3 (for Bleu scores between 5 and 20, the factor is within the boundaries)
-	  			float factor = min(1.5, log2(bleuScores[0][0])); // TODO: make independent of number of oracles!!
-	  			factor = min(3.0f, factor);
-	  			alpha = alpha * factor;
-	  			cerr << "Rank " << rank << ", epoch " << epoch << ", apply boosting factor " << factor << " to update." << endl;
-	  		}
-
-	  		ScoreComponentCollection update(featureValueDiffs[k]);
-	  		update.MultiplyEquals(alpha);
-
-	  		// sum updates
-	  		summedUpdate.PlusEquals(update);
-	  	}
-	  }
-	}
-	else {
-		cerr << "Rank " << rank << ", epoch " << epoch << ", no constraint violated for this batch" << endl;
-//	  return 0;
-		return 1;
-	}
-
-	// apply learning rate
-	if (learning_rate != 1) {
-		cerr << "Rank " << rank << ", epoch " << epoch << ", apply learning rate " << learning_rate << " to update." << endl;
-		summedUpdate.MultiplyEquals(learning_rate);
-	}
-
-	//	cerr << "Rank " << rank << ", epoch " << epoch << ", update: " << summedUpdate << endl;
-	weightUpdate.PlusEquals(summedUpdate);
-
-	// Sanity check: are there still violated constraints after optimisation?
-	/*int violatedConstraintsAfter = 0;
-	float newDistanceFromOptimum = 0;
-	for (size_t i = 0; i < featureValueDiffs.size(); ++i) {
-	        float modelScoreDiff = featureValueDiffs[i].InnerProduct(currWeights);
-		float loss = all_losses[i];
-		float diff = loss - modelScoreDiff;
-		if (diff > epsilon) {
-			++violatedConstraintsAfter;
-			newDistanceFromOptimum += diff;
-		}
-	}
-	VERBOSE(1, "Rank " << rank << ", epoch " << epoch << ", violated constraint before: " << violatedConstraintsBefore << ", after: " << violatedConstraintsAfter  << ", change: " << violatedConstraintsBefore - violatedConstraintsAfter << endl);
-	VERBOSE(1, "Rank " << rank << ", epoch " << epoch << ", error before: " << oldDistanceFromOptimum << ", after: " << newDistanceFromOptimum << ", change: " << oldDistanceFromOptimum - newDistanceFromOptimum << endl);*/
-//	return violatedConstraintsAfter;
-	return 0;
->>>>>>> 9931a1e0
 }
 
 }
