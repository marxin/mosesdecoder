/***********************************************************************
 Moses - factored phrase-based language decoder
 Copyright (C) 2010 University of Edinburgh

 This library is free software; you can redistribute it and/or
 modify it under the terms of the GNU Lesser General Public
 License as published by the Free Software Foundation; either
 version 2.1 of the License, or (at your option) any later version.

 This library is distributed in the hope that it will be useful,
 but WITHOUT ANY WARRANTY; without even the implied warranty of
 MERCHANTABILITY or FITNESS FOR A PARTICULAR PURPOSE.  See the GNU
 Lesser General Public License for more details.

 You should have received a copy of the GNU Lesser General Public
 License along with this library; if not, write to the Free Software
 Foundation, Inc., 51 Franklin Street, Fifth Floor, Boston, MA  02110-1301  USA
 ***********************************************************************/

#include <algorithm>
#include <cstdlib>
#include <ctime>
#include <string>
#include <vector>
#include <map>

#include <boost/program_options.hpp>
#include <boost/algorithm/string.hpp>

#ifdef MPI_ENABLE
#include <boost/mpi.hpp>
namespace mpi = boost::mpi;
#endif

#include "Main.h"
#include "Optimiser.h"
#include "Hildreth.h"
#include "HypothesisQueue.h"
#include "moses/FeatureVector.h"
#include "moses/StaticData.h"
#include "moses/ChartTrellisPathList.h"
#include "moses/ChartTrellisPath.h"
#include "moses/ScoreComponentCollection.h"
#include "moses/ThreadPool.h"
#include "moses/DummyScoreProducers.h"
#include "moses/LexicalReordering.h"
#include "moses/WordTranslationFeature.h"
#include "moses/PhrasePairFeature.h"
#include "mert/BleuScorer.h"

using namespace Mira;
using namespace std;
using namespace Moses;
namespace po = boost::program_options;

int main(int argc, char** argv) {
  size_t rank = 0;
  size_t size = 1;
#ifdef MPI_ENABLE
  mpi::environment env(argc,argv);
  mpi::communicator world;
  rank = world.rank();
  size = world.size();
#endif

  bool help;
  int verbosity;
  string mosesConfigFile;
  string inputFile;
  vector<string> referenceFiles;
  vector<string> mosesConfigFilesFolds, inputFilesFolds, referenceFilesFolds;
  //  string coreWeightFile, startWeightFile;
  size_t epochs;
  string learner;
  bool shuffle;
  size_t mixingFrequency;
  size_t weightDumpFrequency;
  string weightDumpStem;
  bool scale_margin, scale_margin_precision;
  bool scale_update, scale_update_precision;
  size_t n;
  size_t batchSize;
  bool distinctNbest;
  bool accumulateWeights;
  float historySmoothing;
  bool scaleByInputLength, scaleByAvgInputLength;
  bool scaleByInverseLength, scaleByAvgInverseLength;
  float scaleByX;
  float slack;
  bool averageWeights;
  bool weightConvergence;
  float learning_rate;
  float mira_learning_rate;
  float perceptron_learning_rate;
  string decoder_settings;
  float min_weight_change;
  bool normaliseWeights, normaliseMargin;
  bool print_feature_values;
  bool historyBleu   ;
  bool sentenceBleu;
  bool perceptron_update;
  bool hope_fear;
  bool model_hope_fear;
  int hope_n, fear_n;
  size_t bleu_smoothing_scheme;
  float min_oracle_bleu;
  float minBleuRatio, maxBleuRatio;
  bool boost;
  bool decode_hope, decode_fear, decode_model;
  string decode_filename;
  bool batchEqualsShard;
  bool sparseAverage, dumpMixedWeights, sparseNoAverage;
  int featureCutoff;
  bool pruneZeroWeights;
  bool printFeatureCounts, printNbestWithFeatures;
  bool avgRefLength;
  bool print_weights, print_core_weights, debug_model, scale_lm, scale_wp;
  float scale_lm_factor, scale_wp_factor;
  bool kbest;
  string moses_src;
  float sigmoidParam;
  float bleuWeight, bleuWeight_hope, bleuWeight_fear;
  bool bleu_weight_lm, bleu_weight_lm_adjust;
  float bleu_weight_lm_factor;
  bool l1_regularize, l2_regularize, l1_reg_sparse, l2_reg_sparse;
  float l1_lambda, l2_lambda;
  bool most_violated, most_violated_reg, all_violated, max_bleu_diff, one_against_all;
  bool feature_confidence, signed_counts;
  float decay_core, decay_sparse, core_r0, sparse_r0;
  bool selective, summed;
  float bleu_weight_fear_factor;
  bool hildreth;
  float add2lm;
  bool realBleu, disableBleuFeature;
  bool rescaleSlack;
  bool makePairs;
  bool debug;
  bool reg_on_every_mix;
  size_t continue_epoch;
  bool modelPlusBleu,  simpleHistoryBleu;
  po::options_description desc("Allowed options");
  desc.add_options()
    ("continue-epoch", po::value<size_t>(&continue_epoch)->default_value(0), "Continue an interrupted experiment from this epoch on")
    ("freq-reg", po::value<bool>(&reg_on_every_mix)->default_value(false), "Regularize after every weight mixing")
    ("l1sparse", po::value<bool>(&l1_reg_sparse)->default_value(true), "L1-regularization for sparse weights only")
    ("l2sparse", po::value<bool>(&l2_reg_sparse)->default_value(true), "L2-regularization for sparse weights only")
    ("mv-reg", po::value<bool>(&most_violated_reg)->default_value(false), "Regularize most violated constraint")
    ("dbg", po::value<bool>(&debug)->default_value(true), "More debug output")
    ("make-pairs", po::value<bool>(&makePairs)->default_value(true), "Make pairs of hypotheses for 1slack")
    ("debug", po::value<bool>(&debug)->default_value(true), "More debug output")
    ("rescale-slack", po::value<bool>(&rescaleSlack)->default_value(false), "Rescale slack in 1-slack formulation")
    ("disable-bleu-feature", po::value<bool>(&disableBleuFeature)->default_value(false), "Disable the Bleu feature")
    ("real-bleu", po::value<bool>(&realBleu)->default_value(false), "Compute real sentence Bleu on complete translations")
    ("add2lm", po::value<float>(&add2lm)->default_value(0.0), "Add the specified amount to all LM weights")
    ("hildreth", po::value<bool>(&hildreth)->default_value(false), "Prefer Hildreth over analytical update")
    ("selective", po::value<bool>(&selective)->default_value(false), "Build constraints for every feature")
    ("summed", po::value<bool>(&summed)->default_value(false), "Sum up all constraints")
    ("model-plus-bleu", po::value<bool>(&modelPlusBleu)->default_value(false), "Use the sum of model score and +/- bleu to select hope and fear translations")
    ("simple-history-bleu", po::value<bool>(&simpleHistoryBleu)->default_value(false), "Simple history Bleu")

    ("bleu-weight", po::value<float>(&bleuWeight)->default_value(1.0), "Bleu weight used in decoder objective")
    ("bw-hope", po::value<float>(&bleuWeight_hope)->default_value(-1.0), "Bleu weight used in decoder objective for hope")
    ("bw-fear", po::value<float>(&bleuWeight_fear)->default_value(-1.0), "Bleu weight used in decoder objective for fear")

    ("core-r0", po::value<float>(&core_r0)->default_value(1.0), "Start learning rate for core features")
    ("sparse-r0", po::value<float>(&sparse_r0)->default_value(1.0), "Start learning rate for sparse features")

    ("tie-bw-to-lm", po::value<bool>(&bleu_weight_lm)->default_value(false), "Make bleu weight depend on lm weight")
    ("adjust-bw", po::value<bool>(&bleu_weight_lm_adjust)->default_value(false), "Adjust bleu weight when lm weight changes")
    ("bw-lm-factor", po::value<float>(&bleu_weight_lm_factor)->default_value(2.0), "Make bleu weight depend on lm weight by this factor")
    ("bw-factor-fear", po::value<float>(&bleu_weight_fear_factor)->default_value(1.0), "Multiply fear weight by this factor")
    ("accumulate-weights", po::value<bool>(&accumulateWeights)->default_value(false), "Accumulate and average weights over all epochs")
    ("average-weights", po::value<bool>(&averageWeights)->default_value(false), "Set decoder weights to average weights after each update")
    ("avg-ref-length", po::value<bool>(&avgRefLength)->default_value(false), "Use average reference length instead of shortest for BLEU score feature")
    ("batch-equals-shard", po::value<bool>(&batchEqualsShard)->default_value(false), "Batch size is equal to shard size (purely batch)")
    ("batch-size,b", po::value<size_t>(&batchSize)->default_value(1), "Size of batch that is send to optimiser for weight adjustments")
    ("bleu-smoothing-scheme", po::value<size_t>(&bleu_smoothing_scheme)->default_value(1), "Set a smoothing scheme for sentence-Bleu: +1 (1), +0.1 (2), papineni (3) (default:1)")
    ("boost", po::value<bool>(&boost)->default_value(false), "Apply boosting factor to updates on misranked candidates")
    ("config,f", po::value<string>(&mosesConfigFile), "Moses ini-file")
    ("configs-folds", po::value<vector<string> >(&mosesConfigFilesFolds), "Moses ini-files, one for each fold")
    ("debug-model", po::value<bool>(&debug_model)->default_value(false), "Get best model translation for debugging purposes")
    ("decode-hope", po::value<bool>(&decode_hope)->default_value(false), "Decode dev input set according to hope objective")
    ("decode-fear", po::value<bool>(&decode_fear)->default_value(false), "Decode dev input set according to fear objective")
    ("decode-model", po::value<bool>(&decode_model)->default_value(false), "Decode dev input set according to normal objective")
    ("decode-filename", po::value<string>(&decode_filename), "Filename for Bleu objective translations")
    ("decoder-settings", po::value<string>(&decoder_settings)->default_value(""), "Decoder settings for tuning runs")
    ("distinct-nbest", po::value<bool>(&distinctNbest)->default_value(true), "Use n-best list with distinct translations in inference step")
    ("dump-mixed-weights", po::value<bool>(&dumpMixedWeights)->default_value(false), "Dump mixed weights instead of averaged weights")
    ("epochs,e", po::value<size_t>(&epochs)->default_value(10), "Number of epochs")
    ("feature-cutoff", po::value<int>(&featureCutoff)->default_value(-1), "Feature cutoff as additional regularization for sparse features")
    ("fear-n", po::value<int>(&fear_n)->default_value(1), "Number of fear translations used")
    ("help", po::value(&help)->zero_tokens()->default_value(false), "Print this help message and exit")
    ("history-bleu", po::value<bool>(&historyBleu)->default_value(false), "Use 1best translations to update the history")
    ("history-smoothing", po::value<float>(&historySmoothing)->default_value(0.9), "Adjust the factor for history smoothing")
    ("hope-fear", po::value<bool>(&hope_fear)->default_value(true), "Use only hope and fear translations for optimisation (not model)")
    ("hope-n", po::value<int>(&hope_n)->default_value(2), "Number of hope translations used")
    ("input-file,i", po::value<string>(&inputFile), "Input file containing tokenised source")
    ("input-files-folds", po::value<vector<string> >(&inputFilesFolds), "Input files containing tokenised source, one for each fold")
    ("learner,l", po::value<string>(&learner)->default_value("mira"), "Learning algorithm")
    ("l1-lambda", po::value<float>(&l1_lambda)->default_value(0.0001), "Lambda for l1-regularization (w_i +/- lambda)")
    ("l2-lambda", po::value<float>(&l2_lambda)->default_value(0.01), "Lambda for l2-regularization (w_i * (1 - lambda))")
    ("l1-reg", po::value<bool>(&l1_regularize)->default_value(false), "L1-regularization")
    ("l2-reg", po::value<bool>(&l2_regularize)->default_value(false), "L2-regularization")
    ("min-bleu-ratio", po::value<float>(&minBleuRatio)->default_value(-1), "Set a minimum BLEU ratio between hope and fear")
    ("max-bleu-ratio", po::value<float>(&maxBleuRatio)->default_value(-1), "Set a maximum BLEU ratio between hope and fear")
    ("max-bleu-diff", po::value<bool>(&max_bleu_diff)->default_value(true), "Select hope/fear with maximum Bleu difference")
    ("min-oracle-bleu", po::value<float>(&min_oracle_bleu)->default_value(0), "Set a minimum oracle BLEU score")
    ("min-weight-change", po::value<float>(&min_weight_change)->default_value(0.0001), "Set minimum weight change for stopping criterion")
    ("mira-learning-rate", po::value<float>(&mira_learning_rate)->default_value(1), "Learning rate for MIRA (fixed or flexible)")
    ("mixing-frequency", po::value<size_t>(&mixingFrequency)->default_value(1), "How often per epoch to mix weights, when using mpi")
    ("model-hope-fear", po::value<bool>(&model_hope_fear)->default_value(false), "Use model, hope and fear translations for optimisation")
    ("moses-src", po::value<string>(&moses_src)->default_value(""), "Moses source directory")
    ("nbest,n", po::value<size_t>(&n)->default_value(1), "Number of translations in n-best list")
    ("normalise-weights", po::value<bool>(&normaliseWeights)->default_value(false), "Whether to normalise the updated weights before passing them to the decoder")
    ("normalise-margin", po::value<bool>(&normaliseMargin)->default_value(false), "Normalise the margin: squash between 0 and 1")
    ("perceptron-learning-rate", po::value<float>(&perceptron_learning_rate)->default_value(0.01), "Perceptron learning rate")
    ("print-feature-values", po::value<bool>(&print_feature_values)->default_value(false), "Print out feature values")
    ("print-feature-counts", po::value<bool>(&printFeatureCounts)->default_value(false), "Print out feature values, print feature list with hope counts after 1st epoch")
    ("print-nbest-with-features", po::value<bool>(&printNbestWithFeatures)->default_value(false), "Print out feature values, print feature list with hope counts after 1st epoch")
    ("print-weights", po::value<bool>(&print_weights)->default_value(false), "Print out current weights")
    ("print-core-weights", po::value<bool>(&print_core_weights)->default_value(true), "Print out current core weights")
    ("prune-zero-weights", po::value<bool>(&pruneZeroWeights)->default_value(false), "Prune zero-valued sparse feature weights")
    ("reference-files,r", po::value<vector<string> >(&referenceFiles), "Reference translation files for training")
    ("reference-files-folds", po::value<vector<string> >(&referenceFilesFolds), "Reference translation files for training, one for each fold")
    ("kbest", po::value<bool>(&kbest)->default_value(false), "Select hope/fear pairs from a list of nbest translations")
      
    ("scale-by-inverse-length", po::value<bool>(&scaleByInverseLength)->default_value(false), "Scale BLEU by (history of) inverse input length")
    ("scale-by-input-length", po::value<bool>(&scaleByInputLength)->default_value(false), "Scale BLEU by (history of) input length")
    ("scale-by-avg-input-length", po::value<bool>(&scaleByAvgInputLength)->default_value(false), "Scale BLEU by average input length")
    ("scale-by-avg-inverse-length", po::value<bool>(&scaleByAvgInverseLength)->default_value(false), "Scale BLEU by average inverse input length")
    ("scale-by-x", po::value<float>(&scaleByX)->default_value(1), "Scale the BLEU score by value x")
    ("scale-lm", po::value<bool>(&scale_lm)->default_value(false), "Scale the language model feature")
    ("scale-factor-lm", po::value<float>(&scale_lm_factor)->default_value(2), "Scale the language model feature by this factor")
    ("scale-wp", po::value<bool>(&scale_wp)->default_value(false), "Scale the word penalty feature")
    ("scale-factor-wp", po::value<float>(&scale_wp_factor)->default_value(2), "Scale the word penalty feature by this factor")
    ("scale-margin", po::value<bool>(&scale_margin)->default_value(0), "Scale the margin by the Bleu score of the oracle translation")
    ("scale-margin-precision", po::value<bool>(&scale_margin_precision)->default_value(0), "Scale margin by precision of oracle")
    ("scale-update", po::value<bool>(&scale_update)->default_value(0), "Scale update by Bleu score of oracle")
    ("scale-update-precision", po::value<bool>(&scale_update_precision)->default_value(0), "Scale update by precision of oracle")
    ("sentence-level-bleu", po::value<bool>(&sentenceBleu)->default_value(true), "Use a sentences level Bleu scoring function")
    ("shuffle", po::value<bool>(&shuffle)->default_value(false), "Shuffle input sentences before processing")
    ("sigmoid-param", po::value<float>(&sigmoidParam)->default_value(1), "y=sigmoidParam is the axis that this sigmoid approaches")
    ("slack", po::value<float>(&slack)->default_value(0.01), "Use slack in optimiser")
    ("sparse-average", po::value<bool>(&sparseAverage)->default_value(false), "Average weights by the number of processes")
    ("sparse-no-average", po::value<bool>(&sparseNoAverage)->default_value(false), "Don't average sparse weights, just sum")
    ("stop-weights", po::value<bool>(&weightConvergence)->default_value(true), "Stop when weights converge")
    ("verbosity,v", po::value<int>(&verbosity)->default_value(0), "Verbosity level")
    ("weight-dump-frequency", po::value<size_t>(&weightDumpFrequency)->default_value(1), "How often per epoch to dump weights (mpi)")
    ("weight-dump-stem", po::value<string>(&weightDumpStem)->default_value("weights"), "Stem of filename to use for dumping weights");

  po::options_description cmdline_options;
  cmdline_options.add(desc);
  po::variables_map vm;
  po::store(po::command_line_parser(argc, argv). options(cmdline_options).run(), vm);
  po::notify(vm);

  if (help) {
    std::cout << "Usage: " + string(argv[0])
      + " -f mosesini-file -i input-file -r reference-file(s) [options]" << std::endl;
    std::cout << desc << std::endl;
    return 0;
  }

  const StaticData &staticData = StaticData::Instance();

  bool trainWithMultipleFolds = false;
  if (mosesConfigFilesFolds.size() > 0 || inputFilesFolds.size() > 0 || referenceFilesFolds.size() > 0) {
    if (rank == 0)
      cerr << "Training with " << mosesConfigFilesFolds.size() << " folds" << endl;
    trainWithMultipleFolds = true;
  }

  if (dumpMixedWeights && (mixingFrequency != weightDumpFrequency)) {
    cerr << "Set mixing frequency = weight dump frequency for dumping mixed weights!" << endl;
    exit(1);
  }

  if ((sparseAverage || sparseNoAverage) && averageWeights) {
    cerr << "Parameters --sparse-average 1/--sparse-no-average 1 and --average-weights 1 are incompatible (not implemented)" << endl;
    exit(1);
  }

  if (trainWithMultipleFolds) {
    if (!mosesConfigFilesFolds.size()) {
      cerr << "Error: No moses ini files specified for training with folds" << endl;
      exit(1);
    }

    if (!inputFilesFolds.size()) {
      cerr << "Error: No input files specified for training with folds" << endl;
      exit(1);
    }

    if (!referenceFilesFolds.size()) {
      cerr << "Error: No reference files specified for training with folds" << endl;
      exit(1);
    }
  }
  else {
    if (mosesConfigFile.empty()) {
      cerr << "Error: No moses ini file specified" << endl;
      return 1;
    }

    if (inputFile.empty()) {
      cerr << "Error: No input file specified" << endl;
      return 1;
    }

    if (!referenceFiles.size()) {
      cerr << "Error: No reference files specified" << endl;
      return 1;
    }
  }

  // load input and references
  vector<string> inputSentences;
  size_t inputSize = trainWithMultipleFolds? inputFilesFolds.size(): 0;
  size_t refSize = trainWithMultipleFolds? referenceFilesFolds.size(): referenceFiles.size();
  vector<vector<string> > inputSentencesFolds(inputSize);
  vector<vector<string> > referenceSentences(refSize);

  // number of cores for each fold
  size_t coresPerFold = 0, myFold = 0;
  if (trainWithMultipleFolds) {
    if (mosesConfigFilesFolds.size() > size) {
      cerr << "Number of cores has to be a multiple of the number of folds" << endl;
      exit(1);
    }
    coresPerFold = size/mosesConfigFilesFolds.size();
    if (size % coresPerFold > 0) {
      cerr << "Number of cores has to be a multiple of the number of folds" << endl;
      exit(1);
    }

    if (rank == 0)
      cerr << "Number of cores per fold: " << coresPerFold << endl;
    myFold = rank/coresPerFold;
    cerr << "Rank " << rank << ", my fold: " << myFold << endl;
  }

  // NOTE: we do not actually need the references here, because we are reading them in from StaticData
  if (trainWithMultipleFolds) {
    if (!loadSentences(inputFilesFolds[myFold], inputSentencesFolds[myFold])) {
      cerr << "Error: Failed to load input sentences from " << inputFilesFolds[myFold] << endl;
      exit(1);
    }
    VERBOSE(1, "Rank " << rank << " reading inputs from " << inputFilesFolds[myFold] << endl);

    if (!loadSentences(referenceFilesFolds[myFold], referenceSentences[myFold])) {
      cerr << "Error: Failed to load reference sentences from " << referenceFilesFolds[myFold] << endl;
      exit(1);
    }
    if (referenceSentences[myFold].size() != inputSentencesFolds[myFold].size()) {
      cerr << "Error: Input file length (" << inputSentencesFolds[myFold].size() << ") != ("
	   << referenceSentences[myFold].size() << ") reference file length (rank " << rank << ")" << endl;
      exit(1);
    }
    VERBOSE(1, "Rank " << rank << " reading references from " << referenceFilesFolds[myFold] << endl);
  }
  else {
    if (!loadSentences(inputFile, inputSentences)) {
      cerr << "Error: Failed to load input sentences from " << inputFile << endl;
      return 1;
    }

    for (size_t i = 0; i < referenceFiles.size(); ++i) {
      if (!loadSentences(referenceFiles[i], referenceSentences[i])) {
	cerr << "Error: Failed to load reference sentences from "
	     << referenceFiles[i] << endl;
	return 1;
      }
      if (referenceSentences[i].size() != inputSentences.size()) {
	cerr << "Error: Input file length (" << inputSentences.size() << ") != ("
	     << referenceSentences[i].size() << ") length of reference file " << i
	     << endl;
	return 1;
      }
    }
  }

  if (scaleByAvgInputLength ||  scaleByInverseLength || scaleByAvgInverseLength)
    scaleByInputLength = false;

  if (historyBleu || simpleHistoryBleu) {
    sentenceBleu = false;
    cerr << "Using history Bleu. " << endl;
  }

  if (kbest) {
    realBleu = true;
    disableBleuFeature = true;
    cerr << "Use kbest lists and real Bleu scores, disable Bleu feature.." << endl;
  }

  // initialise Moses
  // add references to initialize Bleu feature
  boost::trim(decoder_settings);
  decoder_settings += " -mira -distinct-nbest -references";
  if (trainWithMultipleFolds) {
    decoder_settings += " ";
    decoder_settings += referenceFilesFolds[myFold];
  }
  else {
    for (size_t i=0; i < referenceFiles.size(); ++i) {
      decoder_settings += " ";
      decoder_settings += referenceFiles[i];
    }
  }

  vector<string> decoder_params;
  boost::split(decoder_params, decoder_settings, boost::is_any_of("\t "));

  string configFile = trainWithMultipleFolds? mosesConfigFilesFolds[myFold] : mosesConfigFile;
  VERBOSE(1, "Rank " << rank << " reading config file from " << configFile << endl);
  MosesDecoder* decoder = new MosesDecoder(configFile, verbosity, decoder_params.size(), decoder_params);
  decoder->setBleuParameters(disableBleuFeature, sentenceBleu, scaleByInputLength, scaleByAvgInputLength,
			     scaleByInverseLength, scaleByAvgInverseLength,
			     scaleByX, historySmoothing, bleu_smoothing_scheme, simpleHistoryBleu);
  SearchAlgorithm searchAlgorithm = staticData.GetSearchAlgorithm();
  bool chartDecoding = (searchAlgorithm == ChartDecoding);

  // Optionally shuffle the sentences
  vector<size_t> order;
  if (trainWithMultipleFolds) {
    for (size_t i = 0; i < inputSentencesFolds[myFold].size(); ++i) {
      order.push_back(i);
    }
  }
  else {
    if (rank == 0) {
      for (size_t i = 0; i < inputSentences.size(); ++i) {
	order.push_back(i);
      }
    }
  }

  // initialise optimizer
  Optimiser* optimiser = NULL;
  if (learner == "mira") {
    if (rank == 0) {
      cerr << "Optimising using Mira" << endl;
      cerr << "slack: " << slack << ", learning rate: " << mira_learning_rate << endl;
      cerr << "selective: " << selective << endl;
      if (normaliseMargin)
	cerr << "sigmoid parameter: " << sigmoidParam << endl;
    }
    optimiser = new MiraOptimiser(slack, scale_margin, scale_margin_precision,
				  scale_update, scale_update_precision, boost, normaliseMargin, sigmoidParam);
    learning_rate = mira_learning_rate;
    perceptron_update = false;
  } else if (learner == "perceptron") {
    if (rank == 0) {
      cerr << "Optimising using Perceptron" << endl;
    }
    optimiser = new Perceptron();
    learning_rate = perceptron_learning_rate;
    perceptron_update = true;
    model_hope_fear = false; // mira only
    hope_fear = false; // mira only
    n = 1;
    hope_n = 1;
    fear_n = 1;
  } else {
    cerr << "Error: Unknown optimiser: " << learner << endl;
    return 1;
  }
  
  // resolve parameter dependencies
  if (batchSize > 1 && perceptron_update) {
    batchSize = 1;
    cerr << "Info: Setting batch size to 1 for perceptron update" << endl;
  }
  
  if (hope_n == -1)
    hope_n = n;
  if (fear_n == -1)
    fear_n = n;
  
  if (model_hope_fear || kbest)
    hope_fear = false; // is true by default
  if (learner == "mira" && !(hope_fear || model_hope_fear || kbest)) {
    cerr << "Error: Need to select one of parameters --hope-fear/--model-hope-fear/--kbest for mira update." << endl;
    return 1;
  }
  
#ifdef MPI_ENABLE
  if (!trainWithMultipleFolds)
    mpi::broadcast(world, order, 0);
#endif
  
  // Create shards according to the number of processes used
  vector<size_t> shard;
  if (trainWithMultipleFolds) {
    size_t shardSize = order.size()/coresPerFold;
    size_t shardStart = (size_t) (shardSize * (rank % coresPerFold));
    size_t shardEnd = shardStart + shardSize;
    if (rank % coresPerFold == coresPerFold - 1) { // last rank of each fold
      shardEnd = order.size();
      shardSize = shardEnd - shardStart;
    }
    VERBOSE(1, "Rank: " << rank << ", shard size: " << shardSize << endl);
    VERBOSE(1, "Rank: " << rank << ", shard start: " << shardStart << " shard end: " << shardEnd << endl);
    shard.resize(shardSize);
    copy(order.begin() + shardStart, order.begin() + shardEnd, shard.begin());
    batchSize = 1;
  }
  else {
    size_t shardSize = order.size() / size;
    size_t shardStart = (size_t) (shardSize * rank);
    size_t shardEnd = (size_t) (shardSize * (rank + 1));
    if (rank == size - 1) {
      shardEnd = order.size();
      shardSize = shardEnd - shardStart;
    }
    VERBOSE(1, "Rank: " << rank << " Shard size: " << shardSize << endl);
    VERBOSE(1, "Rank: " << rank << " Shard start: " << shardStart << " Shard end: " << shardEnd << endl);
    shard.resize(shardSize);
    copy(order.begin() + shardStart, order.begin() + shardEnd, shard.begin());
    if (batchEqualsShard)
      batchSize = shardSize;
  }
  
  // get reference to feature functions
<<<<<<< HEAD
  const vector<ScoreProducer*> &featureFunctions = FeatureFunction::GetFeatureFunctions();
=======
  const vector<FeatureFunction*> &featureFunctions = FeatureFunction::GetFeatureFunctions();
>>>>>>> 9d454f81
  ScoreComponentCollection initialWeights = decoder->getWeights();
  
  bool tuneMetaFeature = false;
  const vector<const FeatureFunction*>& sparseProducers = staticData.GetSparseProducers();
  for (unsigned i = 0; i < sparseProducers.size(); ++i) {
    float spWeight = sparseProducers[i]->GetSparseProducerWeight();
    if (spWeight != 1.0) {
      tuneMetaFeature = true;
      cerr << "Rank " << rank << ", sparse Producer " <<
	sparseProducers[i]->GetScoreProducerDescription()
	   << " weight: " << spWeight << endl;
    }
  }
  
  if (add2lm != 0) {
    const LMList& lmList_new = staticData.GetLMList();
    for (LMList::const_iterator i = lmList_new.begin(); i != lmList_new.end(); ++i) {
      float lmWeight = initialWeights.GetScoreForProducer(*i) + add2lm;
      initialWeights.Assign(*i, lmWeight);
      cerr << "Rank " << rank << ", add " << add2lm << " to lm weight." << endl;
    }
  }
  
  if (normaliseWeights) {
    initialWeights.L1Normalise();
    cerr << "Rank " << rank << ", normalised initial weights: " << initialWeights << endl;
  }

  decoder->setWeights(initialWeights);
  
  // set bleu weight to twice the size of the language model weight(s)
  const LMList& lmList = staticData.GetLMList();
  if (bleu_weight_lm) {
    float lmSum = 0;
    for (LMList::const_iterator i = lmList.begin(); i != lmList.end(); ++i)
      lmSum += abs(initialWeights.GetScoreForProducer(*i));
    bleuWeight = lmSum * bleu_weight_lm_factor;
    cerr << "Set bleu weight to lm weight * " << bleu_weight_lm_factor << endl;
  }
  
  if (bleuWeight_hope == -1) {
    bleuWeight_hope = bleuWeight;
  }
  if (bleuWeight_fear == -1) {
    bleuWeight_fear = bleuWeight;
  }
  bleuWeight_fear *= bleu_weight_fear_factor;
  cerr << "Bleu weight: " << bleuWeight << endl;
  cerr << "Bleu weight fear: " << bleuWeight_fear << endl;
  
  if (decode_hope || decode_fear || decode_model) {
    size_t decode = 1;
    if (decode_fear) decode = 2;
    if (decode_model) decode = 3;
    decodeHopeOrFear(rank, size, decode, decode_filename, inputSentences, decoder, n, bleuWeight);
  }
  
  //Main loop:
  ScoreComponentCollection cumulativeWeights; // collect weights per epoch to produce an average
  ScoreComponentCollection cumulativeWeightsBinary;
  size_t numberOfUpdates = 0;
  size_t numberOfUpdatesThisEpoch = 0;
  
  time_t now;
  time(&now);
  cerr << "Rank " << rank << ", " << ctime(&now);
  
  float avgInputLength = 0;
  float sumOfInputs = 0;
  size_t numberOfInputs = 0;
  
  ScoreComponentCollection mixedWeights;
  ScoreComponentCollection mixedWeightsPrevious;
  ScoreComponentCollection mixedWeightsBeforePrevious;
  ScoreComponentCollection mixedAverageWeights;
  ScoreComponentCollection mixedAverageWeightsPrevious;
  ScoreComponentCollection mixedAverageWeightsBeforePrevious;
  
  bool stop = false;
//	int sumStillViolatedConstraints;
  float epsilon = 0.0001;

  // Variables for feature confidence
  ScoreComponentCollection confidenceCounts, mixedConfidenceCounts, featureLearningRates;
  featureLearningRates.UpdateLearningRates(decay_core, decay_sparse, confidenceCounts, core_r0, sparse_r0); //initialise core learning rates
  cerr << "Initial learning rates, core: " << core_r0 << ", sparse: " << sparse_r0 << endl;
  
  for (size_t epoch = continue_epoch; epoch < epochs && !stop; ++epoch) {
    if (shuffle) {
      if (trainWithMultipleFolds || rank == 0) {
	cerr << "Rank " << rank << ", epoch " << epoch << ", shuffling input sentences.." << endl;
	RandomIndex rindex;
	random_shuffle(order.begin(), order.end(), rindex);
      }
      
#ifdef MPI_ENABLE
      if (!trainWithMultipleFolds)
	mpi::broadcast(world, order, 0);
#endif
      
      // redo shards
      if (trainWithMultipleFolds) {
	size_t shardSize = order.size()/coresPerFold;
	size_t shardStart = (size_t) (shardSize * (rank % coresPerFold));
	size_t shardEnd = shardStart + shardSize;
	if (rank % coresPerFold == coresPerFold - 1) { // last rank of each fold
	  shardEnd = order.size();
	  shardSize = shardEnd - shardStart;
	}
	VERBOSE(1, "Rank: " << rank << ", shard size: " << shardSize << endl);
	VERBOSE(1, "Rank: " << rank << ", shard start: " << shardStart << " shard end: " << shardEnd << endl);
	shard.resize(shardSize);
	copy(order.begin() + shardStart, order.begin() + shardEnd, shard.begin());
	batchSize = 1;
      }
      else {
	size_t shardSize = order.size()/size;
	size_t shardStart = (size_t) (shardSize * rank);
	size_t shardEnd = (size_t) (shardSize * (rank + 1));
	if (rank == size - 1) {
	  shardEnd = order.size();
	  shardSize = shardEnd - shardStart;
	}
	VERBOSE(1, "Shard size: " << shardSize << endl);
	VERBOSE(1, "Rank: " << rank << " Shard start: " << shardStart << " Shard end: " << shardEnd << endl);
	shard.resize(shardSize);
	copy(order.begin() + shardStart, order.begin() + shardEnd, shard.begin());
	if (batchEqualsShard)
	  batchSize = shardSize;
      }
    }
    
    // sum of violated constraints in an epoch
    // sumStillViolatedConstraints = 0;
    
    numberOfUpdatesThisEpoch = 0;
    // Sum up weights over one epoch, final average uses weights from last epoch
    if (!accumulateWeights) {
      cumulativeWeights.ZeroAll();
      cumulativeWeightsBinary.ZeroAll();
    }
    
    // number of weight dumps this epoch
    size_t weightMixingThisEpoch = 0;
    size_t weightEpochDump = 0;
    
    size_t shardPosition = 0;
    vector<size_t>::const_iterator sid = shard.begin();
    while (sid != shard.end()) {
      // feature values for hypotheses i,j (matrix: batchSize x 3*n x featureValues)
      vector<vector<ScoreComponentCollection> > featureValues;
      vector<vector<float> > bleuScores;
      vector<vector<float> > modelScores;
      
      // variables for hope-fear/perceptron setting
      vector<vector<ScoreComponentCollection> > featureValuesHope;
      vector<vector<ScoreComponentCollection> > featureValuesFear;
      vector<vector<float> > bleuScoresHope;
      vector<vector<float> > bleuScoresFear;
      vector<vector<float> > modelScoresHope;
      vector<vector<float> > modelScoresFear;
      
      // get moses weights
      ScoreComponentCollection mosesWeights = decoder->getWeights();
      VERBOSE(1, "\nRank " << rank << ", epoch " << epoch << ", weights: " << mosesWeights << endl);
      
      if (historyBleu || simpleHistoryBleu) {
	decoder->printBleuFeatureHistory(cerr);
      }
      
      if (tuneMetaFeature) {
	// initialise meta feature
	MetaFeatureProducer *m = staticData.GetMetaFeatureProducer();
	FeatureFunction* ff = const_cast<FeatureFunction*>(sparseProducers[0]);
	if (sparseProducers[0]->GetScoreProducerDescription().compare("wt") == 0) {
	  WordTranslationFeature* wt =
	    static_cast<WordTranslationFeature*>(ff);
	  mosesWeights.Assign(m, wt->GetSparseProducerWeight());
	}
	else if (sparseProducers[0]->GetScoreProducerDescription().compare("pp") == 0) {
	  PhrasePairFeature* pp =
	    static_cast<PhrasePairFeature*>(ff);
	  mosesWeights.Assign(m, pp->GetSparseProducerWeight());
	}
      }
      
      // BATCHING: produce nbest lists for all input sentences in batch
      vector<float> oracleBleuScores;
      vector<float> oracleModelScores;
      vector<vector<const Word*> > oneBests;
      vector<ScoreComponentCollection> oracleFeatureValues;
      vector<size_t> inputLengths;
      vector<size_t> ref_ids;
      size_t actualBatchSize = 0;
      
      vector<size_t>::const_iterator current_sid_start = sid;
      size_t examples_in_batch = 0;
      bool skip_example = false;
      for (size_t batchPosition = 0; batchPosition < batchSize && sid
	     != shard.end(); ++batchPosition) {
	string input;
	if (trainWithMultipleFolds)
	  input = inputSentencesFolds[myFold][*sid];
	else
	  input = inputSentences[*sid];
	
	Moses::Sentence *sentence = new Sentence();
	stringstream in(input + "\n");
	const vector<FactorType> inputFactorOrder = staticData.GetInputFactorOrder();
	sentence->Read(in,inputFactorOrder);
	cerr << "\nRank " << rank << ", epoch " << epoch << ", input sentence " << *sid << ": \"";
	sentence->Print(cerr);
	cerr << "\"" << " (batch pos " << batchPosition << ")" << endl;
	size_t current_input_length = (*sentence).GetSize();
	
	if (epoch == 0 && (scaleByAvgInputLength || scaleByAvgInverseLength)) {
	  sumOfInputs += current_input_length;
	  ++numberOfInputs;
	  avgInputLength = sumOfInputs/numberOfInputs;
	  decoder->setAvgInputLength(avgInputLength);
	  cerr << "Rank " << rank << ", epoch 0, average input length: " << avgInputLength << endl;
	}
	
	vector<ScoreComponentCollection> newFeatureValues;
	vector<float> newScores;
	if (model_hope_fear) {
	  featureValues.push_back(newFeatureValues);
	  bleuScores.push_back(newScores);
	  modelScores.push_back(newScores);
	}
	if (hope_fear || perceptron_update) {
	  featureValuesHope.push_back(newFeatureValues);
	  featureValuesFear.push_back(newFeatureValues);
	  bleuScoresHope.push_back(newScores);
	  bleuScoresFear.push_back(newScores);
	  modelScoresHope.push_back(newScores);
	  modelScoresFear.push_back(newScores);
	  if (historyBleu || simpleHistoryBleu || debug_model) {
	    featureValues.push_back(newFeatureValues);
	    bleuScores.push_back(newScores);
	    modelScores.push_back(newScores);
	  }
	}
	if (kbest) {
	  // for decoding
	  featureValues.push_back(newFeatureValues);
	  bleuScores.push_back(newScores);
	  modelScores.push_back(newScores);
	  
	  // for storing selected examples
	  featureValuesHope.push_back(newFeatureValues);
	  featureValuesFear.push_back(newFeatureValues);
	  bleuScoresHope.push_back(newScores);
	  bleuScoresFear.push_back(newScores);
	  modelScoresHope.push_back(newScores);
	  modelScoresFear.push_back(newScores);
	}
	
	size_t ref_length;
	float avg_ref_length;
	
	if (print_weights)
	  cerr << "Rank " << rank << ", epoch " << epoch << ", current weights: " << mosesWeights << endl;
	if (print_core_weights) {
	  cerr << "Rank " << rank << ", epoch " << epoch << ", current weights: ";
	  mosesWeights.PrintCoreFeatures();
	  cerr << endl;
	}
	
	// check LM weight
	const LMList& lmList_new = staticData.GetLMList();
	for (LMList::const_iterator i = lmList_new.begin(); i != lmList_new.end(); ++i) {
	  float lmWeight = mosesWeights.GetScoreForProducer(*i);
	  cerr << "Rank " << rank << ", epoch " << epoch << ", lm weight: " << lmWeight << endl;
	  if (lmWeight <= 0) {
	    cerr << "Rank " << rank << ", epoch " << epoch << ", ERROR: language model weight should never be <= 0." << endl;
	    mosesWeights.Assign(*i, 0.1);
	    cerr << "Rank " << rank << ", epoch " << epoch << ", assign lm weights of 0.1" << endl;
	  }
	}
	
	// select inference scheme
	cerr << "Rank " << rank << ", epoch " << epoch << ", real Bleu? " << realBleu << endl;
	if (hope_fear || perceptron_update) {
	  // HOPE
	  cerr << "Rank " << rank << ", epoch " << epoch << ", " << hope_n <<
	    "best hope translations" << endl;
	  vector< vector<const Word*> > outputHope = decoder->getNBest(input, *sid, hope_n, 1.0, bleuWeight_hope,
	       featureValuesHope[batchPosition], bleuScoresHope[batchPosition], modelScoresHope[batchPosition],
	       1, realBleu, distinctNbest, avgRefLength, rank, epoch, "");
	  vector<const Word*> oracle = outputHope[0];
	  decoder->cleanup(chartDecoding);
	  ref_length = decoder->getClosestReferenceLength(*sid, oracle.size());
	  avg_ref_length = ref_length;
	  float hope_length_ratio = (float)oracle.size()/ref_length;
	  int oracleSize = (int)oracle.size();
	  cerr << endl;
	  
	  // count sparse features occurring in hope translation
	  featureValuesHope[batchPosition][0].IncrementSparseHopeFeatures();
	  	  
	  float precision = bleuScoresHope[batchPosition][0];
	  if (historyBleu || simpleHistoryBleu) {
	    precision /= decoder->getTargetLengthHistory();
	  }
	  else {
	    if (scaleByAvgInputLength) precision /= decoder->getAverageInputLength();
	    else if (scaleByAvgInverseLength) precision /= (100/decoder->getAverageInputLength());
	    precision /= scaleByX;
	  }
	  if (scale_margin_precision || scale_update_precision) {
	    if (historyBleu || simpleHistoryBleu || scaleByAvgInputLength || scaleByAvgInverseLength) {
	      cerr << "Rank " << rank << ", epoch " << epoch << ", set hope precision: " << precision << endl;
	      ((MiraOptimiser*) optimiser)->setPrecision(precision);
	    }
	  }
	  
	  vector<const Word*> bestModel;
	  if (debug_model || historyBleu || simpleHistoryBleu) {
	    // MODEL (for updating the history only, using dummy vectors)
	    cerr << "Rank " << rank << ", epoch " << epoch << ", 1best wrt model score (debug or history)" << endl;
	    vector< vector<const Word*> > outputModel = decoder->getNBest(input, *sid, n, 0.0, bleuWeight,
		featureValues[batchPosition], bleuScores[batchPosition], modelScores[batchPosition],
		1, realBleu, distinctNbest, avgRefLength, rank, epoch, "");
	    bestModel = outputModel[0];
	    decoder->cleanup(chartDecoding);
	    cerr << endl;
	    ref_length = decoder->getClosestReferenceLength(*sid, bestModel.size());
	  }
	  
	  // FEAR
	  float fear_length_ratio = 0;
	  float bleuRatioHopeFear = 0;
	  int fearSize = 0;
	  cerr << "Rank " << rank << ", epoch " << epoch << ", " << fear_n << "best fear translations" << endl;
	  vector< vector<const Word*> > outputFear = decoder->getNBest(input, *sid, fear_n, -1.0, bleuWeight_fear,
	      featureValuesFear[batchPosition], bleuScoresFear[batchPosition], modelScoresFear[batchPosition],
	      1, realBleu, distinctNbest, avgRefLength, rank, epoch, "");
	  vector<const Word*> fear = outputFear[0];
	  decoder->cleanup(chartDecoding);
	  ref_length = decoder->getClosestReferenceLength(*sid, fear.size());
	  avg_ref_length += ref_length;
	  avg_ref_length /= 2;
	  fear_length_ratio = (float)fear.size()/ref_length;
	  fearSize = (int)fear.size();
	  cerr << endl;
	  for (size_t i = 0; i < fear.size(); ++i)
	    delete fear[i];
	  
	  // count sparse features occurring in fear translation
	  featureValuesFear[batchPosition][0].IncrementSparseFearFeatures();
	  	  
	  // Bleu-related example selection
	  bool skip = false;
	  bleuRatioHopeFear = bleuScoresHope[batchPosition][0] / bleuScoresFear[batchPosition][0];
	  if (minBleuRatio != -1 && bleuRatioHopeFear < minBleuRatio)
	    skip = true;
	  if(maxBleuRatio != -1 && bleuRatioHopeFear > maxBleuRatio)
	    skip = true;
	  
	  // sanity check
	  if (historyBleu || simpleHistoryBleu) {
	    if (bleuScores[batchPosition][0] > bleuScoresHope[batchPosition][0] &&
		modelScores[batchPosition][0] > modelScoresHope[batchPosition][0]) {
	      if (abs(bleuScores[batchPosition][0] - bleuScoresHope[batchPosition][0]) > epsilon &&
		  abs(modelScores[batchPosition][0] - modelScoresHope[batchPosition][0]) > epsilon) {
		cerr << "Rank " << rank << ", epoch " << epoch << ", ERROR: MODEL translation better than HOPE translation." << endl;
		skip = true;
	      }
	    }
	    if (bleuScoresFear[batchPosition][0] > bleuScores[batchPosition][0] &&
		modelScoresFear[batchPosition][0] > modelScores[batchPosition][0]) {
	      if (abs(bleuScoresFear[batchPosition][0] - bleuScores[batchPosition][0]) > epsilon &&
		  abs(modelScoresFear[batchPosition][0] - modelScores[batchPosition][0]) > epsilon) {
		cerr << "Rank " << rank << ", epoch " << epoch << ", ERROR: FEAR translation better than MODEL translation." << endl;
		skip = true;
	      }
	    }
	  }
	  if (bleuScoresFear[batchPosition][0] > bleuScoresHope[batchPosition][0]) {
	    if (abs(bleuScoresFear[batchPosition][0] - bleuScoresHope[batchPosition][0]) > epsilon) {
	      // check if it's an error or a warning
	      skip = true;
	      if (modelScoresFear[batchPosition][0] > modelScoresHope[batchPosition][0] && abs(modelScoresFear[batchPosition][0] - modelScoresHope[batchPosition][0]) > epsilon) {
		cerr << "Rank " << rank << ", epoch " << epoch << ", ERROR: FEAR translation better than HOPE translation. (abs-diff: " << abs(bleuScoresFear[batchPosition][0] - bleuScoresHope[batchPosition][0]) << ")" <<endl;
	      }
	      else {
		cerr << "Rank " << rank << ", epoch " << epoch << ", WARNING: FEAR translation has better Bleu than HOPE translation. (abs-diff: " << abs(bleuScoresFear[batchPosition][0] - bleuScoresHope[batchPosition][0]) << ")" <<endl;
	      }
	    }
	  }
	  
	  if (skip) {
	    cerr << "Rank " << rank << ", epoch " << epoch << ", skip example (" << hope_length_ratio << ", " << bleuRatioHopeFear << ").. " << endl;
	    featureValuesHope[batchPosition].clear();
	    featureValuesFear[batchPosition].clear();
	    bleuScoresHope[batchPosition].clear();
	    bleuScoresFear[batchPosition].clear();
	    if (historyBleu || simpleHistoryBleu || debug_model) {
	      featureValues[batchPosition].clear();
	      bleuScores[batchPosition].clear();
	    }
	  }
	  else {
	    examples_in_batch++;
	    
	    // needed for history
	    if (historyBleu || simpleHistoryBleu)  {
	      inputLengths.push_back(current_input_length);
	      ref_ids.push_back(*sid);
	      oneBests.push_back(bestModel);
	    }
	  }
	}
	if (model_hope_fear) {
	  cerr << "Rank " << rank << ", epoch " << epoch << ", " << n << "best hope translations" << endl;
	  size_t oraclePos = featureValues[batchPosition].size();
	  decoder->getNBest(input, *sid, n, 1.0, bleuWeight_hope,
	    featureValues[batchPosition], bleuScores[batchPosition], modelScores[batchPosition],
	    0, realBleu, distinctNbest, avgRefLength, rank, epoch, "");
	  //vector<const Word*> oracle = outputHope[0];
	  // needed for history
	  inputLengths.push_back(current_input_length);
	  ref_ids.push_back(*sid);
	  decoder->cleanup(chartDecoding);
	  //ref_length = decoder->getClosestReferenceLength(*sid, oracle.size());
	  //float hope_length_ratio = (float)oracle.size()/ref_length;
	  cerr << endl;
	  
	  oracleFeatureValues.push_back(featureValues[batchPosition][oraclePos]);
	  oracleBleuScores.push_back(bleuScores[batchPosition][oraclePos]);
	  oracleModelScores.push_back(modelScores[batchPosition][oraclePos]);
	  
	  // MODEL
	  cerr << "Rank " << rank << ", epoch " << epoch << ", " << n << "best wrt model score" << endl;
	  if (historyBleu || simpleHistoryBleu) {
	    vector< vector<const Word*> > outputModel = decoder->getNBest(input, *sid, n, 0.0,
	       bleuWeight, featureValues[batchPosition], bleuScores[batchPosition],
	       modelScores[batchPosition], 1, realBleu, distinctNbest, avgRefLength, rank, epoch, "");
	    vector<const Word*> bestModel = outputModel[0];
	    oneBests.push_back(bestModel);
	    inputLengths.push_back(current_input_length);
	    ref_ids.push_back(*sid);
	  }
	  else {
	    decoder->getNBest(input, *sid, n, 0.0, bleuWeight,
	      featureValues[batchPosition], bleuScores[batchPosition], modelScores[batchPosition],
	      0, realBleu, distinctNbest, avgRefLength, rank, epoch, "");
	  }
	  decoder->cleanup(chartDecoding);
	  //ref_length = decoder->getClosestReferenceLength(*sid, bestModel.size());
	  //float model_length_ratio = (float)bestModel.size()/ref_length;
	  cerr << endl;
	  
	  // FEAR
	  cerr << "Rank " << rank << ", epoch " << epoch << ", " << n << "best fear translations" << endl;
	  decoder->getNBest(input, *sid, n, -1.0, bleuWeight_fear,
	    featureValues[batchPosition], bleuScores[batchPosition], modelScores[batchPosition],
	    0, realBleu, distinctNbest, avgRefLength, rank, epoch, "");
	  decoder->cleanup(chartDecoding);
	  //ref_length = decoder->getClosestReferenceLength(*sid, fear.size());
	  //float fear_length_ratio = (float)fear.size()/ref_length;
	  
	  examples_in_batch++;
	}
	if (kbest) {
	  // MODEL
	  cerr << "Rank " << rank << ", epoch " << epoch << ", " << n << "best wrt model score" << endl;
	  if (historyBleu || simpleHistoryBleu) {
	    vector< vector<const Word*> > outputModel = decoder->getNBest(input, *sid, n, 0.0,
		  bleuWeight, featureValues[batchPosition], bleuScores[batchPosition],
		  modelScores[batchPosition], 1, realBleu, distinctNbest, avgRefLength,	rank, epoch, "");
	    vector<const Word*> bestModel = outputModel[0];
	    oneBests.push_back(bestModel);
	    inputLengths.push_back(current_input_length);
	    ref_ids.push_back(*sid);
	  }
	  else {
	    decoder->getNBest(input, *sid, n, 0.0, bleuWeight,
	      featureValues[batchPosition], bleuScores[batchPosition],
	      modelScores[batchPosition], 0, realBleu, distinctNbest, avgRefLength, rank, epoch, "");
	  }
	  decoder->cleanup(chartDecoding);
	  //ref_length = decoder->getClosestReferenceLength(*sid, bestModel.size());
	  //float model_length_ratio = (float)bestModel.size()/ref_length;
	  cerr << endl;

	  examples_in_batch++;
	  
	  HypothesisQueue queueHope(hope_n);
	  HypothesisQueue queueFear(fear_n);
	  cerr << endl;
	  if (most_violated || all_violated || one_against_all) {
	    float bleuHope = -1000;
	    float bleuFear = 1000;
	    size_t indexHope = -1;
	    size_t indexFear = -1;
	    
	    vector<float> bleuHopeList;
	    vector<float> bleuFearList;
	    vector<float> indexHopeList;
	    vector<float> indexFearList;
	    
	    if (most_violated)
	      cerr << "Rank " << rank << ", epoch " << epoch << ", pick pair with most violated constraint" << endl;
	    else if (all_violated)
	      cerr << "Rank " << rank << ", epoch " << epoch << ", pick all pairs with violated constraints";
	    else
	      cerr << "Rank " << rank << ", epoch " << epoch << ", pick all pairs with hope";
	    
	    // find best hope, then find fear that violates our constraint most
	    for (size_t i=0; i<bleuScores[batchPosition].size(); ++i) {
	      if (abs(bleuScores[batchPosition][i] - bleuHope) < epsilon) { // equal bleu scores
		if (modelScores[batchPosition][i] > modelScores[batchPosition][indexHope]) {
		  if (abs(modelScores[batchPosition][i] - modelScores[batchPosition][indexHope]) > epsilon) {
		    // better model score
		    bleuHope = bleuScores[batchPosition][i];
		    indexHope = i;
		  }
		}
	      }
	      else if (bleuScores[batchPosition][i] > bleuHope) { // better than current best
		bleuHope = bleuScores[batchPosition][i];
		indexHope = i;
	      }
	    }
	    
	    float currentViolation = 0;
	    float minimum_bleu_diff = 0.01;
	    for (size_t i=0; i<bleuScores[batchPosition].size(); ++i) {
	      float bleuDiff = bleuHope - bleuScores[batchPosition][i];
	      float modelDiff = modelScores[batchPosition][indexHope] - modelScores[batchPosition][i];
	      if (bleuDiff > epsilon) {
		if (one_against_all && bleuDiff > minimum_bleu_diff) {
		  cerr << ".. adding pair";
		  bleuHopeList.push_back(bleuHope);
		  bleuFearList.push_back(bleuScores[batchPosition][i]);
		  indexHopeList.push_back(indexHope);
		  indexFearList.push_back(i);
		}
		else if (modelDiff < bleuDiff) {
		  float diff = bleuDiff - modelDiff;
		  if (diff > epsilon) {
		    if (all_violated) {
		      cerr << ".. adding pair";
		      bleuHopeList.push_back(bleuHope);
		      bleuFearList.push_back(bleuScores[batchPosition][i]);
		      indexHopeList.push_back(indexHope);
		      indexFearList.push_back(i);
		    }
		    else if (most_violated && diff > currentViolation) {
		      currentViolation = diff;
		      bleuFear = bleuScores[batchPosition][i];
		      indexFear = i;
		      cerr << "Rank " << rank << ", epoch " << epoch << ", current violation: " << currentViolation << " (" << modelDiff << " >= " << bleuDiff << ")" << endl;
		    }
		  }
		}
	      }
	    }
	    
	    if (most_violated) {
	      if (currentViolation > 0) {
		cerr << "Rank " << rank << ", epoch " << epoch << ", adding pair with violation " << currentViolation << endl;
		cerr << "Rank " << rank << ", epoch " << epoch << ", hope: " << bleuHope << " (" << indexHope  << "), fear: " << bleuFear << " (" << indexFear << ")" << endl;
		bleuScoresHope[batchPosition].push_back(bleuHope);
		bleuScoresFear[batchPosition].push_back(bleuFear);
		featureValuesHope[batchPosition].push_back(featureValues[batchPosition][indexHope]);
		featureValuesFear[batchPosition].push_back(featureValues[batchPosition][indexFear]);
		float modelScoreHope = modelScores[batchPosition][indexHope];
		float modelScoreFear = modelScores[batchPosition][indexFear];
		if (most_violated_reg) {
		  // reduce model score difference by factor ~0.5
		  float reg = currentViolation/4;
		  modelScoreHope += abs(reg);
		  modelScoreFear -= abs(reg);
		  float newViolation = (bleuHope - bleuFear) - (modelScoreHope - modelScoreFear);
		  cerr << "Rank " << rank << ", epoch " << epoch << ", regularized violation: " << newViolation << endl;
		}
		modelScoresHope[batchPosition].push_back(modelScoreHope);
		modelScoresFear[batchPosition].push_back(modelScoreFear);
		
		featureValues[batchPosition][indexHope].IncrementSparseHopeFeatures();
		featureValues[batchPosition][indexFear].IncrementSparseFearFeatures();
	      }
	      else {
		cerr << "Rank " << rank << ", epoch " << epoch << ", no violated constraint found." << endl;
		skip_example = 1;
	      }
	    }
	    else cerr << endl;
	  }
	  if (max_bleu_diff) {
	    cerr << "Rank " << rank << ", epoch " << epoch << ", pick pair with max Bleu diff from list: " << bleuScores[batchPosition].size() << endl;
	    for (size_t i=0; i<bleuScores[batchPosition].size(); ++i) {
	      float hopeScore = bleuScores[batchPosition][i];
	      if (modelPlusBleu) hopeScore += modelScores[batchPosition][i];
	      BleuIndexPair hope(hopeScore, i);
	      queueHope.Push(hope);
	      
	      float fearScore = -1*(bleuScores[batchPosition][i]);
	      if (modelPlusBleu) fearScore += modelScores[batchPosition][i];
	      BleuIndexPair fear(fearScore, i);
	      queueFear.Push(fear);
	    }
	    skip_example = 0;
	  }
	  cerr << endl;

	  vector<BleuIndexPair> hopeList, fearList;
	  for (size_t i=0; i<hope_n && !queueHope.Empty(); ++i) hopeList.push_back(queueHope.Pop());
	  for (size_t i=0; i<fear_n && !queueFear.Empty(); ++i) fearList.push_back(queueFear.Pop());
	  for (size_t i=0; i<hopeList.size(); ++i) {
	    //float bleuHope = hopeList[i].first;
	    size_t indexHope = hopeList[i].second;
	    float bleuHope = bleuScores[batchPosition][indexHope];
	    for (size_t j=0; j<fearList.size(); ++j) {
	      //float bleuFear = -1*(fearList[j].first);
	      size_t indexFear = fearList[j].second;
	      float bleuFear = bleuScores[batchPosition][indexFear];
	      cerr << "Rank " << rank << ", epoch " << epoch << ", hope: " << bleuHope << " (" << indexHope  << "), fear: " << bleuFear << " (" << indexFear << ")" << endl;
	      bleuScoresHope[batchPosition].push_back(bleuHope);
	      bleuScoresFear[batchPosition].push_back(bleuFear);
	      featureValuesHope[batchPosition].push_back(featureValues[batchPosition][indexHope]);
	      featureValuesFear[batchPosition].push_back(featureValues[batchPosition][indexFear]);
	      float modelScoreHope = modelScores[batchPosition][indexHope];
	      float modelScoreFear = modelScores[batchPosition][indexFear];
	      
	      modelScoresHope[batchPosition].push_back(modelScoreHope);
	      modelScoresFear[batchPosition].push_back(modelScoreFear);
	      
	      featureValues[batchPosition][indexHope].IncrementSparseHopeFeatures();
	      featureValues[batchPosition][indexFear].IncrementSparseFearFeatures();
	    }
	  }
	  if (!makePairs)
	    cerr << "Rank " << rank << ", epoch " << epoch << "summing up hope and fear vectors, no pairs" << endl;
	}
	
	// next input sentence
	++sid;
	++actualBatchSize;
	++shardPosition;
      } // end of batch loop
      
      if (examples_in_batch == 0 || (kbest && skip_example)) {
	cerr << "Rank " << rank << ", epoch " << epoch << ", batch is empty." << endl;
      }
      else {
	vector<vector<float> > losses(actualBatchSize);
	if (model_hope_fear) {
	  // Set loss for each sentence as BLEU(oracle) - BLEU(hypothesis)
	  for (size_t batchPosition = 0; batchPosition < actualBatchSize; ++batchPosition) {
	    for (size_t j = 0; j < bleuScores[batchPosition].size(); ++j) {
	      losses[batchPosition].push_back(oracleBleuScores[batchPosition] - bleuScores[batchPosition][j]);
	    }
	  }
	}
	
	// set weight for bleu feature to 0 before optimizing
<<<<<<< HEAD
	vector<ScoreProducer*>::const_iterator iter;
	const vector<ScoreProducer*> &featureFunctions2 = FeatureFunction::GetFeatureFunctions();
=======
	vector<FeatureFunction*>::const_iterator iter;
	const vector<FeatureFunction*> &featureFunctions2 = FeatureFunction::GetFeatureFunctions();
>>>>>>> 9d454f81
	for (iter = featureFunctions2.begin(); iter != featureFunctions2.end(); ++iter) {
	  if ((*iter)->GetScoreProducerDescription() == "BleuScoreFeature") {
	    mosesWeights.Assign(*iter, 0);
	    break;
	  }
	}
	
	// scale LM feature (to avoid rapid changes)
	if (scale_lm) {
	  cerr << "scale lm" << endl;
	  const LMList& lmList_new = staticData.GetLMList();
	  for (LMList::const_iterator iter = lmList_new.begin(); iter != lmList_new.end(); ++iter) {
	    // scale down score
	    if (model_hope_fear) {
	      scaleFeatureScore(*iter, scale_lm_factor, featureValues, rank, epoch);
	    }
	    else {
	      scaleFeatureScore(*iter, scale_lm_factor, featureValuesHope, rank, epoch);
	      scaleFeatureScore(*iter, scale_lm_factor, featureValuesFear, rank, epoch);
	    }
	  }
	}
	
	// scale WP
	if (scale_wp) {
	  // scale up weight
	  WordPenaltyProducer *wp = StaticData::InstanceNonConst().GetWordPenaltyProducer();
	  
	  // scale down score
	  if (model_hope_fear) {
	    scaleFeatureScore(wp, scale_wp_factor, featureValues, rank, epoch);
	  }
	  else {
	    scaleFeatureScore(wp, scale_wp_factor, featureValuesHope, rank, epoch);
	    scaleFeatureScore(wp, scale_wp_factor, featureValuesFear, rank, epoch);
	  }
	}
		
	// print out the feature values
	if (print_feature_values) {
	  cerr << "\nRank " << rank << ", epoch " << epoch << ", feature values: " << endl;
	  if (model_hope_fear) printFeatureValues(featureValues);
	  else {
	    cerr << "hope: " << endl;
	    printFeatureValues(featureValuesHope);
	    cerr << "fear: " << endl;
	    printFeatureValues(featureValuesFear);
	  }
	}
	
	// apply learning rates to feature vectors before optimization
	if (feature_confidence) {
	  cerr << "Rank " << rank << ", epoch " << epoch << ", apply feature learning rates with decays " << decay_core << "/" << decay_sparse << ": " << featureLearningRates << endl;
	  if (model_hope_fear) {
	    applyPerFeatureLearningRates(featureValues, featureLearningRates, sparse_r0);
	  }
	  else {
	    applyPerFeatureLearningRates(featureValuesHope, featureLearningRates, sparse_r0);
	    applyPerFeatureLearningRates(featureValuesFear, featureLearningRates, sparse_r0);
	  }
	}
	else {
	  // apply fixed learning rates
	  cerr << "Rank " << rank << ", epoch " << epoch << ", apply fixed learning rates, core: " << core_r0 << ", sparse: " << sparse_r0 << endl;
	  if (core_r0 != 1.0 || sparse_r0 != 1.0) {
	    if (model_hope_fear) {
	      applyLearningRates(featureValues, core_r0, sparse_r0);
	    }
	    else {
	      applyLearningRates(featureValuesHope, core_r0, sparse_r0);
	      applyLearningRates(featureValuesFear, core_r0, sparse_r0);
	    }
	  }
	}
	
	if (kbest) {
	  // If we are tuning a global weight for a sparse producer,
	  // we must collapse the sparse features first (report weighted aggregate)
	  if (tuneMetaFeature) {
	    for (unsigned i = 0; i < sparseProducers.size(); ++i) {
	      float spWeight = sparseProducers[i]->GetSparseProducerWeight();
	      if (spWeight != 1.0) {
		MetaFeatureProducer *m = staticData.GetMetaFeatureProducer();
		for (size_t i=0; i < featureValuesHope.size(); ++i) {
		  for (size_t j=0; j < featureValuesHope[i].size(); ++j) {
		    // multiply sparse feature values with weights
		    const FVector scores =
		      featureValuesHope[i][j].GetVectorForProducer(sparseProducers[i]);
		    const FVector &weights = staticData.GetAllWeights().GetScoresVector();
		    float aggregate = scores.inner_product(weights);
		    //cerr << "Rank " << rank << ", epoch " << epoch << ", sparse Producer " <<
		    //sparseProducers[i]->GetScoreProducerDescription()
		    //<< " aggregate: " << aggregate << endl;
		    aggregate *= spWeight;
		    //cerr << "Rank " << rank << ", epoch " << epoch << ", sparse Producer " <<
		    //sparseProducers[i]->GetScoreProducerDescription()
		    //<< " weighted aggregate: " << aggregate << endl;
		    
		    // copy core features to a new collection, then assign aggregated sparse feature
		    ScoreComponentCollection scoresAggregate;
		    scoresAggregate.CoreAssign(featureValuesHope[i][j]);
		    scoresAggregate.Assign(m, aggregate);
		    featureValuesHope[i][j] = scoresAggregate;
		  }
		}
		for (size_t i=0; i < featureValuesFear.size(); ++i) {
		  for (size_t j=0; j < featureValuesFear[i].size(); ++j) {
		    // multiply sparse feature values with weights
		    const FVector scores =
		      featureValuesFear[i][j].GetVectorForProducer(sparseProducers[i]);
		    const FVector &weights = staticData.GetAllWeights().GetScoresVector();
		    float aggregate = scores.inner_product(weights);
		    aggregate *= spWeight;
		    
		    // copy core features to a new collection, then assign aggregated sparse feature
		    ScoreComponentCollection scoresAggregate;
		    scoresAggregate.CoreAssign(featureValuesFear[i][j]);
		    scoresAggregate.Assign(m, aggregate);
		    featureValuesFear[i][j] = scoresAggregate;
		  }
		}
		
		cerr << "Rank " << rank << ", epoch " << epoch << ", new hope feature vector: " <<
		  featureValuesHope[0][0] << endl;
		cerr << "Rank " << rank << ", epoch " << epoch << ", new fear feature vector: " <<
		  featureValuesFear[0][0] << endl;
	      }
	    }
	  }
	}

	// Run optimiser on batch:
	VERBOSE(1, "\nRank " << rank << ", epoch " << epoch << ", run optimiser:" << endl);
	size_t update_status = 1;
	ScoreComponentCollection weightUpdate;
	if (perceptron_update) {
	  vector<vector<float> > dummy1;
	  update_status = optimiser->updateWeightsHopeFear( weightUpdate, featureValuesHope,
	    featureValuesFear, dummy1, dummy1, dummy1, dummy1, learning_rate, rank, epoch);
	}
	else if (hope_fear) {
	  if (bleuScoresHope[0][0] >= min_oracle_bleu) {
	    if (hope_n == 1 && fear_n ==1 && batchSize == 1 && !hildreth) {
	      update_status = ((MiraOptimiser*) optimiser)->updateWeightsAnalytically(weightUpdate,
	      featureValuesHope[0][0], featureValuesFear[0][0], bleuScoresHope[0][0],
		 bleuScoresFear[0][0], modelScoresHope[0][0], modelScoresFear[0][0], learning_rate, rank, epoch);
	    }
	    else
	      update_status = optimiser->updateWeightsHopeFear(weightUpdate, featureValuesHope,
	       featureValuesFear, bleuScoresHope, bleuScoresFear, modelScoresHope,
	       modelScoresFear, learning_rate, rank, epoch);
	  }
	  else
	    update_status = 1;
	}
	else if (kbest) {
	  if (selective)
	    update_status = ((MiraOptimiser*)optimiser)->updateWeightsHopeFearSelective(
		weightUpdate, featureValuesHope, featureValuesFear, bleuScoresHope, bleuScoresFear,
		modelScoresHope, modelScoresFear, learning_rate, rank, epoch);
	  else if (summed)
	    update_status = ((MiraOptimiser*)optimiser)->updateWeightsHopeFearSummed(
	     weightUpdate, featureValuesHope, featureValuesFear, bleuScoresHope, bleuScoresFear,
	     modelScoresHope, modelScoresFear, learning_rate, rank, epoch, rescaleSlack, makePairs);
	  else {
	    if (batchSize == 1 && featureValuesHope[0].size() == 1 && !hildreth) {
	      cerr << "Rank " << rank << ", epoch " << epoch << ", model score hope: " << modelScoresHope[0][0] << endl;
	      cerr << "Rank " << rank << ", epoch " << epoch << ", model score fear: " << modelScoresFear[0][0] << endl;
	      update_status = ((MiraOptimiser*) optimiser)->updateWeightsAnalytically(
		      weightUpdate, featureValuesHope[0][0], featureValuesFear[0][0],
		      bleuScoresHope[0][0], bleuScoresFear[0][0], modelScoresHope[0][0],
		      modelScoresFear[0][0], learning_rate, rank, epoch);
	    }
	    else {
	      cerr << "Rank " << rank << ", epoch " << epoch << ", model score hope: " << modelScoresHope[0][0] << endl;
	      cerr << "Rank " << rank << ", epoch " << epoch << ", model score fear: " << modelScoresFear[0][0] << endl;
	      update_status = optimiser->updateWeightsHopeFear(weightUpdate, featureValuesHope,
		  featureValuesFear, bleuScoresHope, bleuScoresFear, modelScoresHope,
		       modelScoresFear, learning_rate, rank, epoch);
	    }
	  }
	}
	else {
	  // model_hope_fear
	  update_status = ((MiraOptimiser*) optimiser)->updateWeights(weightUpdate,
	      featureValues, losses, bleuScores, modelScores, oracleFeatureValues,
	      oracleBleuScores, oracleModelScores, learning_rate, rank, epoch);
	}
	
	// sumStillViolatedConstraints += update_status;
	
	if (update_status == 0) {	 // if weights were updated
	  // apply weight update
	  if (debug)
	    cerr << "Rank " << rank << ", epoch " << epoch << ", update: " << weightUpdate << endl;
	  
	  if (tuneMetaFeature) {
	    MetaFeatureProducer *m = staticData.GetMetaFeatureProducer();
	    // update sparse producer weight
	    // (NOTE: this currently doesn't work for more than one sparse producer)
	    float metaWeightUpdate = weightUpdate.GetScoreForProducer(m);
	    
	    const vector<const FeatureFunction*> sparseProducers = staticData.GetSparseProducers();
	    FeatureFunction* ff = const_cast<FeatureFunction*>(sparseProducers[0]);
	    if (sparseProducers[0]->GetScoreProducerDescription().compare("wt") == 0) {
	      WordTranslationFeature* wt =
		static_cast<WordTranslationFeature*>(ff);
	      float newWeight = wt->GetSparseProducerWeight();
	      cerr << "Rank " << rank << ", epoch " << epoch << ", old meta weight: " << newWeight << endl;
	      newWeight += metaWeightUpdate;
	      wt->SetSparseProducerWeight(newWeight);
	      cerr << "Rank " << rank << ", epoch " << epoch << ", new meta weight: " << newWeight << endl;
	    }
	    else if (sparseProducers[0]->GetScoreProducerDescription().compare("pp") == 0) {
	      PhrasePairFeature* pp =
		static_cast<PhrasePairFeature*>(ff);
	      float newWeight = pp->GetSparseProducerWeight();
	      cerr << "Rank " << rank << ", epoch " << epoch << ", old meta weight: " << newWeight << endl;
	      newWeight += metaWeightUpdate;
	      pp->SetSparseProducerWeight(newWeight);
	      cerr << "Rank " << rank << ", epoch " << epoch << ", new meta weight: " << newWeight << endl;
	    }
	  }
	  
	  if (feature_confidence) {
	    // update confidence counts based on weight update
	    confidenceCounts.UpdateConfidenceCounts(weightUpdate, signed_counts);
	    
	    // update feature learning rates
	    featureLearningRates.UpdateLearningRates(decay_core, decay_sparse, confidenceCounts, core_r0, sparse_r0);
	  }
	  
	  // apply weight update to Moses weights
	  mosesWeights.PlusEquals(weightUpdate);
	  
	  if (normaliseWeights && !tuneMetaFeature)
	    mosesWeights.L1Normalise();
	  
	  cumulativeWeights.PlusEquals(mosesWeights);
	  if (sparseAverage) {
	    ScoreComponentCollection binary;
	    binary.SetToBinaryOf(mosesWeights);
	    cumulativeWeightsBinary.PlusEquals(binary);
	  }
	  
	  ++numberOfUpdates;
	  ++numberOfUpdatesThisEpoch;
	  if (averageWeights && !tuneMetaFeature) {
	    ScoreComponentCollection averageWeights(cumulativeWeights);
	    if (accumulateWeights) {
	      averageWeights.DivideEquals(numberOfUpdates);
	    } else {
	      averageWeights.DivideEquals(numberOfUpdatesThisEpoch);
	    }
	    
	    mosesWeights = averageWeights;
	  }
	  
	  // set new Moses weights
	  decoder->setWeights(mosesWeights);
	  //cerr << "Rank " << rank << ", epoch " << epoch << ", new weights: " << mosesWeights << endl;
	}
	
	// update history (for approximate document Bleu)
	if (historyBleu || simpleHistoryBleu) {
	  for (size_t i = 0; i < oneBests.size(); ++i)
	    cerr << "Rank " << rank << ", epoch " << epoch << ", update history with 1best length: " << oneBests[i].size() << " ";
	  decoder->updateHistory(oneBests, inputLengths, ref_ids, rank, epoch);
	  deleteTranslations(oneBests);
	}
      } // END TRANSLATE AND UPDATE BATCH
      
      // size of all shards except for the last one
      size_t generalShardSize;
      if (trainWithMultipleFolds)
	generalShardSize = order.size()/coresPerFold;
      else
	generalShardSize = order.size()/size;
      
      size_t mixing_base = mixingFrequency == 0 ? 0 : generalShardSize / mixingFrequency;
      size_t dumping_base = weightDumpFrequency == 0 ? 0 : generalShardSize / weightDumpFrequency;
      bool mix = evaluateModulo(shardPosition, mixing_base, actualBatchSize);
      
      // mix weights?
      if (mix) {
#ifdef MPI_ENABLE
	cerr << "Rank " << rank << ", epoch " << epoch << ", mixing weights.. " << endl;
	// collect all weights in mixedWeights and divide by number of processes
	mpi::reduce(world, mosesWeights, mixedWeights, SCCPlus(), 0);
	
	// mix confidence counts
	//mpi::reduce(world, confidenceCounts, mixedConfidenceCounts, SCCPlus(), 0);
	ScoreComponentCollection totalBinary;
	if (sparseAverage) {
	  ScoreComponentCollection binary;
	  binary.SetToBinaryOf(mosesWeights);
	  mpi::reduce(world, binary, totalBinary, SCCPlus(), 0);
	}
	if (rank == 0) {
	  // divide by number of processes
	  if (sparseNoAverage)
	    mixedWeights.CoreDivideEquals(size); // average only core weights
	  else if (sparseAverage)
	    mixedWeights.DivideEquals(totalBinary);
	  else
	    mixedWeights.DivideEquals(size);
	  
	  // divide confidence counts
	  //mixedConfidenceCounts.DivideEquals(size);
	  
	  // normalise weights after averaging
	  if (normaliseWeights) {
	    mixedWeights.L1Normalise();
	  }
	  
	  ++weightMixingThisEpoch;

	  if (pruneZeroWeights) {
	    size_t pruned = mixedWeights.PruneZeroWeightFeatures();
	    cerr << "Rank " << rank << ", epoch " << epoch << ", "
		 << pruned << " zero-weighted features pruned from mixedWeights." << endl;
	    
	    pruned = cumulativeWeights.PruneZeroWeightFeatures();
	    cerr << "Rank " << rank << ", epoch " << epoch << ", "
		 << pruned << " zero-weighted features pruned from cumulativeWeights." << endl;
	  }

	  if (featureCutoff != -1 && weightMixingThisEpoch == mixingFrequency) {
	    size_t pruned = mixedWeights.PruneSparseFeatures(featureCutoff);
	    cerr << "Rank " << rank << ", epoch " << epoch << ", "
		 << pruned << " features pruned from mixedWeights." << endl;
	    
	    pruned = cumulativeWeights.PruneSparseFeatures(featureCutoff);
	    cerr << "Rank " << rank << ", epoch " << epoch << ", "
		 << pruned << " features pruned from cumulativeWeights." << endl;
	  }
	  
	  if (weightMixingThisEpoch == mixingFrequency || reg_on_every_mix) {
	    if (l1_regularize) {
	      size_t pruned;
	      if (l1_reg_sparse)
		pruned = mixedWeights.SparseL1Regularize(l1_lambda);
	      else
		pruned = mixedWeights.L1Regularize(l1_lambda);
	      cerr << "Rank " << rank << ", epoch " << epoch << ", "
		   << "l1-reg. on mixedWeights with lambda=" << l1_lambda << ", pruned: " << pruned << endl;
	    }
	    if (l2_regularize) {
	      if (l2_reg_sparse)
		mixedWeights.SparseL2Regularize(l2_lambda);
	      else
		mixedWeights.L2Regularize(l2_lambda);
	      cerr << "Rank " << rank << ", epoch " << epoch << ", "
		   << "l2-reg. on mixedWeights with lambda=" << l2_lambda << endl;
	    }
	  }
	}
	
	// broadcast average weights from process 0
	mpi::broadcast(world, mixedWeights, 0);
	decoder->setWeights(mixedWeights);
	mosesWeights = mixedWeights;
	
	// broadcast summed confidence counts
	//mpi::broadcast(world, mixedConfidenceCounts, 0);
	//confidenceCounts = mixedConfidenceCounts;
#endif
#ifndef MPI_ENABLE
	//cerr << "\nRank " << rank << ", no mixing, weights: " << mosesWeights << endl;
	mixedWeights = mosesWeights;
#endif
      } // end mixing
      
      // Dump weights?
      if (trainWithMultipleFolds || weightEpochDump == weightDumpFrequency) {
	// dump mixed weights at end of every epoch to enable continuing a crashed experiment
	// (for jackknife every time the weights are mixed)
	ostringstream filename;
	if (epoch < 10)
	  filename << weightDumpStem << "_mixed_0" << epoch;
	else
	  filename << weightDumpStem << "_mixed_" << epoch;
	
	if (weightDumpFrequency > 1)
	  filename << "_" << weightEpochDump;
	
	mixedWeights.Save(filename.str());
	cerr << "Dumping mixed weights during epoch " << epoch << " to " << filename.str() << endl << endl;
      }
      if (dumpMixedWeights) {
	if (mix && rank == 0 && !weightDumpStem.empty()) {
	  // dump mixed weights instead of average weights
	  ostringstream filename;
	  if (epoch < 10)
	    filename << weightDumpStem << "_0" << epoch;
	  else
	    filename << weightDumpStem << "_" << epoch;
	  
	  if (weightDumpFrequency > 1)
	    filename << "_" << weightEpochDump;
	  
	  cerr << "Dumping mixed weights during epoch " << epoch << " to " << filename.str() << endl << endl;
	  mixedWeights.Save(filename.str());
	  ++weightEpochDump;
	}
      }
      else {
	if (evaluateModulo(shardPosition, dumping_base, actualBatchSize)) {
	  cerr << "Rank " << rank << ", epoch " << epoch << ", dump weights.. (pos: " << shardPosition << ", base: " << dumping_base << ")" << endl;
	  ScoreComponentCollection tmpAverageWeights(cumulativeWeights);
	  bool proceed = false;
	  if (accumulateWeights) {
	    if (numberOfUpdates > 0) {
	      tmpAverageWeights.DivideEquals(numberOfUpdates);
	      proceed = true;
	    }
	  } else {
	    if (numberOfUpdatesThisEpoch > 0) {
	      if (sparseNoAverage) // average only core weights
		tmpAverageWeights.CoreDivideEquals(numberOfUpdatesThisEpoch);
	      else if (sparseAverage)
		tmpAverageWeights.DivideEquals(cumulativeWeightsBinary);
	      else
		tmpAverageWeights.DivideEquals(numberOfUpdatesThisEpoch);
	      proceed = true;
	    }
	  }
	  
	  if (proceed) {
#ifdef MPI_ENABLE
	    // average across processes
	    mpi::reduce(world, tmpAverageWeights, mixedAverageWeights, SCCPlus(), 0);
	    ScoreComponentCollection totalBinary;
	    if (sparseAverage) {
	      ScoreComponentCollection binary;
	      binary.SetToBinaryOf(mosesWeights);
	      mpi::reduce(world, binary, totalBinary, SCCPlus(), 0);
	    }
#endif
#ifndef MPI_ENABLE
	    mixedAverageWeights = tmpAverageWeights;
      //FIXME: What do to for non-mpi version
	    ScoreComponentCollection totalBinary;
#endif
	    if (rank == 0 && !weightDumpStem.empty()) {
	      // divide by number of processes
	      if (sparseNoAverage)
		mixedAverageWeights.CoreDivideEquals(size); // average only core weights
	      else if (sparseAverage)
		mixedAverageWeights.DivideEquals(totalBinary);
	      else
		mixedAverageWeights.DivideEquals(size);
	      
	      // normalise weights after averaging
	      if (normaliseWeights) {
		mixedAverageWeights.L1Normalise();
	      }
	      
	      // dump final average weights
	      ostringstream filename;
	      if (epoch < 10) {
		filename << weightDumpStem << "_0" << epoch;
	      } else {
		filename << weightDumpStem << "_" << epoch;
	      }
	      
	      if (weightDumpFrequency > 1) {
		filename << "_" << weightEpochDump;
	      }
	      
	      /*if (accumulateWeights) {
		cerr << "\nMixed average weights (cumulative) during epoch "	<< epoch << ": " << mixedAverageWeights << endl;
		} else {
		cerr << "\nMixed average weights during epoch " << epoch << ": " << mixedAverageWeights << endl;
		}*/
	      
	      cerr << "Dumping mixed average weights during epoch " << epoch << " to " << filename.str() << endl << endl;
	      mixedAverageWeights.Save(filename.str());
	      ++weightEpochDump;
	      
	      if (weightEpochDump == weightDumpFrequency) {
		if (l1_regularize) {
		  size_t pruned = mixedAverageWeights.SparseL1Regularize(l1_lambda);
		  cerr << "Rank " << rank << ", epoch " << epoch << ", "
		       << "l1-reg. on mixedAverageWeights with lambda=" << l1_lambda << ", pruned: " << pruned << endl;

		}
		if (l2_regularize) {
		  mixedAverageWeights.SparseL2Regularize(l2_lambda);
		  cerr << "Rank " << rank << ", epoch " << epoch << ", "
		       << "l2-reg. on mixedAverageWeights with lambda=" << l2_lambda << endl;
		}
		
		if (l1_regularize || l2_regularize) {
		  filename << "_reg";
		  cerr << "Dumping regularized mixed average weights during epoch " << epoch << " to " << filename.str() << endl << endl;
		  mixedAverageWeights.Save(filename.str());
		}
	      }
	      
	      if (weightEpochDump == weightDumpFrequency && printFeatureCounts) {
		// print out all features with counts
		stringstream s1, s2;
		s1 << "sparse_feature_hope_counts" << "_" << epoch;
		s2 << "sparse_feature_fear_counts" << "_" << epoch;
		ofstream sparseFeatureCountsHope(s1.str().c_str());
		ofstream sparseFeatureCountsFear(s2.str().c_str());
		
		mixedAverageWeights.PrintSparseHopeFeatureCounts(sparseFeatureCountsHope);
		mixedAverageWeights.PrintSparseFearFeatureCounts(sparseFeatureCountsFear);
		sparseFeatureCountsHope.close();
		sparseFeatureCountsFear.close();
	      }
	    }
	  }
	}// end dumping
      } // end if dump
    } // end of shard loop, end of this epoch
    cerr << "Rank " << rank << ", epoch " << epoch << ", end of epoch.." << endl;
    
    if (historyBleu || simpleHistoryBleu) {
      cerr << "Bleu feature history after epoch " <<  epoch << endl;
      decoder->printBleuFeatureHistory(cerr);
    }
    //		cerr << "Rank " << rank << ", epoch " << epoch << ", sum of violated constraints: " << sumStillViolatedConstraints << endl;
    
    // Check whether there were any weight updates during this epoch
    size_t sumUpdates;
    size_t *sendbuf_uint, *recvbuf_uint;
    sendbuf_uint = (size_t *) malloc(sizeof(size_t));
    recvbuf_uint = (size_t *) malloc(sizeof(size_t));
#ifdef MPI_ENABLE
    sendbuf_uint[0] = numberOfUpdatesThisEpoch;
    recvbuf_uint[0] = 0;
    MPI_Reduce(sendbuf_uint, recvbuf_uint, 1, MPI_UNSIGNED, MPI_SUM, 0, world);
    sumUpdates = recvbuf_uint[0];
#endif
#ifndef MPI_ENABLE
    sumUpdates = numberOfUpdatesThisEpoch;
#endif
    if (rank == 0 && sumUpdates == 0) {
      cerr << "\nNo weight updates during this epoch.. stopping." << endl;
      stop = true;
#ifdef MPI_ENABLE
      mpi::broadcast(world, stop, 0);
#endif
    }
    
    if (!stop) {
      // Test if weights have converged
      if (weightConvergence) {
	bool reached = true;
	if (rank == 0 && (epoch >= 2)) {
	  ScoreComponentCollection firstDiff, secondDiff;
	  if (dumpMixedWeights) {
	    firstDiff = mixedWeights;
	    firstDiff.MinusEquals(mixedWeightsPrevious);
	    secondDiff = mixedWeights;
	    secondDiff.MinusEquals(mixedWeightsBeforePrevious);
	  }
	  else {
	    firstDiff = mixedAverageWeights;
	    firstDiff.MinusEquals(mixedAverageWeightsPrevious);
	    secondDiff = mixedAverageWeights;
	    secondDiff.MinusEquals(mixedAverageWeightsBeforePrevious);
	  }
	  VERBOSE(1, "Average weight changes since previous epoch: " << firstDiff << " (max: " << firstDiff.GetLInfNorm() << ")" << endl);
	  VERBOSE(1, "Average weight changes since before previous epoch: " << secondDiff << " (max: " << secondDiff.GetLInfNorm() << ")" << endl << endl);
	  
	  // check whether stopping criterion has been reached
	  // (both difference vectors must have all weight changes smaller than min_weight_change)
	  if (firstDiff.GetLInfNorm() >= min_weight_change)
	    reached = false;
	  if (secondDiff.GetLInfNorm() >= min_weight_change)
	    reached = false;
	  if (reached) {
	    // stop MIRA
	    stop = true;
	    cerr << "\nWeights have converged after epoch " << epoch << ".. stopping MIRA." << endl;
	    ScoreComponentCollection dummy;
	    ostringstream endfilename;
	    endfilename << "stopping";
	    dummy.Save(endfilename.str());
	  }
	}
	
	mixedWeightsBeforePrevious = mixedWeightsPrevious;
	mixedWeightsPrevious = mixedWeights;
	mixedAverageWeightsBeforePrevious = mixedAverageWeightsPrevious;
	mixedAverageWeightsPrevious = mixedAverageWeights;
#ifdef MPI_ENABLE
	mpi::broadcast(world, stop, 0);
#endif
      } //end if (weightConvergence)
    }
  } // end of epoch loop
  
#ifdef MPI_ENABLE
  MPI_Finalize();
#endif
  
  time(&now);
  cerr << "Rank " << rank << ", " << ctime(&now);
  
  if (rank == 0) {
    ScoreComponentCollection dummy;
    ostringstream endfilename;
    endfilename << "finished";
    dummy.Save(endfilename.str());
  }

  delete decoder;
  exit(0);
}

bool loadSentences(const string& filename, vector<string>& sentences) {
  ifstream in(filename.c_str());
  if (!in)
    return false;
  string line;
  while (getline(in, line))
    sentences.push_back(line);
  return true;
}

bool evaluateModulo(size_t shard_position, size_t mix_or_dump_base, size_t actual_batch_size) {
  if (mix_or_dump_base == 0) return 0;
  if (actual_batch_size > 1) {
    bool mix_or_dump = false;
    size_t numberSubtracts = actual_batch_size;
    do {
      if (shard_position % mix_or_dump_base == 0) {
	mix_or_dump = true;
	break;
      }
      --shard_position;
      --numberSubtracts;
    } while (numberSubtracts > 0);
    return mix_or_dump;
  }
  else {
    return ((shard_position % mix_or_dump_base) == 0);
  }
}

void printFeatureValues(vector<vector<ScoreComponentCollection> > &featureValues) {
  for (size_t i = 0; i < featureValues.size(); ++i) {
    for (size_t j = 0; j < featureValues[i].size(); ++j) {
      cerr << featureValues[i][j] << endl;
    }
  }
  cerr << endl;
}

void deleteTranslations(vector<vector<const Word*> > &translations) {
  for (size_t i = 0; i < translations.size(); ++i) {
    for (size_t j = 0; j < translations[i].size(); ++j) {
      delete translations[i][j];
    }
  }
}

void decodeHopeOrFear(size_t rank, size_t size, size_t decode, string filename, vector<string> &inputSentences, MosesDecoder* decoder, size_t n, float bleuWeight) {
  if (decode == 1)
    cerr << "Rank " << rank << ", decoding dev input set according to hope objective.. " << endl;
  else if (decode == 2)
    cerr << "Rank " << rank << ", decoding dev input set according to fear objective.. " << endl;
  else
    cerr << "Rank " << rank << ", decoding dev input set according to normal objective.. " << endl;
  
  // Create shards according to the number of processes used
  vector<size_t> order;
  for (size_t i = 0; i < inputSentences.size(); ++i)
    order.push_back(i);
  
  vector<size_t> shard;
  float shardSize = (float) (order.size()) / size;
  size_t shardStart = (size_t) (shardSize * rank);
  size_t shardEnd = (size_t) (shardSize * (rank + 1));
  if (rank == size - 1) {
    shardEnd = inputSentences.size();
    shardSize = shardEnd - shardStart;
  }
  VERBOSE(1, "Rank " << rank << ", shard start: " << shardStart << " Shard end: " << shardEnd << endl);
  VERBOSE(1, "Rank " << rank << ", shard size: " << shardSize << endl);
  shard.resize(shardSize);
  copy(order.begin() + shardStart, order.begin() + shardEnd, shard.begin());
  
  // open files for writing
  stringstream fname;
  fname << filename << ".rank" << rank;
  filename = fname.str();
  ostringstream filename_nbest;
  filename_nbest << filename << "." << n << "best";
  ofstream out(filename.c_str());
  ofstream nbest_out((filename_nbest.str()).c_str());
  if (!out) {
    ostringstream msg;
    msg << "Unable to open " << fname.str();
    throw runtime_error(msg.str());
  }
  if (!nbest_out) {
    ostringstream msg;
    msg << "Unable to open " << filename_nbest;
    throw runtime_error(msg.str());
  }
  
  for (size_t i = 0; i < shard.size(); ++i) {
    size_t sid = shard[i];
    string& input = inputSentences[sid];
    
    vector<vector<ScoreComponentCollection> > dummyFeatureValues;
    vector<vector<float> > dummyBleuScores;
    vector<vector<float> > dummyModelScores;
    
    vector<ScoreComponentCollection> newFeatureValues;
    vector<float> newScores;
    dummyFeatureValues.push_back(newFeatureValues);
    dummyBleuScores.push_back(newScores);
    dummyModelScores.push_back(newScores);
    
    float factor = 0.0;
    if (decode == 1) factor = 1.0;
    if (decode == 2) factor = -1.0;
    cerr << "Rank " << rank << ", translating sentence " << sid << endl;
    bool realBleu = false;
    vector< vector<const Word*> > nbestOutput = decoder->getNBest(input, sid, n, factor, bleuWeight, dummyFeatureValues[0],
								  dummyBleuScores[0], dummyModelScores[0], n, realBleu, true, false, rank, 0, "");
    cerr << endl;
    decoder->cleanup(StaticData::Instance().GetSearchAlgorithm() == ChartDecoding);
    
    for (size_t i = 0; i < nbestOutput.size(); ++i) {
      vector<const Word*> output = nbestOutput[i];
      stringstream translation;
      for (size_t k = 0; k < output.size(); ++k) {
	Word* w = const_cast<Word*>(output[k]);
	translation << w->GetString(0);
	translation << " ";
      }
      
      if (i == 0)
	out << translation.str() << endl;
      nbest_out << sid << " ||| " << translation.str() << " ||| " << dummyFeatureValues[0][i] <<
	" ||| " << dummyModelScores[0][i] << " ||| sBleu=" << dummyBleuScores[0][i] << endl;
    }
  }
  
  out.close();
  nbest_out.close();
  cerr << "Closing files " << filename << " and " << filename_nbest.str() << endl;
  
#ifdef MPI_ENABLE
  MPI_Finalize();
#endif
  
  time_t now;
  time(&now);
  cerr << "Rank " << rank << ", " << ctime(&now);
  
  delete decoder;
  exit(0);
}

void applyLearningRates(vector<vector<ScoreComponentCollection> > &featureValues, float core_r0, float sparse_r0) {
  for (size_t i=0; i<featureValues.size(); ++i) // each item in batch
    for (size_t j=0; j<featureValues[i].size(); ++j) // each item in nbest
      featureValues[i][j].MultiplyEquals(core_r0, sparse_r0);
}

void applyPerFeatureLearningRates(vector<vector<ScoreComponentCollection> > &featureValues, ScoreComponentCollection featureLearningRates, float sparse_r0) {
  for (size_t i=0; i<featureValues.size(); ++i) // each item in batch
    for (size_t j=0; j<featureValues[i].size(); ++j) // each item in nbest
      featureValues[i][j].MultiplyEqualsBackoff(featureLearningRates, sparse_r0);
}

void scaleFeatureScore(ScoreProducer *sp, float scaling_factor, vector<vector<ScoreComponentCollection> > &featureValues, size_t rank, size_t epoch) {
  string name = sp->GetScoreProducerDescription();

  // scale down score
  float featureScore;
  for (size_t i=0; i<featureValues.size(); ++i) { // each item in batch
    for (size_t j=0; j<featureValues[i].size(); ++j) { // each item in nbest
      featureScore = featureValues[i][j].GetScoreForProducer(sp);
      featureValues[i][j].Assign(sp, featureScore*scaling_factor);
      //cerr << "Rank " << rank << ", epoch " << epoch << ", " << name << " score scaled from " << featureScore << " to " << featureScore/scaling_factor << endl;
    }
  }
}

void scaleFeatureScores(ScoreProducer *sp, float scaling_factor, vector<vector<ScoreComponentCollection> > &featureValues, size_t rank, size_t epoch) {
  string name = sp->GetScoreProducerDescription();

  // scale down score
  for (size_t i=0; i<featureValues.size(); ++i) { // each item in batch
    for (size_t j=0; j<featureValues[i].size(); ++j) { // each item in nbest
      vector<float> featureScores = featureValues[i][j].GetScoresForProducer(sp);
      for (size_t k=0; k<featureScores.size(); ++k)
	featureScores[k] *= scaling_factor;
      featureValues[i][j].Assign(sp, featureScores);
      //cerr << "Rank " << rank << ", epoch " << epoch << ", " << name << " score scaled from " << featureScore << " to " << featureScore/scaling_factor << endl;
    }
  }
}<|MERGE_RESOLUTION|>--- conflicted
+++ resolved
@@ -522,11 +522,7 @@
   }
   
   // get reference to feature functions
-<<<<<<< HEAD
-  const vector<ScoreProducer*> &featureFunctions = FeatureFunction::GetFeatureFunctions();
-=======
   const vector<FeatureFunction*> &featureFunctions = FeatureFunction::GetFeatureFunctions();
->>>>>>> 9d454f81
   ScoreComponentCollection initialWeights = decoder->getWeights();
   
   bool tuneMetaFeature = false;
@@ -1187,13 +1183,8 @@
 	}
 	
 	// set weight for bleu feature to 0 before optimizing
-<<<<<<< HEAD
-	vector<ScoreProducer*>::const_iterator iter;
-	const vector<ScoreProducer*> &featureFunctions2 = FeatureFunction::GetFeatureFunctions();
-=======
 	vector<FeatureFunction*>::const_iterator iter;
 	const vector<FeatureFunction*> &featureFunctions2 = FeatureFunction::GetFeatureFunctions();
->>>>>>> 9d454f81
 	for (iter = featureFunctions2.begin(); iter != featureFunctions2.end(); ++iter) {
 	  if ((*iter)->GetScoreProducerDescription() == "BleuScoreFeature") {
 	    mosesWeights.Assign(*iter, 0);
