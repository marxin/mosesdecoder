--- conflicted
+++ resolved
@@ -606,17 +606,7 @@
 		// number of weight dumps this epoch
 		size_t weightMixingThisEpoch = 0;
 		size_t weightEpochDump = 0;
-<<<<<<< HEAD
-		
-=======
-
-		// sum lengths of dev hypothesis/references to calculate translation length ratio for this epoch
-		size_t dev_hypothesis_length = 0;
-		size_t dev_reference_length = 0;
-
-		delayedWeightUpdates.ZeroAll();
-
->>>>>>> 5a17ef82
+
 		size_t shardPosition = 0;
 		vector<size_t>::const_iterator sid = shard.begin();
 		while (sid != shard.end()) {
