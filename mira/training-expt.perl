--- conflicted
+++ resolved
@@ -284,19 +284,19 @@
 #&check_exists("weights file ", $weights_file);
 
 #optional training parameters
-my $epochs = &param("train.epochs", 2);
+my $epochs = &param("train.epochs");
 my $learner = &param("train.learner", "mira");
-my $batch = &param("train.batch", 1);
+my $batch = &param("train.batch", 1); # don't print this param twice (when printing training file)
 my $extra_args = &param("train.extra-args");
-my $by_node = &param("train.by-node",0);
+my $by_node = &param("train.by-node");
 my $slots = &param("train.slots",8);
 my $jobs = &param("train.jobs",8);
-my $mixing_frequency = &param("train.mixing-frequency",0);
-my $weight_dump_frequency = &param("train.weight-dump-frequency",0);
-my $burn_in = &param("train.burn-in",0);
+my $mixing_frequency = &param("train.mixing-frequency", 1); # don't print this param twice
+my $weight_dump_frequency = &param("train.weight-dump-frequency", 1); # don't print this param twice
+my $burn_in = &param("train.burn-in");
 my $burn_in_input_file = &param("train.burn-in-input-file");
 my $burn_in_reference_files = &param("train.burn-in-reference-files");
-my $skipTrain = &param("train.skip", 0);
+my $skipTrain = &param("train.skip");
 my $train_decoder_settings = &param("train.decoder-settings", "");
 if (!$train_decoder_settings) {
     $train_decoder_settings = $general_decoder_settings;
@@ -341,7 +341,7 @@
     my @result = split(/\s/, $result);
     my $inputSize = $result[0];
     my $shardSize = $inputSize / $jobs;
-    if ($mixing_frequency != 0) {
+    if ($mixing_frequency) {
 	if ($shardSize < $mixing_frequency) {
 	    $mixing_frequency = int($shardSize);
 	    if ($mixing_frequency == 0) {
@@ -403,101 +403,98 @@
 my $arr_refs = \@refs;
 
 if (!$skipTrain) {
-#write the script
-open TRAIN, ">$train_script_file" or die "Unable to open \"$train_script_file\" for writing";
-
-&header(*TRAIN,$job_name,$working_dir,$slots,$jobs,$hours,$vmem,$train_out,$train_err);
-if ($jobs == 1) {
-    print TRAIN "$trainer_exe ";
-}
-else {
-    if ($by_node) {
-	print TRAIN "mpirun -np $jobs --bynode $trainer_exe \\\n";
+    #write the script
+    open TRAIN, ">$train_script_file" or die "Unable to open \"$train_script_file\" for writing";
+
+    &header(*TRAIN,$job_name,$working_dir,$slots,$jobs,$hours,$vmem,$train_out,$train_err);
+    if ($jobs == 1) {
+	print TRAIN "$trainer_exe ";
     }
     else {
-	print TRAIN "mpirun -np \$NSLOTS $trainer_exe \\\n";
-    }
-}
-
-if ($jackknife) {
-    foreach my $ini (@moses_ini_files_folds) {
-	print TRAIN "--configs-folds $ini ";
-    }
-    print TRAIN "\\\n";
-    foreach my $in (@input_files_folds) {
-	print TRAIN "--input-files-folds $in ";
-    }
-    print TRAIN "\\\n";
-    for my $ref (@reference_files_folds) {
-        print TRAIN "--reference-files-folds $ref ";
-    }
-    print TRAIN "\\\n";
-}
-else {
-    print TRAIN "-f $moses_ini_file \\\n";
-    print TRAIN "-i $input_file \\\n";
-    for my $ref (@refs) {
-	print TRAIN "-r $ref ";
-    }
-    print TRAIN "\\\n";
-}
-if ($continue_epoch > 0) {
-    print TRAIN "--continue-epoch $continue_epoch \\\n";
-}
-if ($burn_in) {
-    print TRAIN "--burn-in 1 \\\n";
-    print TRAIN "--burn-in-input-file $burn_in_input_file \\\n";
-    my @burnin_refs;
-    if (ref($burn_in_reference_files) eq 'ARRAY') {
-	@burnin_refs = @$burn_in_reference_files;
-    } else {
-	@burnin_refs = glob $burn_in_reference_files . "*"; # TODO:
-    }
-    for my $burnin_ref (@burnin_refs) {
-	&check_exists("burn-in ref file",  $burnin_ref);
-	print TRAIN "--burn-in-reference-files $burnin_ref ";
-    }
-    print TRAIN "\\\n";
-}
+	if ($by_node) {
+	    print TRAIN "mpirun -np $jobs --bynode $trainer_exe \\\n";
+	}
+	else {
+	    print TRAIN "mpirun -np \$NSLOTS $trainer_exe \\\n";
+	}
+    }
+    
+    if ($jackknife) {
+	foreach my $ini (@moses_ini_files_folds) {
+	    print TRAIN "--configs-folds $ini ";
+	}
+	print TRAIN "\\\n";
+	foreach my $in (@input_files_folds) {
+	    print TRAIN "--input-files-folds $in ";
+	}
+	print TRAIN "\\\n";
+	for my $ref (@reference_files_folds) {
+	    print TRAIN "--reference-files-folds $ref ";
+	}
+	print TRAIN "\\\n";
+    }
+    else {
+	print TRAIN "-f $moses_ini_file \\\n";
+	print TRAIN "-i $input_file \\\n";
+	for my $ref (@refs) {
+	    print TRAIN "-r $ref ";
+	}
+	print TRAIN "\\\n";
+    }
+    if ($continue_epoch > 0) {
+	print TRAIN "--continue-epoch $continue_epoch \\\n";
+    }
+    if ($burn_in) {
+	print TRAIN "--burn-in 1 \\\n";
+	print TRAIN "--burn-in-input-file $burn_in_input_file \\\n";
+	my @burnin_refs;
+	if (ref($burn_in_reference_files) eq 'ARRAY') {
+	    @burnin_refs = @$burn_in_reference_files;
+	} else {
+	    @burnin_refs = glob $burn_in_reference_files . "*"; # TODO:
+	}
+	for my $burnin_ref (@burnin_refs) {
+	    &check_exists("burn-in ref file",  $burnin_ref);
+	    print TRAIN "--burn-in-reference-files $burnin_ref ";
+	}
+	print TRAIN "\\\n";
+    }
 #if ($weights_file) {
 #    print TRAIN "-w $weights_file \\\n";
 #}
-if (defined $start_weight_file) {
-    print TRAIN "--start-weights $start_weight_file \\\n"; 
-}
-print TRAIN "-l $learner \\\n";
-print TRAIN "--weight-dump-stem $weight_file_stem \\\n";
-print TRAIN "--mixing-frequency $mixing_frequency \\\n";
-if ($weight_dump_frequency != -1) {
-    print TRAIN "--weight-dump-frequency $weight_dump_frequency \\\n";
-}
-print TRAIN "--epochs $epochs \\\n";
-print TRAIN "-b $batch \\\n";
-print TRAIN "--decoder-settings \"$train_decoder_settings\" \\\n";
-print TRAIN $extra_args;
-print TRAIN "\n";
-if ($jobs == 1) {
-    print TRAIN "echo \"mira finished.\"\n";
-}
-else {
-    print TRAIN "echo \"mpirun finished.\"\n";
-}
-close TRAIN;
-
-if (! $execute) {
-    print STDERR "Written train file: $train_script_file\n";
-    exit 0;
-}
-
-#submit the training job
-if ($have_sge) {
-    $train_job_id = &submit_job_sge($train_script_file);
+    if (defined $start_weight_file) {
+	print TRAIN "--start-weights $start_weight_file \\\n"; 
+    }
+    print TRAIN "-l $learner \\\n";
+    print TRAIN "--weight-dump-stem $weight_file_stem \\\n";
+    print TRAIN "--mixing-frequency $mixing_frequency \\\n" if ($extra_args !~ /--mixing-frequency /);
+    print TRAIN "--weight-dump-frequency $weight_dump_frequency \\\n" if ($extra_args !~ /--weight-dump-frequency /);
+    print TRAIN "--epochs $epochs \\\n" if $epochs;
+    print TRAIN "--batch-size $batch \\\n" if ($extra_args !~ /--batch-size / && $extra_args !~ /-b /);
+    print TRAIN $extra_args." \\\n";
+    print TRAIN "--decoder-settings \"$train_decoder_settings\" \\\n";
+    if ($jobs == 1) {
+	print TRAIN "echo \"mira finished.\"\n";
+    }
+    else {
+	print TRAIN "echo \"mpirun finished.\"\n";
+    }
+    close TRAIN;
     
-} else {
-  $train_job_id = &submit_job_no_sge($train_script_file, $train_out,$train_err);
-}
-
-die "Failed to submit training job" unless $train_job_id;
+    if (! $execute) {
+	print STDERR "Written train file: $train_script_file\n";
+	exit 0;
+    }
+    
+    #submit the training job
+    if ($have_sge) {
+	$train_job_id = &submit_job_sge($train_script_file);
+	
+    } else {
+	$train_job_id = &submit_job_no_sge($train_script_file, $train_out,$train_err);
+    }
+    
+    die "Failed to submit training job" unless $train_job_id;
 }
 
 #wait for the next weights file to appear, or the training job to end
@@ -538,10 +535,7 @@
 	}	
     }
     
-<<<<<<< HEAD
     print STDERR "Current epoch: ".$epoch."\n";
-=======
->>>>>>> 9931a1e0
     my $expected_num_files = $epoch*$weight_dump_frequency;
     if ($wait_for_bleu) {
 	print STDERR "Expected number of BLEU files: $expected_num_files \n";
@@ -886,7 +880,7 @@
     my $value = $config->param($key);
     $value = $default if !$value;
     # Empty arguments get interpreted as arrays
-    $value = "" if (ref($value) eq 'ARRAY' && scalar(@$value) == 0);
+    $value = 0 if (ref($value) eq 'ARRAY' && scalar(@$value) == 0);
     return $value;
 }
 
