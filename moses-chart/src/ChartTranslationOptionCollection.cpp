// $Id$
// vim:tabstop=2
/***********************************************************************
 Moses - factored phrase-based language decoder
 Copyright (C) 2010 Hieu Hoang

 This library is free software; you can redistribute it and/or
 modify it under the terms of the GNU Lesser General Public
 License as published by the Free Software Foundation; either
 version 2.1 of the License, or (at your option) any later version.

 This library is distributed in the hope that it will be useful,
 but WITHOUT ANY WARRANTY; without even the implied warranty of
 MERCHANTABILITY or FITNESS FOR A PARTICULAR PURPOSE.  See the GNU
 Lesser General Public License for more details.

 You should have received a copy of the GNU Lesser General Public
 License along with this library; if not, write to the Free Software
 Foundation, Inc., 51 Franklin Street, Fifth Floor, Boston, MA  02110-1301  USA
 ***********************************************************************/

#include <cassert>
#include "ChartTranslationOptionCollection.h"
#include "ChartCellCollection.h"
#include "../../moses/src/InputType.h"
#include "../../moses/src/StaticData.h"
#include "../../moses/src/DecodeStep.h"
#include "../../moses/src/DummyScoreProducers.h"
#include "../../moses/src/WordConsumed.h"
#include "../../moses/src/Util.h"

using namespace std;
using namespace Moses;

namespace MosesChart
{

TranslationOptionCollection::TranslationOptionCollection(InputType const& source
    , const Moses::TranslationSystem* system
    , const ChartCellCollection &hypoStackColl
    , const std::vector<ChartRuleLookupManager*> &ruleLookupManagers)
  :m_source(source)
  ,m_system(system)
  ,m_decodeGraphList(system->GetDecodeGraphs())
  ,m_hypoStackColl(hypoStackColl)
  ,m_collection(source.GetSize())
  ,m_ruleLookupManagers(ruleLookupManagers)
{
  // create 2-d vector
  size_t size = source.GetSize();
  for (size_t startPos = 0 ; startPos < size ; ++startPos) {
    m_collection[startPos].reserve(size-startPos);
    for (size_t endPos = startPos ; endPos < size ; ++endPos) {
      m_collection[startPos].push_back( ChartTranslationOptionList(WordsRange(startPos, endPos)) );
    }
  }
}

TranslationOptionCollection::~TranslationOptionCollection()
{
  RemoveAllInColl(m_unksrcs);
  RemoveAllInColl(m_cacheTargetPhrase);

  std::list<std::vector<Moses::WordConsumed*>* >::iterator iterOuter;
  for (iterOuter = m_cachedWordsConsumed.begin(); iterOuter != m_cachedWordsConsumed.end(); ++iterOuter) {
    std::vector<Moses::WordConsumed*> &inner = **iterOuter;
    RemoveAllInColl(inner);
  }

  RemoveAllInColl(m_cachedWordsConsumed);

}

void TranslationOptionCollection::CreateTranslationOptionsForRange(
  size_t startPos
  , size_t endPos)
{
  ChartTranslationOptionList &chartRuleColl = GetTranslationOptionList(startPos, endPos);
  const WordsRange &wordsRange = chartRuleColl.GetSourceRange();

  assert(m_decodeGraphList.size() == m_ruleLookupManagers.size());
  std::vector <DecodeGraph*>::const_iterator iterDecodeGraph;
  std::vector <ChartRuleLookupManager*>::const_iterator iterRuleLookupManagers = m_ruleLookupManagers.begin();
  for (iterDecodeGraph = m_decodeGraphList.begin(); iterDecodeGraph != m_decodeGraphList.end(); ++iterDecodeGraph, ++iterRuleLookupManagers) {
    const DecodeGraph &decodeGraph = **iterDecodeGraph;
    assert(decodeGraph.GetSize() == 1);
    ChartRuleLookupManager &ruleLookupManager = **iterRuleLookupManagers;
    size_t maxSpan = decodeGraph.GetMaxChartSpan();
    if (maxSpan == 0 || (endPos-startPos+1) <= maxSpan) {
      ruleLookupManager.GetChartRuleCollection(wordsRange, true, chartRuleColl);
    }
  }

  ProcessUnknownWord(startPos, endPos);

  Prune(startPos, endPos);

  Sort(startPos, endPos);

}

//! Force a creation of a translation option where there are none for a particular source position.
void TranslationOptionCollection::ProcessUnknownWord(size_t startPos, size_t endPos)
{
<<<<<<< HEAD
  if (startPos != endPos) { // only for 1 word phrases
=======
  if (startPos != endPos) {
    // only for 1 word phrases
>>>>>>> 508d89ed
    return;
  }

  ChartTranslationOptionList &fullList = GetTranslationOptionList(startPos, startPos);
  const WordsRange &wordsRange = fullList.GetSourceRange();

  // try to translation for coverage with no trans by expanding table limit
  std::vector <DecodeGraph*>::const_iterator iterDecodeGraph;
  std::vector <ChartRuleLookupManager*>::const_iterator iterRuleLookupManagers = m_ruleLookupManagers.begin();
  for (iterDecodeGraph = m_decodeGraphList.begin(); iterDecodeGraph != m_decodeGraphList.end(); ++iterDecodeGraph, ++iterRuleLookupManagers) {
    const DecodeGraph &decodeGraph = **iterDecodeGraph;
    ChartRuleLookupManager &ruleLookupManager = **iterRuleLookupManagers;
    size_t numTransOpt = fullList.GetSize();
    if (numTransOpt == 0) {
      ruleLookupManager.GetChartRuleCollection(wordsRange, false, fullList);
    }
  }
  assert(iterRuleLookupManagers == m_ruleLookupManagers.end());

  bool alwaysCreateDirectTranslationOption = StaticData::Instance().IsAlwaysCreateDirectTranslationOption();
  // create unknown words for 1 word coverage where we don't have any trans options
  if (fullList.GetSize() == 0 || alwaysCreateDirectTranslationOption)
    ProcessUnknownWord(startPos);
}


ChartTranslationOptionList &TranslationOptionCollection::GetTranslationOptionList(size_t startPos, size_t endPos)
{
  size_t sizeVec = m_collection[startPos].size();
  assert(endPos-startPos < sizeVec);
  return m_collection[startPos][endPos - startPos];
}
const ChartTranslationOptionList &TranslationOptionCollection::GetTranslationOptionList(size_t startPos, size_t endPos) const
{
  size_t sizeVec = m_collection[startPos].size();
  assert(endPos-startPos < sizeVec);
  return m_collection[startPos][endPos - startPos];
}

std::ostream& operator<<(std::ostream &out, const TranslationOptionCollection &coll)
{
  std::vector< std::vector< ChartTranslationOptionList > >::const_iterator iterOuter;
  for (iterOuter = coll.m_collection.begin(); iterOuter != coll.m_collection.end(); ++iterOuter) {
    const std::vector< ChartTranslationOptionList > &vecInner = *iterOuter;
    std::vector< ChartTranslationOptionList >::const_iterator iterInner;

    for (iterInner = vecInner.begin(); iterInner != vecInner.end(); ++iterInner) {
      const ChartTranslationOptionList &list = *iterInner;
      out << list.GetSourceRange() << " = " << list.GetSize() << std::endl;
    }
  }


  return out;
}

// taken from TranslationOptionCollectionText.
void TranslationOptionCollection::ProcessUnknownWord(size_t sourcePos)
{
  const Word &sourceWord = m_source.GetWord(sourcePos);
  ProcessOneUnknownWord(sourceWord,sourcePos);
}

//! special handling of ONE unknown words.
void TranslationOptionCollection::ProcessOneUnknownWord(const Moses::Word &sourceWord, size_t sourcePos, size_t length)
{
  // unknown word, add as trans opt
  const StaticData &staticData = StaticData::Instance();
  const UnknownWordPenaltyProducer *unknownWordPenaltyProducer = m_system->GetUnknownWordPenaltyProducer();
  vector<float> wordPenaltyScore(1, -0.434294482); // TODO what is this number?

  Moses::ChartTranslationOptionList &transOptColl = GetTranslationOptionList(sourcePos, sourcePos);
  const WordsRange &range = transOptColl.GetSourceRange();

  size_t isDigit = 0;
  if (staticData.GetDropUnknown()) {
    const Factor *f = sourceWord[0]; // TODO hack. shouldn't know which factor is surface
    const string &s = f->GetString();
    isDigit = s.find_first_of("0123456789");
    if (isDigit == string::npos)
      isDigit = 0;
    else
      isDigit = 1;
    // modify the starting bitmap
  }

  Phrase* m_unksrc = new Phrase(Input);
  m_unksrc->AddWord() = sourceWord;
  m_unksrcs.push_back(m_unksrc);

  TranslationOption *transOpt;
  if (! staticData.GetDropUnknown() || isDigit) {
    // words consumed
    std::vector<WordConsumed*> *wordsConsumed = new std::vector<WordConsumed*>();
    m_cachedWordsConsumed.push_back(wordsConsumed);

    WordConsumed *wc = new WordConsumed(sourcePos, sourcePos, sourceWord, NULL);
    wordsConsumed->push_back(wc);
    assert(wordsConsumed->size());

    // loop
    const UnknownLHSList &lhsList = staticData.GetUnknownLHS();
    UnknownLHSList::const_iterator iterLHS;
    for (iterLHS = lhsList.begin(); iterLHS != lhsList.end(); ++iterLHS) {
      const string &targetLHSStr = iterLHS->first;
      float prob = iterLHS->second;

      // lhs
      const Word &sourceLHS = staticData.GetInputDefaultNonTerminal();
      Word targetLHS(true);

      targetLHS.CreateFromString(Output, staticData.GetOutputFactorOrder(), targetLHSStr, true);
      assert(targetLHS.GetFactor(0) != NULL);

      // add to dictionary
      TargetPhrase *targetPhrase = new TargetPhrase(Output);

      m_cacheTargetPhrase.push_back(targetPhrase);
      Word &targetWord = targetPhrase->AddWord();
      targetWord.CreateUnknownWord(sourceWord);

      // scores
      vector<float> unknownScore(1, FloorScore(TransformScore(prob)));

      //targetPhrase->SetScore();
      targetPhrase->SetScore(unknownWordPenaltyProducer, unknownScore);
      targetPhrase->SetScore(m_system->GetWordPenaltyProducer(), wordPenaltyScore);
<<<<<<< HEAD
      targetPhrase->SetSourcePhrase(*m_unksrc);
=======
      targetPhrase->SetSourcePhrase(m_unksrc);
>>>>>>> 508d89ed
      targetPhrase->SetTargetLHS(targetLHS);

      // chart rule
      ChartTranslationOption *chartRule = new ChartTranslationOption(*targetPhrase
          , *wordsConsumed->back()
          , range);
      chartRule->CreateNonTermIndex();
      transOptColl.Add(chartRule);
    } // for (iterLHS
<<<<<<< HEAD
  } else { // drop source word. create blank trans opt
=======
  } else {
    // drop source word. create blank trans opt
>>>>>>> 508d89ed
    vector<float> unknownScore(1, FloorScore(-numeric_limits<float>::infinity()));

    TargetPhrase *targetPhrase = new TargetPhrase(Output);
    // loop
    const UnknownLHSList &lhsList = staticData.GetUnknownLHS();
    UnknownLHSList::const_iterator iterLHS;
    for (iterLHS = lhsList.begin(); iterLHS != lhsList.end(); ++iterLHS) {
      const string &targetLHSStr = iterLHS->first;
      float prob = iterLHS->second;

      Word targetLHS(true);
      targetLHS.CreateFromString(Output, staticData.GetOutputFactorOrder(), targetLHSStr, true);
      assert(targetLHS.GetFactor(0) != NULL);

      m_cacheTargetPhrase.push_back(targetPhrase);
<<<<<<< HEAD
      targetPhrase->SetSourcePhrase(*m_unksrc);
=======
      targetPhrase->SetSourcePhrase(m_unksrc);
>>>>>>> 508d89ed
      targetPhrase->SetScore(unknownWordPenaltyProducer, unknownScore);
      targetPhrase->SetTargetLHS(targetLHS);

      // words consumed
      std::vector<WordConsumed*> *wordsConsumed = new std::vector<WordConsumed*>;
      m_cachedWordsConsumed.push_back(wordsConsumed);
      wordsConsumed->push_back(new WordConsumed(sourcePos, sourcePos, sourceWord, NULL));

      // chart rule
      assert(wordsConsumed->size());
      ChartTranslationOption *chartRule = new ChartTranslationOption(*targetPhrase
          , *wordsConsumed->back()
          , range);
      chartRule->CreateNonTermIndex();
      transOptColl.Add(chartRule);
    }
  }
}

void TranslationOptionCollection::Add(ChartTranslationOption *transOpt, size_t pos)
{
  ChartTranslationOptionList &transOptList = GetTranslationOptionList(pos, pos);
  transOptList.Add(transOpt);
}

//! pruning: only keep the top n (m_maxNoTransOptPerCoverage) elements */
void TranslationOptionCollection::Prune(size_t startPos, size_t endPos)
{

}

//! sort all trans opt in each list for cube pruning */
void TranslationOptionCollection::Sort(size_t startPos, size_t endPos)
{
  ChartTranslationOptionList &list = GetTranslationOptionList(startPos, endPos);
  list.Sort();
}


}  // namespace

<|MERGE_RESOLUTION|>--- conflicted
+++ resolved
@@ -102,12 +102,8 @@
 //! Force a creation of a translation option where there are none for a particular source position.
 void TranslationOptionCollection::ProcessUnknownWord(size_t startPos, size_t endPos)
 {
-<<<<<<< HEAD
-  if (startPos != endPos) { // only for 1 word phrases
-=======
   if (startPos != endPos) {
     // only for 1 word phrases
->>>>>>> 508d89ed
     return;
   }
 
@@ -235,11 +231,7 @@
       //targetPhrase->SetScore();
       targetPhrase->SetScore(unknownWordPenaltyProducer, unknownScore);
       targetPhrase->SetScore(m_system->GetWordPenaltyProducer(), wordPenaltyScore);
-<<<<<<< HEAD
       targetPhrase->SetSourcePhrase(*m_unksrc);
-=======
-      targetPhrase->SetSourcePhrase(m_unksrc);
->>>>>>> 508d89ed
       targetPhrase->SetTargetLHS(targetLHS);
 
       // chart rule
@@ -249,12 +241,8 @@
       chartRule->CreateNonTermIndex();
       transOptColl.Add(chartRule);
     } // for (iterLHS
-<<<<<<< HEAD
-  } else { // drop source word. create blank trans opt
-=======
   } else {
     // drop source word. create blank trans opt
->>>>>>> 508d89ed
     vector<float> unknownScore(1, FloorScore(-numeric_limits<float>::infinity()));
 
     TargetPhrase *targetPhrase = new TargetPhrase(Output);
@@ -270,11 +258,7 @@
       assert(targetLHS.GetFactor(0) != NULL);
 
       m_cacheTargetPhrase.push_back(targetPhrase);
-<<<<<<< HEAD
       targetPhrase->SetSourcePhrase(*m_unksrc);
-=======
-      targetPhrase->SetSourcePhrase(m_unksrc);
->>>>>>> 508d89ed
       targetPhrase->SetScore(unknownWordPenaltyProducer, unknownScore);
       targetPhrase->SetTargetLHS(targetLHS);
 
