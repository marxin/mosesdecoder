--- conflicted
+++ resolved
@@ -49,12 +49,8 @@
                          , Moses::ScoreComponentCollection	&scoreChange
                          , const TrellisNode *&nodeChanged)
 {
-<<<<<<< HEAD
-  if (&origNode.GetHypothesis() == &soughtNode.GetHypothesis()) { // this node should be replaced
-=======
   if (&origNode.GetHypothesis() == &soughtNode.GetHypothesis()) {
     // this node should be replaced
->>>>>>> 508d89ed
     m_hypo = &replacementHypo;
     nodeChanged = this;
 
@@ -78,12 +74,8 @@
       m_edge.push_back(prevNode);
     }
 
-<<<<<<< HEAD
-  } else { // not the node we're looking for. Copy as-is and continue finding node
-=======
   } else {
     // not the node we're looking for. Copy as-is and continue finding node
->>>>>>> 508d89ed
     m_hypo = &origNode.GetHypothesis();
     NodeChildren::const_iterator iter;
     assert(m_edge.empty());
@@ -111,12 +103,8 @@
   const Moses::Phrase &currTargetPhrase = m_hypo->GetCurrTargetPhrase();
   for (size_t pos = 0; pos < currTargetPhrase.GetSize(); ++pos) {
     const Moses::Word &word = currTargetPhrase.GetWord(pos);
-<<<<<<< HEAD
-    if (word.IsNonTerminal()) { // non-term. fill out with prev hypo
-=======
     if (word.IsNonTerminal()) {
       // non-term. fill out with prev hypo
->>>>>>> 508d89ed
       size_t nonTermInd = m_hypo->GetWordsConsumedTargetOrder(pos);
       const TrellisNode &childNode = GetChild(nonTermInd);
       Moses::Phrase childPhrase = childNode.GetOutputPhrase();
