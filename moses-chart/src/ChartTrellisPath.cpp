--- conflicted
+++ resolved
@@ -96,17 +96,11 @@
 
 void TrellisPath::CreateDeviantPaths(TrellisPathCollection &pathColl) const
 {
-<<<<<<< HEAD
-  if (m_prevNodeChanged == NULL) { // initial enumeration from a pure hypo
-    CreateDeviantPaths(pathColl, GetFinalNode());
-  } else { // don't change m_prevNodeChanged, just it's children
-=======
   if (m_prevNodeChanged == NULL) {
     // initial enumeration from a pure hypo
     CreateDeviantPaths(pathColl, GetFinalNode());
   } else {
-    // don't change m_prevNodeChanged, just it's children
->>>>>>> 508d89ed
+    // don't change m_prevNodeChanged, just its children
     const TrellisNode::NodeChildren &children = m_prevNodeChanged->GetChildren();
 
     TrellisNode::NodeChildren::const_iterator iter;
