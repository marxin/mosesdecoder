// $Id$

/***********************************************************************
Moses - factored phrase-based language decoder
Copyright (c) 2006 University of Edinburgh
All rights reserved.

Redistribution and use in source and binary forms, with or without modification,
are permitted provided that the following conditions are met:

    * Redistributions of source code must retain the above copyright notice,
			this list of conditions and the following disclaimer.
    * Redistributions in binary form must reproduce the above copyright notice,
			this list of conditions and the following disclaimer in the documentation
			and/or other materials provided with the distribution.
    * Neither the name of the University of Edinburgh nor the names of its contributors
			may be used to endorse or promote products derived from this software
			without specific prior written permission.

THIS SOFTWARE IS PROVIDED BY THE COPYRIGHT HOLDERS AND CONTRIBUTORS "AS IS"
AND ANY EXPRESS OR IMPLIED WARRANTIES, INCLUDING, BUT NOT LIMITED TO,
THE IMPLIED WARRANTIES OF MERCHANTABILITY AND FITNESS FOR A PARTICULAR
PURPOSE ARE DISCLAIMED. IN NO EVENT SHALL THE COPYRIGHT OWNER OR CONTRIBUTORS
BE LIABLE FOR ANY DIRECT, INDIRECT, INCIDENTAL, SPECIAL, EXEMPLARY, OR
CONSEQUENTIAL DAMAGES (INCLUDING, BUT NOT LIMITED TO, PROCUREMENT OF
SUBSTITUTE GOODS OR SERVICES; LOSS OF USE, DATA, OR PROFITS; OR BUSINESS
INTERRUPTION) HOWEVER CAUSED AND ON ANY THEORY OF LIABILITY, WHETHER
IN CONTRACT, STRICT LIABILITY, OR TORT (INCLUDING NEGLIGENCE OR OTHERWISE)
ARISING IN ANY WAY OUT OF THE USE OF THIS SOFTWARE, EVEN IF ADVISED OF THE
POSSIBILITY OF SUCH DAMAGE.
***********************************************************************/

// example file on how to use moses library

#include <iostream>
#include "TypeDef.h"
#include "Util.h"
#include "IOWrapper.h"
#include "WordsRange.h"
#include "StaticData.h"
#include "DummyScoreProducers.h"
#include "InputFileStream.h"
#include "PhraseDictionary.h"
#include "ChartTrellisPathList.h"
#include "ChartTrellisPath.h"
#include "ChartTranslationOption.h"
#include "ChartHypothesis.h"
#include "DotChart.h"

#include <boost/algorithm/string.hpp>
#include "FeatureVector.h"


using namespace std;
using namespace Moses;

IOWrapper::IOWrapper(const std::vector<FactorType>	&inputFactorOrder
                     , const std::vector<FactorType>	&outputFactorOrder
                     , const FactorMask							&inputFactorUsed
                     , size_t												nBestSize
                     , const std::string							&nBestFilePath
                     , const std::string							&inputFilePath)
  :m_inputFactorOrder(inputFactorOrder)
  ,m_outputFactorOrder(outputFactorOrder)
  ,m_inputFactorUsed(inputFactorUsed)
  ,m_nBestStream(NULL)
  ,m_outputSearchGraphStream(NULL)
  ,m_detailedTranslationReportingStream(NULL)
  ,m_inputFilePath(inputFilePath)
  ,m_detailOutputCollector(NULL)
  ,m_nBestOutputCollector(NULL)
  ,m_searchGraphOutputCollector(NULL)
  ,m_singleBestOutputCollector(NULL)
{
  const StaticData &staticData = StaticData::Instance();

  if (m_inputFilePath.empty()) {
    m_inputStream = &std::cin;
  } else {
    m_inputStream = new InputFileStream(inputFilePath);
  }

  m_surpressSingleBestOutput = false;

  if (nBestSize > 0) {
    if (nBestFilePath == "-") {
      m_nBestStream = &std::cout;
      m_surpressSingleBestOutput = true;
    } else {
      std::ofstream *nBestFile = new std::ofstream;
      m_nBestStream = nBestFile;
      nBestFile->open(nBestFilePath.c_str());
    }
    m_nBestOutputCollector = new Moses::OutputCollector(m_nBestStream);
  }

  if (!m_surpressSingleBestOutput) {
    m_singleBestOutputCollector = new Moses::OutputCollector(&std::cout);
  }

  // search graph output
  if (staticData.GetOutputSearchGraph()) {
    string fileName = staticData.GetParam("output-search-graph")[0];
    std::ofstream *file = new std::ofstream;
    m_outputSearchGraphStream = file;
    file->open(fileName.c_str());
    m_searchGraphOutputCollector = new Moses::OutputCollector(m_outputSearchGraphStream);
  }

  // detailed translation reporting
  if (staticData.IsDetailedTranslationReportingEnabled()) {
    const std::string &path = staticData.GetDetailedTranslationReportingFilePath();
    m_detailedTranslationReportingStream = new std::ofstream(path.c_str());
    m_detailOutputCollector = new Moses::OutputCollector(m_detailedTranslationReportingStream);
  }
}

IOWrapper::~IOWrapper()
{
  if (!m_inputFilePath.empty()) {
    delete m_inputStream;
  }
  if (!m_surpressSingleBestOutput) {
    // outputting n-best to file, rather than stdout. need to close file and delete obj
    delete m_nBestStream;
  }
  delete m_outputSearchGraphStream;
  delete m_detailedTranslationReportingStream;
  delete m_detailOutputCollector;
  delete m_nBestOutputCollector;
  delete m_searchGraphOutputCollector;
  delete m_singleBestOutputCollector;
}

void IOWrapper::ResetTranslationId() {
  m_translationId = StaticData::Instance().GetStartTranslationId();
}

InputType*IOWrapper::GetInput(InputType* inputType)
{
  if(inputType->Read(*m_inputStream, m_inputFactorOrder)) {
    if (long x = inputType->GetTranslationId()) {
      if (x>=m_translationId) m_translationId = x+1;
    } else inputType->SetTranslationId(m_translationId++);

    return inputType;
  } else {
    delete inputType;
    return NULL;
  }
}


/***
 * print surface factor only for the given phrase
 */
void OutputSurface(std::ostream &out, const Phrase &phrase, const std::vector<FactorType> &outputFactorOrder, bool reportAllFactors)
{
  CHECK(outputFactorOrder.size() > 0);
  if (reportAllFactors == true) {
    out << phrase;
  } else {
    size_t size = phrase.GetSize();
    for (size_t pos = 0 ; pos < size ; pos++) {
      const Factor *factor = phrase.GetFactor(pos, outputFactorOrder[0]);
      out << *factor;

      for (size_t i = 1 ; i < outputFactorOrder.size() ; i++) {
        const Factor *factor = phrase.GetFactor(pos, outputFactorOrder[i]);
        out << "|" << *factor;
      }
      out << " ";
    }
  }
}

void OutputSurface(std::ostream &out, const ChartHypothesis *hypo, const std::vector<FactorType> &outputFactorOrder
                   ,bool reportSegmentation, bool reportAllFactors)
{
  if ( hypo != NULL) {
    //OutputSurface(out, hypo->GetCurrTargetPhrase(), outputFactorOrder, reportAllFactors);

    const vector<const ChartHypothesis*> &prevHypos = hypo->GetPrevHypos();

    vector<const ChartHypothesis*>::const_iterator iter;
    for (iter = prevHypos.begin(); iter != prevHypos.end(); ++iter) {
      const ChartHypothesis *prevHypo = *iter;

      OutputSurface(out, prevHypo, outputFactorOrder, reportSegmentation, reportAllFactors);
    }
  }
}

void IOWrapper::Backtrack(const ChartHypothesis *hypo)
{
  const vector<const ChartHypothesis*> &prevHypos = hypo->GetPrevHypos();

  vector<const ChartHypothesis*>::const_iterator iter;
  for (iter = prevHypos.begin(); iter != prevHypos.end(); ++iter) {
    const ChartHypothesis *prevHypo = *iter;

    VERBOSE(3,prevHypo->GetId() << " <= ");
    Backtrack(prevHypo);
  }
}

void IOWrapper::OutputBestHypo(const std::vector<const Factor*>&  mbrBestHypo, long /*translationId*/, bool /* reportSegmentation */, bool /* reportAllFactors */)
{
  for (size_t i = 0 ; i < mbrBestHypo.size() ; i++) {
    const Factor *factor = mbrBestHypo[i];
    cout << *factor << " ";
  }
}
/*
void OutputInput(std::vector<const Phrase*>& map, const ChartHypothesis* hypo)
{
	if (hypo->GetPrevHypos())
	{
	  	OutputInput(map, hypo->GetPrevHypos());
		map[hypo->GetCurrSourceWordsRange().GetStartPos()] = hypo->GetSourcePhrase();
	}
}

void OutputInput(std::ostream& os, const ChartHypothesis* hypo)
{
	size_t len = StaticData::Instance().GetInput()->GetSize();
	std::vector<const Phrase*> inp_phrases(len, 0);
	OutputInput(inp_phrases, hypo);
	for (size_t i=0; i<len; ++i)
		if (inp_phrases[i]) os << *inp_phrases[i];
}
*/

void OutputTranslationOptions(std::ostream &out, const ChartHypothesis *hypo, long translationId)
{
  // recursive
  if (hypo != NULL) {
    out << "Trans Opt " << translationId
        << " " << hypo->GetCurrSourceRange()
        << ": " << hypo->GetTranslationOption().GetDottedRule()
        << ": " << hypo->GetCurrTargetPhrase().GetTargetLHS()
        << "->" << hypo->GetCurrTargetPhrase()
        << " " << hypo->GetTotalScore() << hypo->GetScoreBreakdown()
        << endl;
  }

  const std::vector<const ChartHypothesis*> &prevHypos = hypo->GetPrevHypos();
  std::vector<const ChartHypothesis*>::const_iterator iter;
  for (iter = prevHypos.begin(); iter != prevHypos.end(); ++iter) {
    const ChartHypothesis *prevHypo = *iter;
    OutputTranslationOptions(out, prevHypo, translationId);
  }
}

void IOWrapper::OutputDetailedTranslationReport(
  const ChartHypothesis *hypo,
  long translationId)
{
  if (hypo == NULL) {
    return;
  }
  std::ostringstream out;
  OutputTranslationOptions(out, hypo, translationId);
  CHECK(m_detailOutputCollector);
  m_detailOutputCollector->Write(translationId, out.str());
}

void IOWrapper::OutputBestHypo(const ChartHypothesis *hypo, long translationId, bool /* reportSegmentation */, bool /* reportAllFactors */)
{
  std::ostringstream out;
  IOWrapper::FixPrecision(out);
  if (hypo != NULL) {
    VERBOSE(1,"BEST TRANSLATION: " << *hypo << endl);
    VERBOSE(3,"Best path: ");
    Backtrack(hypo);
    VERBOSE(3,"0" << std::endl);

    if (StaticData::Instance().GetOutputHypoScore()) {
      out << hypo->GetTotalScore() << " ";
    }

    if (!m_surpressSingleBestOutput) {
      if (StaticData::Instance().IsPathRecoveryEnabled()) {
        out << "||| ";
      }
      Phrase outPhrase(ARRAY_SIZE_INCR);
      hypo->CreateOutputPhrase(outPhrase);

      // delete 1st & last
      CHECK(outPhrase.GetSize() >= 2);
      outPhrase.RemoveWord(0);
      outPhrase.RemoveWord(outPhrase.GetSize() - 1);

      const std::vector<FactorType> outputFactorOrder = StaticData::Instance().GetOutputFactorOrder();
      string output = outPhrase.GetStringRep(outputFactorOrder);
      out << output << endl;
    }
  } else {
    VERBOSE(1, "NO BEST TRANSLATION" << endl);

    if (StaticData::Instance().GetOutputHypoScore()) {
      out << "0 ";
    }

    out << endl;
  }

  if (m_singleBestOutputCollector) {
    m_singleBestOutputCollector->Write(translationId, out.str());
  }
}

void IOWrapper::OutputNBestList(const ChartTrellisPathList &nBestList, const ChartHypothesis *bestHypo, const TranslationSystem* system, long translationId)
{
  std::ostringstream out;

  // Check if we're writing to std::cout.
  if (m_surpressSingleBestOutput) {
    // Set precision only if we're writing the n-best list to cout.  This is to
    // preserve existing behaviour, but should probably be done either way.
    IOWrapper::FixPrecision(out);

    // The output from -output-hypo-score is always written to std::cout.
    if (StaticData::Instance().GetOutputHypoScore()) {
      if (bestHypo != NULL) {
        out << bestHypo->GetTotalScore() << " ";
      } else {
        out << "0 ";
      }
    }
  }

  bool labeledOutput = StaticData::Instance().IsLabeledNBestList();
  //bool includeAlignment = StaticData::Instance().NBestIncludesAlignment();

  ChartTrellisPathList::const_iterator iter;
  for (iter = nBestList.begin() ; iter != nBestList.end() ; ++iter) {
    const ChartTrellisPath &path = **iter;
    //cerr << path << endl << endl;

    Moses::Phrase outputPhrase = path.GetOutputPhrase();

    // delete 1st & last
    CHECK(outputPhrase.GetSize() >= 2);
    outputPhrase.RemoveWord(0);
    outputPhrase.RemoveWord(outputPhrase.GetSize() - 1);

    // print the surface factor of the translation
    out << translationId << " ||| ";
    OutputSurface(out, outputPhrase, m_outputFactorOrder, false);
    out << " ||| ";

    // print the scores in a hardwired order
    // before each model type, the corresponding command-line-like name must be emitted
    // MERT script relies on this

    // lm
    const LMList& lml = system->GetLanguageModels();
    if (lml.size() > 0) {
      if (labeledOutput)
        out << "lm:";
      LMList::const_iterator lmi = lml.begin();
      for (; lmi != lml.end(); ++lmi) {
        out << " " << path.GetScoreBreakdown().GetScoreForProducer(*lmi);
      }
    }

    std::string lastName = "";

    // output stateful sparse features
    const vector<const StatefulFeatureFunction*>& sff = system->GetStatefulFeatureFunctions();
    for( size_t i=0; i<sff.size(); i++ )
    	if (sff[i]->GetNumScoreComponents() == ScoreProducer::unlimited)
    		OutputSparseFeatureScores( out, path, sff[i], lastName );

    // translation components
    const vector<PhraseDictionaryFeature*>& pds = system->GetPhraseDictionaries();
    if (pds.size() > 0) {
      for( size_t i=0; i<pds.size(); i++ ) {
      	size_t pd_numinputscore = pds[i]->GetNumInputScores();
      	vector<float> scores = path.GetScoreBreakdown().GetScoresForProducer( pds[i] );
      	for (size_t j = 0; j<scores.size(); ++j){
      		if (labeledOutput && (i == 0) ){
      			if ((j == 0) || (j == pd_numinputscore)){
      				lastName =  pds[i]->GetScoreProducerWeightShortName(j);
      				out << " " << lastName << ":";
      			}
      		}
      		out << " " << scores[j];
      	}
      }
    }

    // word penalty
    if (labeledOutput)
      out << " w:";
    out << " " << path.GetScoreBreakdown().GetScoreForProducer(system->GetWordPenaltyProducer());

    // generation
    const vector<GenerationDictionary*>& gds = system->GetGenerationDictionaries();
    if (gds.size() > 0) {
      for( size_t i=0; i<gds.size(); i++ ) {
      	size_t pd_numinputscore = gds[i]->GetNumInputScores();
      	vector<float> scores = path.GetScoreBreakdown().GetScoresForProducer( gds[i] );
      	for (size_t j = 0; j<scores.size(); ++j){
      		if (labeledOutput && (i == 0) ){
      			if ((j == 0) || (j == pd_numinputscore)){
      				lastName =  gds[i]->GetScoreProducerWeightShortName(j);
      				out << " " << lastName << ":";
      			}
      		}
      		out << " " << scores[j];
      	}
      }
    }

<<<<<<< HEAD
    // output sparse features
    lastName = "";
    const vector<const StatefulFeatureFunction*>& sff = system->GetStatefulFeatureFunctions();
    for( size_t i=0; i<sff.size(); i++ )
    	if (sff[i]->GetNumScoreComponents() == ScoreProducer::unlimited)
    		OutputSparseFeatureScores( out, path, sff[i], lastName );

=======
    // output stateless sparse features
    lastName = "";
>>>>>>> 04229893
    const vector<const StatelessFeatureFunction*>& slf = system->GetStatelessFeatureFunctions();
    for( size_t i=0; i<slf.size(); i++ )
    	if (sff[i]->GetNumScoreComponents() == ScoreProducer::unlimited)
    		OutputSparseFeatureScores( out, path, slf[i], lastName );
<<<<<<< HEAD

=======
>>>>>>> 04229893

    // total
    out << " ||| " << path.GetTotalScore();

    /*
    if (includeAlignment) {
    	*m_nBestStream << " |||";
    	for (int currEdge = (int)edges.size() - 2 ; currEdge >= 0 ; currEdge--)
    	{
    		const ChartHypothesis &edge = *edges[currEdge];
    		WordsRange sourceRange = edge.GetCurrSourceWordsRange();
    		WordsRange targetRange = edge.GetCurrTargetWordsRange();
    		*m_nBestStream << " " << sourceRange.GetStartPos();
    		if (sourceRange.GetStartPos() < sourceRange.GetEndPos()) {
    			*m_nBestStream << "-" << sourceRange.GetEndPos();
    		}
    		*m_nBestStream << "=" << targetRange.GetStartPos();
    		if (targetRange.GetStartPos() < targetRange.GetEndPos()) {
    			*m_nBestStream << "-" << targetRange.GetEndPos();
    		}
    	}
    }
    */

    out << endl;
  }

  out <<std::flush;

  CHECK(m_nBestOutputCollector);
  m_nBestOutputCollector->Write(translationId, out.str());
}

void IOWrapper::OutputSparseFeatureScores( std::ostream& out, const ChartTrellisPath &path, const FeatureFunction *ff, std::string &lastName )
{
  const StaticData &staticData = StaticData::Instance();
  bool labeledOutput = staticData.IsLabeledNBestList();
  const FVector scores = path.GetScoreBreakdown().GetVectorForProducer( ff );

  // report weighted aggregate
  if (! ff->GetSparseFeatureReporting()) {
  	const FVector &weights = staticData.GetAllWeights().GetScoresVector();
  	if (labeledOutput && !boost::contains(ff->GetScoreProducerDescription(), ":"))
  		out << " " << ff->GetScoreProducerWeightShortName() << ":";
    out << " " << scores.inner_product(weights);
  }

  // report each feature
  else {
  	for(FVector::FNVmap::const_iterator i = scores.cbegin(); i != scores.cend(); i++) {
  		if (i->second != 0) { // do not report zero-valued features
  			if (labeledOutput)
  				out << " " << i->first << ":";
        out << " " << i->second;
      }
    }
  }
}

void IOWrapper::FixPrecision(std::ostream &stream, size_t size)
{
  stream.setf(std::ios::fixed);
  stream.precision(size);
}<|MERGE_RESOLUTION|>--- conflicted
+++ resolved
@@ -414,26 +414,13 @@
       }
     }
 
-<<<<<<< HEAD
-    // output sparse features
-    lastName = "";
-    const vector<const StatefulFeatureFunction*>& sff = system->GetStatefulFeatureFunctions();
-    for( size_t i=0; i<sff.size(); i++ )
-    	if (sff[i]->GetNumScoreComponents() == ScoreProducer::unlimited)
-    		OutputSparseFeatureScores( out, path, sff[i], lastName );
-
-=======
     // output stateless sparse features
     lastName = "";
->>>>>>> 04229893
+
     const vector<const StatelessFeatureFunction*>& slf = system->GetStatelessFeatureFunctions();
     for( size_t i=0; i<slf.size(); i++ )
     	if (sff[i]->GetNumScoreComponents() == ScoreProducer::unlimited)
     		OutputSparseFeatureScores( out, path, slf[i], lastName );
-<<<<<<< HEAD
-
-=======
->>>>>>> 04229893
 
     // total
     out << " ||| " << path.GetTotalScore();
