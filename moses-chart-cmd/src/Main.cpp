// $Id$

/***********************************************************************
Moses - factored phrase-based language decoder
Copyright (c) 2006 University of Edinburgh
All rights reserved.

Redistribution and use in source and binary forms, with or without modification,
are permitted provided that the following conditions are met:

    * Redistributions of source code must retain the above copyright notice,
			this list of conditions and the following disclaimer.
    * Redistributions in binary form must reproduce the above copyright notice,
			this list of conditions and the following disclaimer in the documentation
			and/or other materials provided with the distribution.
    * Neither the name of the University of Edinburgh nor the names of its contributors
			may be used to endorse or promote products derived from this software
			without specific prior written permission.

THIS SOFTWARE IS PROVIDED BY THE COPYRIGHT HOLDERS AND CONTRIBUTORS "AS IS"
AND ANY EXPRESS OR IMPLIED WARRANTIES, INCLUDING, BUT NOT LIMITED TO,
THE IMPLIED WARRANTIES OF MERCHANTABILITY AND FITNESS FOR A PARTICULAR
PURPOSE ARE DISCLAIMED. IN NO EVENT SHALL THE COPYRIGHT OWNER OR CONTRIBUTORS
BE LIABLE FOR ANY DIRECT, INDIRECT, INCIDENTAL, SPECIAL, EXEMPLARY, OR
CONSEQUENTIAL DAMAGES (INCLUDING, BUT NOT LIMITED TO, PROCUREMENT OF
SUBSTITUTE GOODS OR SERVICES; LOSS OF USE, DATA, OR PROFITS; OR BUSINESS
INTERRUPTION) HOWEVER CAUSED AND ON ANY THEORY OF LIABILITY, WHETHER
IN CONTRACT, STRICT LIABILITY, OR TORT (INCLUDING NEGLIGENCE OR OTHERWISE)
ARISING IN ANY WAY OUT OF THE USE OF THIS SOFTWARE, EVEN IF ADVISED OF THE
POSSIBILITY OF SUCH DAMAGE.
***********************************************************************/

// example file on how to use moses library

#ifdef WIN32
// Include Visual Leak Detector
#include <vld.h>
#endif

#include <fstream>
#include "Main.h"
#include "TrellisPath.h"
#include "FactorCollection.h"
#include "Manager.h"
#include "Phrase.h"
#include "Util.h"
#include "TrellisPathList.h"
#include "Timer.h"
#include "IOWrapper.h"
#include "Sentence.h"
#include "ConfusionNet.h"
#include "WordLattice.h"
#include "TreeInput.h"
#include "TranslationAnalysis.h"
#include "mbr.h"
#include "ThreadPool.h"
#include "../../moses-chart/src/ChartManager.h"
#include "../../moses-chart/src/ChartHypothesis.h"
#include "../../moses-chart/src/ChartTrellisPathList.h"

#if HAVE_CONFIG_H
#include "config.h"
#else
// those not using autoconf have to build MySQL support for now
#  define USE_MYSQL 1
#endif

using namespace std;
using namespace Moses;
using namespace MosesChart;

/**
  * Translates a sentence.
 **/
class TranslationTask : public Task
{
public:
  TranslationTask(InputType *source, IOWrapper &ioWrapper)
    : m_source(source)
    , m_ioWrapper(ioWrapper)
  {}

  ~TranslationTask() {
    delete m_source;
  }

  void Run() {
    const StaticData &staticData = StaticData::Instance();
    const TranslationSystem &system = staticData.GetTranslationSystem(TranslationSystem::DEFAULT);
    const size_t lineNumber = m_source->GetTranslationId();

    VERBOSE(2,"\nTRANSLATING(" << lineNumber << "): " << *m_source);

    MosesChart::Manager manager(*m_source, &system);
    manager.ProcessSentence();

    assert(!staticData.UseMBR());

    // 1-best
    const MosesChart::Hypothesis *bestHypo = manager.GetBestHypothesis();
    m_ioWrapper.OutputBestHypo(bestHypo, lineNumber,
                               staticData.GetReportSegmentation(),
                               staticData.GetReportAllFactors());
    IFVERBOSE(2) {
      PrintUserTime("Best Hypothesis Generation Time:");
    }

    if (staticData.IsDetailedTranslationReportingEnabled()) {
      m_ioWrapper.OutputDetailedTranslationReport(bestHypo, lineNumber);
    }

    // n-best
    size_t nBestSize = staticData.GetNBestSize();
    if (nBestSize > 0) {
      VERBOSE(2,"WRITING " << nBestSize << " TRANSLATION ALTERNATIVES TO " << staticData.GetNBestFilePath() << endl);
      MosesChart::TrellisPathList nBestList;
      manager.CalcNBest(nBestSize, nBestList,staticData.GetDistinctNBest());
      m_ioWrapper.OutputNBestList(nBestList, bestHypo, &system, lineNumber);
      IFVERBOSE(2) {
        PrintUserTime("N-Best Hypotheses Generation Time:");
      }
    }

    if (staticData.GetOutputSearchGraph()) {
      std::ostringstream out;
      manager.GetSearchGraph(lineNumber, out);
      OutputCollector *oc = m_ioWrapper.GetSearchGraphOutputCollector();
      assert(oc);
      oc->Write(lineNumber, out.str());
    }

    IFVERBOSE(2) {
      PrintUserTime("Sentence Decoding Time:");
    }
    manager.CalcDecoderStatistics();
  }

private:
  // Non-copyable: copy constructor and assignment operator not implemented.
  TranslationTask(const TranslationTask &);
  TranslationTask &operator=(const TranslationTask &);

  InputType *m_source;
  IOWrapper &m_ioWrapper;
};

bool ReadInput(IOWrapper &ioWrapper, InputTypeEnum inputType, InputType*& source)
{
  delete source;
  switch(inputType) {
  case SentenceInput:
    source = ioWrapper.GetInput(new Sentence(Input));
    break;
  case ConfusionNetworkInput:
    source = ioWrapper.GetInput(new ConfusionNet);
    break;
  case WordLatticeInput:
    source = ioWrapper.GetInput(new WordLattice);
    break;
  case TreeInputType:
    source = ioWrapper.GetInput(new TreeInput(Input));
    break;
  default:
    TRACE_ERR("Unknown input type: " << inputType << "\n");
  }
  return (source ? true : false);
}

<<<<<<< HEAD
static void PrintFeatureWeight(const FeatureFunction* ff) {

  size_t numScoreComps = ff->GetNumScoreComponents();
  if (numScoreComps != ScoreProducer::unlimited) {
    vector<float> values = StaticData::Instance().GetAllWeights().GetScoresForProducer(ff);
    for (size_t i = 0; i < numScoreComps; ++i) {
      cout << ff->GetScoreProducerDescription() <<  " "
           << ff->GetScoreProducerWeightShortName() << " "
           << values[i] << endl;
    }
  } else {
    cout << ff->GetScoreProducerDescription() << " " <<
      ff->GetScoreProducerWeightShortName() << " sparse" <<  endl;
=======
static void PrintFeatureWeight(const FeatureFunction* ff)
{

  size_t weightStart  = StaticData::Instance().GetScoreIndexManager().GetBeginIndex(ff->GetScoreBookkeepingID());
  size_t weightEnd  = StaticData::Instance().GetScoreIndexManager().GetEndIndex(ff->GetScoreBookkeepingID());
  for (size_t i = weightStart; i < weightEnd; ++i) {
    cout << ff->GetScoreProducerDescription() <<  " " << ff->GetScoreProducerWeightShortName() << " "
         << StaticData::Instance().GetAllWeights()[i] << endl;
>>>>>>> a59ad11b
  }

}


static void ShowWeights()
{
  cout.precision(6);
  const StaticData& staticData = StaticData::Instance();
  const TranslationSystem& system = staticData.GetTranslationSystem(TranslationSystem::DEFAULT);
  const vector<const StatelessFeatureFunction*>& slf =system.GetStatelessFeatureFunctions();
  const vector<const StatefulFeatureFunction*>& sff = system.GetStatefulFeatureFunctions();
  const vector<PhraseDictionaryFeature*>& pds = system.GetPhraseDictionaries();
  const vector<GenerationDictionary*>& gds = system.GetGenerationDictionaries();
  for (size_t i = 0; i < sff.size(); ++i) {
    PrintFeatureWeight(sff[i]);
  }
  for (size_t i = 0; i < pds.size(); ++i) {
    PrintFeatureWeight(pds[i]);
  }
  for (size_t i = 0; i < gds.size(); ++i) {
    PrintFeatureWeight(gds[i]);
  }
  for (size_t i = 0; i < slf.size(); ++i) {
    PrintFeatureWeight(slf[i]);
  }
}


int main(int argc, char* argv[])
{
  IFVERBOSE(1) {
    TRACE_ERR("command: ");
    for(int i=0; i<argc; ++i) TRACE_ERR(argv[i]<<" ");
    TRACE_ERR(endl);
  }

  IOWrapper::FixPrecision(cout);
  IOWrapper::FixPrecision(cerr);

  // load data structures
  Parameter parameter;
  if (!parameter.LoadParam(argc, argv)) {
    return EXIT_FAILURE;
  }

  // create threadpool, if necessary
  int threadcount = (parameter.GetParam("threads").size() > 0) ?
                    Scan<size_t>(parameter.GetParam("threads")[0]) : 1;

#ifdef WITH_THREADS
  if (threadcount < 1) {
    cerr << "Error: Need to specify a positive number of threads" << endl;
    exit(1);
  }
  ThreadPool pool(threadcount);
#else
  if (threadcount > 1) {
    cerr << "Error: Thread count of " << threadcount
         << " but moses not built with thread support" << endl;
    exit(1);
  }
#endif

  const StaticData &staticData = StaticData::Instance();
  if (!StaticData::LoadDataStatic(&parameter))
    return EXIT_FAILURE;

  if (parameter.isParamSpecified("show-weights")) {
    ShowWeights();
    exit(0);
  }

  assert(staticData.GetSearchAlgorithm() == ChartDecoding);

  // set up read/writing class
  IOWrapper *ioWrapper = GetIODevice(staticData);

  // check on weights
  vector<float> weights = staticData.GetAllWeights();
  IFVERBOSE(2) {
    TRACE_ERR("The score component vector looks like this:\n" << staticData.GetScoreIndexManager());
    TRACE_ERR("The global weight vector looks like this:");
    for (size_t j=0; j<weights.size(); j++) {
      TRACE_ERR(" " << weights[j]);
    }
    TRACE_ERR("\n");
  }
  // every score must have a weight!  check that here:
  if(weights.size() != staticData.GetScoreIndexManager().GetTotalNumberOfScores()) {
    TRACE_ERR("ERROR: " << staticData.GetScoreIndexManager().GetTotalNumberOfScores() << " score components, but " << weights.size() << " weights defined" << std::endl);
    return EXIT_FAILURE;
  }

<<<<<<< HEAD
	assert(staticData.GetSearchAlgorithm() == ChartDecoding);

	// set up read/writing class
	IOWrapper *ioWrapper = GetIODevice(staticData);

	// check on weights
  const ScoreComponentCollection& weights = staticData.GetAllWeights();
  IFVERBOSE(2) {
    TRACE_ERR("The global weight vector looks like this: ");
    TRACE_ERR(weights);
    TRACE_ERR("\n");
  }
	if (ioWrapper == NULL)
		return EXIT_FAILURE;

	// read each sentence & decode
	InputType *source=0;
	while(ReadInput(*ioWrapper,staticData.GetInputType(),source))
	{
		IFVERBOSE(1)
			ResetUserTime();
=======
  if (ioWrapper == NULL)
    return EXIT_FAILURE;

  // read each sentence & decode
  InputType *source=0;
  while(ReadInput(*ioWrapper,staticData.GetInputType(),source)) {
    IFVERBOSE(1)
    ResetUserTime();
>>>>>>> a59ad11b
    TranslationTask *task = new TranslationTask(source, *ioWrapper);
    source = NULL;  // task will delete source
#ifdef WITH_THREADS
    pool.Submit(task);  // pool will delete task
#else
    task->Run();
    delete task;
#endif
  }

#ifdef WITH_THREADS
  pool.Stop(true);  // flush remaining jobs
#endif

  delete ioWrapper;

  IFVERBOSE(1)
  PrintUserTime("End.");

#ifdef HACK_EXIT
  //This avoids that detructors are called (it can take a long time)
  exit(EXIT_SUCCESS);
#else
  return EXIT_SUCCESS;
#endif
}

IOWrapper *GetIODevice(const StaticData &staticData)
{
  IOWrapper *ioWrapper;
  const std::vector<FactorType> &inputFactorOrder = staticData.GetInputFactorOrder()
      ,&outputFactorOrder = staticData.GetOutputFactorOrder();
  FactorMask inputFactorUsed(inputFactorOrder);

  // io
  if (staticData.GetParam("input-file").size() == 1) {
    VERBOSE(2,"IO from File" << endl);
    string filePath = staticData.GetParam("input-file")[0];

    ioWrapper = new IOWrapper(inputFactorOrder, outputFactorOrder, inputFactorUsed
                              , staticData.GetNBestSize()
                              , staticData.GetNBestFilePath()
                              , filePath);
  } else {
    VERBOSE(1,"IO from STDOUT/STDIN" << endl);
    ioWrapper = new IOWrapper(inputFactorOrder, outputFactorOrder, inputFactorUsed
                              , staticData.GetNBestSize()
                              , staticData.GetNBestFilePath());
  }
  ioWrapper->ResetTranslationId();

  IFVERBOSE(1)
  PrintUserTime("Created input-output object");

  return ioWrapper;
}<|MERGE_RESOLUTION|>--- conflicted
+++ resolved
@@ -5,28 +5,28 @@
 Copyright (c) 2006 University of Edinburgh
 All rights reserved.
 
-Redistribution and use in source and binary forms, with or without modification,
+Redistribution and use in source and binary forms, with or without modification, 
 are permitted provided that the following conditions are met:
 
-    * Redistributions of source code must retain the above copyright notice,
+    * Redistributions of source code must retain the above copyright notice, 
 			this list of conditions and the following disclaimer.
-    * Redistributions in binary form must reproduce the above copyright notice,
-			this list of conditions and the following disclaimer in the documentation
+    * Redistributions in binary form must reproduce the above copyright notice, 
+			this list of conditions and the following disclaimer in the documentation 
 			and/or other materials provided with the distribution.
-    * Neither the name of the University of Edinburgh nor the names of its contributors
-			may be used to endorse or promote products derived from this software
+    * Neither the name of the University of Edinburgh nor the names of its contributors 
+			may be used to endorse or promote products derived from this software 
 			without specific prior written permission.
 
-THIS SOFTWARE IS PROVIDED BY THE COPYRIGHT HOLDERS AND CONTRIBUTORS "AS IS"
-AND ANY EXPRESS OR IMPLIED WARRANTIES, INCLUDING, BUT NOT LIMITED TO,
-THE IMPLIED WARRANTIES OF MERCHANTABILITY AND FITNESS FOR A PARTICULAR
-PURPOSE ARE DISCLAIMED. IN NO EVENT SHALL THE COPYRIGHT OWNER OR CONTRIBUTORS
-BE LIABLE FOR ANY DIRECT, INDIRECT, INCIDENTAL, SPECIAL, EXEMPLARY, OR
-CONSEQUENTIAL DAMAGES (INCLUDING, BUT NOT LIMITED TO, PROCUREMENT OF
-SUBSTITUTE GOODS OR SERVICES; LOSS OF USE, DATA, OR PROFITS; OR BUSINESS
-INTERRUPTION) HOWEVER CAUSED AND ON ANY THEORY OF LIABILITY, WHETHER
-IN CONTRACT, STRICT LIABILITY, OR TORT (INCLUDING NEGLIGENCE OR OTHERWISE)
-ARISING IN ANY WAY OUT OF THE USE OF THIS SOFTWARE, EVEN IF ADVISED OF THE
+THIS SOFTWARE IS PROVIDED BY THE COPYRIGHT HOLDERS AND CONTRIBUTORS "AS IS" 
+AND ANY EXPRESS OR IMPLIED WARRANTIES, INCLUDING, BUT NOT LIMITED TO, 
+THE IMPLIED WARRANTIES OF MERCHANTABILITY AND FITNESS FOR A PARTICULAR 
+PURPOSE ARE DISCLAIMED. IN NO EVENT SHALL THE COPYRIGHT OWNER OR CONTRIBUTORS 
+BE LIABLE FOR ANY DIRECT, INDIRECT, INCIDENTAL, SPECIAL, EXEMPLARY, OR 
+CONSEQUENTIAL DAMAGES (INCLUDING, BUT NOT LIMITED TO, PROCUREMENT OF 
+SUBSTITUTE GOODS OR SERVICES; LOSS OF USE, DATA, OR PROFITS; OR BUSINESS 
+INTERRUPTION) HOWEVER CAUSED AND ON ANY THEORY OF LIABILITY, WHETHER 
+IN CONTRACT, STRICT LIABILITY, OR TORT (INCLUDING NEGLIGENCE OR OTHERWISE) 
+ARISING IN ANY WAY OUT OF THE USE OF THIS SOFTWARE, EVEN IF ADVISED OF THE 
 POSSIBILITY OF SUCH DAMAGE.
 ***********************************************************************/
 
@@ -74,17 +74,16 @@
  **/
 class TranslationTask : public Task
 {
-public:
+ public:
   TranslationTask(InputType *source, IOWrapper &ioWrapper)
     : m_source(source)
     , m_ioWrapper(ioWrapper)
   {}
 
-  ~TranslationTask() {
-    delete m_source;
-  }
-
-  void Run() {
+  ~TranslationTask() { delete m_source; }
+
+  void Run()
+  {
     const StaticData &staticData = StaticData::Instance();
     const TranslationSystem &system = staticData.GetTranslationSystem(TranslationSystem::DEFAULT);
     const size_t lineNumber = m_source->GetTranslationId();
@@ -101,27 +100,26 @@
     m_ioWrapper.OutputBestHypo(bestHypo, lineNumber,
                                staticData.GetReportSegmentation(),
                                staticData.GetReportAllFactors());
-    IFVERBOSE(2) {
-      PrintUserTime("Best Hypothesis Generation Time:");
-    }
-
-    if (staticData.IsDetailedTranslationReportingEnabled()) {
+    IFVERBOSE(2) { PrintUserTime("Best Hypothesis Generation Time:"); }
+
+    if (staticData.IsDetailedTranslationReportingEnabled())
+    {
       m_ioWrapper.OutputDetailedTranslationReport(bestHypo, lineNumber);
     }
-
+  
     // n-best
     size_t nBestSize = staticData.GetNBestSize();
-    if (nBestSize > 0) {
+    if (nBestSize > 0)
+    {
       VERBOSE(2,"WRITING " << nBestSize << " TRANSLATION ALTERNATIVES TO " << staticData.GetNBestFilePath() << endl);
       MosesChart::TrellisPathList nBestList;
       manager.CalcNBest(nBestSize, nBestList,staticData.GetDistinctNBest());
       m_ioWrapper.OutputNBestList(nBestList, bestHypo, &system, lineNumber);
-      IFVERBOSE(2) {
-        PrintUserTime("N-Best Hypotheses Generation Time:");
-      }
-    }
-
-    if (staticData.GetOutputSearchGraph()) {
+      IFVERBOSE(2) { PrintUserTime("N-Best Hypotheses Generation Time:"); }
+    }
+  
+    if (staticData.GetOutputSearchGraph())
+    {
       std::ostringstream out;
       manager.GetSearchGraph(lineNumber, out);
       OutputCollector *oc = m_ioWrapper.GetSearchGraphOutputCollector();
@@ -129,13 +127,11 @@
       oc->Write(lineNumber, out.str());
     }
 
-    IFVERBOSE(2) {
-      PrintUserTime("Sentence Decoding Time:");
-    }
+    IFVERBOSE(2) { PrintUserTime("Sentence Decoding Time:"); }
     manager.CalcDecoderStatistics();
   }
 
-private:
+ private:
   // Non-copyable: copy constructor and assignment operator not implemented.
   TranslationTask(const TranslationTask &);
   TranslationTask &operator=(const TranslationTask &);
@@ -144,29 +140,19 @@
   IOWrapper &m_ioWrapper;
 };
 
-bool ReadInput(IOWrapper &ioWrapper, InputTypeEnum inputType, InputType*& source)
+bool ReadInput(IOWrapper &ioWrapper, InputTypeEnum inputType, InputType*& source) 
 {
-  delete source;
-  switch(inputType) {
-  case SentenceInput:
-    source = ioWrapper.GetInput(new Sentence(Input));
-    break;
-  case ConfusionNetworkInput:
-    source = ioWrapper.GetInput(new ConfusionNet);
-    break;
-  case WordLatticeInput:
-    source = ioWrapper.GetInput(new WordLattice);
-    break;
-  case TreeInputType:
-    source = ioWrapper.GetInput(new TreeInput(Input));
-    break;
-  default:
-    TRACE_ERR("Unknown input type: " << inputType << "\n");
-  }
-  return (source ? true : false);
+	delete source;
+	switch(inputType)
+	{
+		case SentenceInput:         source = ioWrapper.GetInput(new Sentence(Input)); break;
+		case ConfusionNetworkInput: source = ioWrapper.GetInput(new ConfusionNet);    break;
+		case WordLatticeInput:      source = ioWrapper.GetInput(new WordLattice);     break;
+		case TreeInputType:					source = ioWrapper.GetInput(new TreeInput(Input));break;
+		default: TRACE_ERR("Unknown input type: " << inputType << "\n");
+	}
+	return (source ? true : false);
 }
-
-<<<<<<< HEAD
 static void PrintFeatureWeight(const FeatureFunction* ff) {
 
   size_t numScoreComps = ff->GetNumScoreComponents();
@@ -180,23 +166,10 @@
   } else {
     cout << ff->GetScoreProducerDescription() << " " <<
       ff->GetScoreProducerWeightShortName() << " sparse" <<  endl;
-=======
-static void PrintFeatureWeight(const FeatureFunction* ff)
-{
-
-  size_t weightStart  = StaticData::Instance().GetScoreIndexManager().GetBeginIndex(ff->GetScoreBookkeepingID());
-  size_t weightEnd  = StaticData::Instance().GetScoreIndexManager().GetEndIndex(ff->GetScoreBookkeepingID());
-  for (size_t i = weightStart; i < weightEnd; ++i) {
-    cout << ff->GetScoreProducerDescription() <<  " " << ff->GetScoreProducerWeightShortName() << " "
-         << StaticData::Instance().GetAllWeights()[i] << endl;
->>>>>>> a59ad11b
-  }
-
+  }
 }
 
-
-static void ShowWeights()
-{
+static void ShowWeights() {
   cout.precision(6);
   const StaticData& staticData = StaticData::Instance();
   const TranslationSystem& system = staticData.GetTranslationSystem(TranslationSystem::DEFAULT);
@@ -221,70 +194,52 @@
 
 int main(int argc, char* argv[])
 {
-  IFVERBOSE(1) {
-    TRACE_ERR("command: ");
-    for(int i=0; i<argc; ++i) TRACE_ERR(argv[i]<<" ");
-    TRACE_ERR(endl);
-  }
+	IFVERBOSE(1)
+	{
+		TRACE_ERR("command: ");
+		for(int i=0;i<argc;++i) TRACE_ERR(argv[i]<<" ");
+		TRACE_ERR(endl);
+	}
 
   IOWrapper::FixPrecision(cout);
   IOWrapper::FixPrecision(cerr);
 
-  // load data structures
-  Parameter parameter;
-  if (!parameter.LoadParam(argc, argv)) {
-    return EXIT_FAILURE;
-  }
+	// load data structures
+	Parameter parameter;
+	if (!parameter.LoadParam(argc, argv))
+	{
+		return EXIT_FAILURE;		
+	}
 
   // create threadpool, if necessary
   int threadcount = (parameter.GetParam("threads").size() > 0) ?
                     Scan<size_t>(parameter.GetParam("threads")[0]) : 1;
 
 #ifdef WITH_THREADS
-  if (threadcount < 1) {
+  if (threadcount < 1)
+  {
     cerr << "Error: Need to specify a positive number of threads" << endl;
     exit(1);
   }
   ThreadPool pool(threadcount);
 #else
-  if (threadcount > 1) {
+  if (threadcount > 1)
+  {
     cerr << "Error: Thread count of " << threadcount
          << " but moses not built with thread support" << endl;
     exit(1);
   }
 #endif
 
-  const StaticData &staticData = StaticData::Instance();
-  if (!StaticData::LoadDataStatic(&parameter))
-    return EXIT_FAILURE;
-
-  if (parameter.isParamSpecified("show-weights")) {
-    ShowWeights();
-    exit(0);
-  }
-
-  assert(staticData.GetSearchAlgorithm() == ChartDecoding);
-
-  // set up read/writing class
-  IOWrapper *ioWrapper = GetIODevice(staticData);
-
-  // check on weights
-  vector<float> weights = staticData.GetAllWeights();
-  IFVERBOSE(2) {
-    TRACE_ERR("The score component vector looks like this:\n" << staticData.GetScoreIndexManager());
-    TRACE_ERR("The global weight vector looks like this:");
-    for (size_t j=0; j<weights.size(); j++) {
-      TRACE_ERR(" " << weights[j]);
-    }
-    TRACE_ERR("\n");
-  }
-  // every score must have a weight!  check that here:
-  if(weights.size() != staticData.GetScoreIndexManager().GetTotalNumberOfScores()) {
-    TRACE_ERR("ERROR: " << staticData.GetScoreIndexManager().GetTotalNumberOfScores() << " score components, but " << weights.size() << " weights defined" << std::endl);
-    return EXIT_FAILURE;
-  }
-
-<<<<<<< HEAD
+	const StaticData &staticData = StaticData::Instance();
+	if (!StaticData::LoadDataStatic(&parameter))
+		return EXIT_FAILURE;
+    
+    if (parameter.isParamSpecified("show-weights")) {
+      ShowWeights();
+      exit(0);
+    }
+
 	assert(staticData.GetSearchAlgorithm() == ChartDecoding);
 
 	// set up read/writing class
@@ -297,6 +252,7 @@
     TRACE_ERR(weights);
     TRACE_ERR("\n");
   }
+
 	if (ioWrapper == NULL)
 		return EXIT_FAILURE;
 
@@ -306,16 +262,6 @@
 	{
 		IFVERBOSE(1)
 			ResetUserTime();
-=======
-  if (ioWrapper == NULL)
-    return EXIT_FAILURE;
-
-  // read each sentence & decode
-  InputType *source=0;
-  while(ReadInput(*ioWrapper,staticData.GetInputType(),source)) {
-    IFVERBOSE(1)
-    ResetUserTime();
->>>>>>> a59ad11b
     TranslationTask *task = new TranslationTask(source, *ioWrapper);
     source = NULL;  // task will delete source
 #ifdef WITH_THREADS
@@ -330,45 +276,48 @@
   pool.Stop(true);  // flush remaining jobs
 #endif
 
-  delete ioWrapper;
-
-  IFVERBOSE(1)
-  PrintUserTime("End.");
-
-#ifdef HACK_EXIT
-  //This avoids that detructors are called (it can take a long time)
-  exit(EXIT_SUCCESS);
-#else
-  return EXIT_SUCCESS;
-#endif
+	delete ioWrapper;
+
+	IFVERBOSE(1)
+		PrintUserTime("End.");
+
+	#ifdef HACK_EXIT
+	//This avoids that detructors are called (it can take a long time)
+		exit(EXIT_SUCCESS);
+	#else
+		return EXIT_SUCCESS;
+	#endif
 }
 
-IOWrapper *GetIODevice(const StaticData &staticData)
+IOWrapper *GetIODevice(const StaticData &staticData) 
 {
-  IOWrapper *ioWrapper;
-  const std::vector<FactorType> &inputFactorOrder = staticData.GetInputFactorOrder()
-      ,&outputFactorOrder = staticData.GetOutputFactorOrder();
-  FactorMask inputFactorUsed(inputFactorOrder);
-
-  // io
-  if (staticData.GetParam("input-file").size() == 1) {
-    VERBOSE(2,"IO from File" << endl);
-    string filePath = staticData.GetParam("input-file")[0];
-
-    ioWrapper = new IOWrapper(inputFactorOrder, outputFactorOrder, inputFactorUsed
-                              , staticData.GetNBestSize()
-                              , staticData.GetNBestFilePath()
-                              , filePath);
-  } else {
-    VERBOSE(1,"IO from STDOUT/STDIN" << endl);
-    ioWrapper = new IOWrapper(inputFactorOrder, outputFactorOrder, inputFactorUsed
-                              , staticData.GetNBestSize()
-                              , staticData.GetNBestFilePath());
-  }
-  ioWrapper->ResetTranslationId();
-
-  IFVERBOSE(1)
-  PrintUserTime("Created input-output object");
-
-  return ioWrapper;
+	IOWrapper *ioWrapper;
+	const std::vector<FactorType> &inputFactorOrder = staticData.GetInputFactorOrder()
+																,&outputFactorOrder = staticData.GetOutputFactorOrder();
+	FactorMask inputFactorUsed(inputFactorOrder);
+
+	// io
+	if (staticData.GetParam("input-file").size() == 1)
+	{
+	  VERBOSE(2,"IO from File" << endl);
+		string filePath = staticData.GetParam("input-file")[0];
+
+		ioWrapper = new IOWrapper(inputFactorOrder, outputFactorOrder, inputFactorUsed
+																	, staticData.GetNBestSize()
+																	, staticData.GetNBestFilePath()
+																	, filePath);
+	}
+	else
+	{
+	  VERBOSE(1,"IO from STDOUT/STDIN" << endl);
+		ioWrapper = new IOWrapper(inputFactorOrder, outputFactorOrder, inputFactorUsed
+																	, staticData.GetNBestSize()
+																	, staticData.GetNBestFilePath());
+	}
+	ioWrapper->ResetTranslationId();
+
+	IFVERBOSE(1)
+		PrintUserTime("Created input-output object");
+
+	return ioWrapper;
 }