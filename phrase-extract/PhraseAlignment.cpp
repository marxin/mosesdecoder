/*
 *  PhraseAlignment.cpp
 *  extract
 *
 *  Created by Hieu Hoang on 28/07/2010.
 *  Copyright 2010 __MyCompanyName__. All rights reserved.
 *
 */

#include <sstream>
#include "PhraseAlignment.h"
#include "SafeGetline.h"
#include "tables-core.h"
#include "score.h"

#include <cstdlib>

using namespace std;

namespace MosesTraining
{

extern Vocabulary vcbT;
extern Vocabulary vcbS;

extern bool hierarchicalFlag;

//! convert string to variable of type T. Used to reading floats, int etc from files
template<typename T>
inline T Scan(const std::string &input)
{
	std::stringstream stream(input);
	T ret;
	stream >> ret;
	return ret;
}


//! speeded up version of above
template<typename T>
inline void Scan(std::vector<T> &output, const std::vector< std::string > &input)
{
	output.resize(input.size());
	for (size_t i = 0 ; i < input.size() ; i++)
	{
		output[i] = Scan<T>( input[i] );
	}
}


inline void Tokenize(std::vector<std::string> &output
                     , const std::string& str
                     , const std::string& delimiters = " \t")
{
  // Skip delimiters at beginning.
  std::string::size_type lastPos = str.find_first_not_of(delimiters, 0);
  // Find first "non-delimiter".
  std::string::size_type pos     = str.find_first_of(delimiters, lastPos);

  while (std::string::npos != pos || std::string::npos != lastPos) {
    // Found a token, add it to the vector.
    output.push_back(str.substr(lastPos, pos - lastPos));
    // Skip delimiters.  Note the "not_of"
    lastPos = str.find_first_not_of(delimiters, pos);
    // Find next "non-delimiter"
    pos = str.find_first_of(delimiters, lastPos);
  }
}

// speeded up version of above
template<typename T>
inline void Tokenize( std::vector<T> &output
										 , const std::string &input
										 , const std::string& delimiters = " \t")
{
	std::vector<std::string> stringVector;
	Tokenize(stringVector, input, delimiters);
	return Scan<T>(output, stringVector );
}

// read in a phrase pair and store it
void PhraseAlignment::create( char line[], int lineID, bool includeSentenceIdFlag )
{
  assert(phraseS.empty());
  assert(phraseT.empty());

  vector< string > token = tokenize( line );
  int item = 1;
  for (size_t j=0; j<token.size(); j++) {
    if (token[j] == "|||") item++;
    else if (item == 1) { // source phrase
      phraseS.push_back( vcbS.storeIfNew( token[j] ) );
    }

    else if (item == 2) { // target phrase
      phraseT.push_back( vcbT.storeIfNew( token[j] ) );
    }
    else if (item == 3) { // alignment
      int s,t;
      sscanf(token[j].c_str(), "%d-%d", &s, &t);
      if ((size_t)t >= phraseT.size() || (size_t)s >= phraseS.size()) {
        cerr << "WARNING: phrase pair " << lineID
             << " has alignment point (" << s << ", " << t
             << ") out of bounds (" << phraseS.size() << ", " << phraseT.size() << ")\n";
      } else {
        // first alignment point? -> initialize
        createAlignVec(phraseS.size(), phraseT.size());

        // add alignment point
        alignedToT[t].insert( s );
        alignedToS[s].insert( t );
      }
    } else if (includeSentenceIdFlag && item == 4) { // optional sentence id
      sscanf(token[j].c_str(), "%d", &sentenceId);
    } else if (item + (includeSentenceIdFlag?-1:0) == 4) { // count
      sscanf(token[j].c_str(), "%f", &count);
    } else if (item + (includeSentenceIdFlag?-1:0) == 5) { // non-term lengths
      addNTLength(token[j]);
    } else if (item + (includeSentenceIdFlag?-1:0) == 6) { // target syntax PCFG score
      float pcfgScore = std::atof(token[j].c_str());
      pcfgSum = pcfgScore * count;
    }
  }

  createAlignVec(phraseS.size(), phraseT.size());

  if (item + (includeSentenceIdFlag?-1:0) == 3) {
    count = 1.0;
  }
  if (item < 3 || item > 6) {
    cerr << "ERROR: faulty line " << lineID << ": " << line << endl;
  }
}

//REPLACE m_ntLength with
void PhraseAlignment::addNTLength(const std::string &tok)
{
  vector< string > tokens;

  Tokenize(tokens, tok, "=");
  assert(tokens.size() == 2);

  size_t sourcePos = Scan<size_t>(tokens[0]);
  assert(sourcePos < phraseS.size());

  vector< size_t > ntLengths;
  Tokenize<size_t>(ntLengths, tokens[1], ",");
  assert(ntLengths.size() == 2);
<<<<<<< HEAD
  size_t sourceLen = ntLengths[0];
  size_t targetLen = ntLengths[1];
  
  std::vector<std::pair<size_t,size_t> > &ntlengths = m_NTLengths[sourcePos];
  ntlengths.push_back(std::pair<size_t,size_t>(sourceLen, targetLen));
    
=======

  m_ntLengths.insert(std::make_pair(sourcePos,pair<size_t, size_t>(ntLengths[0], ntLengths[1])));
>>>>>>> 591bb41f
}

void PhraseAlignment::addNTLength(const std::map<size_t, std::vector<std::pair<size_t,size_t> > > &length)
{
  std::map<size_t, std::vector<std::pair<size_t,size_t> > >::const_iterator iter;
  for (iter = length.begin(); iter != length.end(); ++iter) {
    size_t sourcePos = iter->first;
    const std::vector<std::pair<size_t,size_t> > &vec = iter->second;
    for (size_t i = 0; i < vec.size(); ++i) {
      pair<size_t, size_t> lengths = vec[i];
      m_NTLengths[sourcePos].push_back(lengths);
    }
  }
}
  
void PhraseAlignment::createAlignVec(size_t sourceSize, size_t targetSize)
{
  // in case of no align info. always need align info, even if blank
  if (alignedToT.size() == 0) {
    size_t numTgtSymbols = (hierarchicalFlag ? targetSize-1 : targetSize);
    alignedToT.resize(numTgtSymbols);
  }

  if (alignedToS.size() == 0) {
    size_t numSrcSymbols = (hierarchicalFlag ? sourceSize-1 : sourceSize);
    alignedToS.resize(numSrcSymbols);
  }
}

void PhraseAlignment::clear()
{
  phraseS.clear();
  phraseT.clear();
  alignedToT.clear();
  alignedToS.clear();
}

// check if two word alignments between a phrase pair are the same
bool PhraseAlignment::equals( const PhraseAlignment& other )
{
  if (this == &other) return true;
  if (other.GetTarget() != GetTarget()) return false;
  if (other.GetSource() != GetSource()) return false;
  if (other.alignedToT != alignedToT) return false;
  if (other.alignedToS != alignedToS) return false;
  return true;
}

// check if two word alignments between a phrase pairs "match"
// i.e. they do not differ in the alignment of non-termimals
bool PhraseAlignment::match( const PhraseAlignment& other )
{
  if (this == &other) return true;
  if (other.GetTarget() != GetTarget()) return false;
  if (other.GetSource() != GetSource()) return false;
  if (!hierarchicalFlag) return true;

  assert(phraseT.size() == alignedToT.size() + 1);
  assert(alignedToT.size() == other.alignedToT.size());

  // loop over all words (note: 0 = left hand side of rule)
  for(size_t i=0; i<phraseT.size()-1; i++) {
    if (isNonTerminal( vcbT.getWord( phraseT[i] ) )) {
      if (alignedToT[i].size() != 1 ||
          other.alignedToT[i].size() != 1 ||
          *(alignedToT[i].begin()) != *(other.alignedToT[i].begin()))
        return false;
    }
  }
  return true;
}

int PhraseAlignment::Compare(const PhraseAlignment &other) const
{
  if (this == &other) // comparing with itself
    return 0;

  if (GetTarget() != other.GetTarget())
    return ( GetTarget() < other.GetTarget() ) ? -1 : +1;

  if (GetSource() != other.GetSource())
   return ( GetSource() < other.GetSource() ) ? -1 : +1;

  if (!hierarchicalFlag)
    return 0;

  // loop over all words (note: 0 = left hand side of rule)
  for(size_t i=0; i<phraseT.size()-1; i++) {
    if (isNonTerminal( vcbT.getWord( phraseT[i] ) )) {
      size_t thisAlign = *(alignedToT[i].begin());
      size_t otherAlign = *(other.alignedToT[i].begin());

      if (alignedToT[i].size() != 1 ||
          other.alignedToT[i].size() != 1 ||
          thisAlign != otherAlign)
      {
        int ret = (thisAlign < otherAlign) ? -1 : +1;
        return ret;
      }
    }
  }
  return 0;

}

}
<|MERGE_RESOLUTION|>--- conflicted
+++ resolved
@@ -146,17 +146,13 @@
   vector< size_t > ntLengths;
   Tokenize<size_t>(ntLengths, tokens[1], ",");
   assert(ntLengths.size() == 2);
-<<<<<<< HEAD
+
   size_t sourceLen = ntLengths[0];
   size_t targetLen = ntLengths[1];
   
   std::vector<std::pair<size_t,size_t> > &ntlengths = m_NTLengths[sourcePos];
   ntlengths.push_back(std::pair<size_t,size_t>(sourceLen, targetLen));
     
-=======
-
-  m_ntLengths.insert(std::make_pair(sourcePos,pair<size_t, size_t>(ntLengths[0], ntLengths[1])));
->>>>>>> 591bb41f
 }
 
 void PhraseAlignment::addNTLength(const std::map<size_t, std::vector<std::pair<size_t,size_t> > > &length)
