#include "InternalStructFeature.h"
#include <map>

using namespace std;

namespace MosesTraining
{

<<<<<<< HEAD
InternalStructFeature::InternalStructFeature()
  :m_type(0)
{
  //cout<<"InternalStructFeature: Construct "<<m_type<<"\n";
}

bool InternalStructFeature::equals(const PhraseAlignment& lhs, const PhraseAlignment& rhs) const
{
  //cout<<"InternalStructFeature: Equals\n";
  //don't know what it's used for and what we should compare
  //-> if the dense score is the same
  //-> if the sparse feature is set
  // compare phrases? with the internalStrucutre string?
  /** Return true if the two phrase pairs are equal from the point of this feature. Assume
        that they already compare true according to PhraseAlignment.equals()
     **/

  /*	if(lhs.ghkmParse==rhs.ghkmParse)
  		return true;
  	else
  		return false;
  */
  //return true;
}

void InternalStructFeature::add(const ScoreFeatureContext& context,
                                std::vector<float>& denseValues,
                                std::map<std::string,float>& sparseValues) const
{
  for(size_t i=0; i<context.phrasePair.size(); i++) {
    add(&context.phrasePair[i]->treeFragment, denseValues, sparseValues);
  }

}

void InternalStructFeatureDense::add(std::string *internalStruct,
                                     std::vector<float>& denseValues,
                                     std::map<std::string,float>& sparseValues) const
{
  //cout<<"Dense: "<<*internalStruct<<endl;
  size_t start=0;
  int countNP=0;
  while((start = internalStruct->find("NP", start)) != string::npos) {
    countNP++;
    start+=2; //length of "NP"
  }
  //should add e^countNP so in the decoder I get log(e^countNP)=countNP -> but is log or ln?
  //should use this but don't know what it does? -> maybeLog( (bitmap == i) ? 2.718 : 1 )
  denseValues.push_back(exp(countNP));

}

void InternalStructFeatureSparse::add(std::string *internalStruct,
                                      std::vector<float>& denseValues,
                                      std::map<std::string,float>& sparseValues) const
{
  //cout<<"Sparse: "<<*internalStruct<<endl;
  if(internalStruct->find("VBZ")!=std::string::npos)
    sparseValues["NTVBZ"] = 1;
  if(internalStruct->find("VBD")!=std::string::npos)
    sparseValues["NTVBD"] = 1;
  if(internalStruct->find("VBP")!=std::string::npos)
    sparseValues["NTVBP"] = 1;
  if(internalStruct->find("PP")!=std::string::npos)
    sparseValues["NTPP"] = 1;
  if(internalStruct->find("SBAR")!=std::string::npos)
    sparseValues["NTSBAR"] = 1;

=======
void InternalStructFeature::add(const ScoreFeatureContext& context,
                                std::vector<float>& denseValues,
                                std::map<std::string,float>& sparseValues) const {
  const std::map<std::string,float> *allTrees = context.phrasePair.GetProperty("Tree"); // our would we rather want to take the most frequent one only?
  for ( std::map<std::string,float>::const_iterator iter=allTrees->begin();
        iter!=allTrees->end(); ++iter ) {
    add(&(iter->first), iter->second, denseValues, sparseValues);
  }
}

void InternalStructFeatureDense::add(const std::string *treeFragment,
                                     float count,
                                     std::vector<float>& denseValues,
                                     std::map<std::string,float>& sparseValues) const {
	//cout<<"Dense: "<<*internalStruct<<endl;
	size_t start=0;
	int countNP=0;
	while((start = treeFragment->find("NP", start)) != string::npos) {
		countNP += count;
		start+=2; //length of "NP"
	}
	//should add e^countNP so in the decoder I get log(e^countNP)=countNP -> but is log or ln?
	//should use this but don't know what it does? -> maybeLog( (bitmap == i) ? 2.718 : 1 )
	denseValues.push_back(exp(countNP));

}

void InternalStructFeatureSparse::add(const std::string *treeFragment,
                                      float count,
                                      std::vector<float>& denseValues,
                                      std::map<std::string,float>& sparseValues) const {
  //cout<<"Sparse: "<<*internalStruct<<endl;
  if(treeFragment->find("VBZ")!=std::string::npos)
    sparseValues["NTVBZ"] += count;
  if(treeFragment->find("VBD")!=std::string::npos)
    sparseValues["NTVBD"] += count;
  if(treeFragment->find("VBP")!=std::string::npos)
    sparseValues["NTVBP"] += count;
  if(treeFragment->find("PP")!=std::string::npos)
    sparseValues["NTPP"] += count;
  if(treeFragment->find("SBAR")!=std::string::npos)
    sparseValues["NTSBAR"] += count;
>>>>>>> 6182750b
}


}<|MERGE_RESOLUTION|>--- conflicted
+++ resolved
@@ -6,76 +6,6 @@
 namespace MosesTraining
 {
 
-<<<<<<< HEAD
-InternalStructFeature::InternalStructFeature()
-  :m_type(0)
-{
-  //cout<<"InternalStructFeature: Construct "<<m_type<<"\n";
-}
-
-bool InternalStructFeature::equals(const PhraseAlignment& lhs, const PhraseAlignment& rhs) const
-{
-  //cout<<"InternalStructFeature: Equals\n";
-  //don't know what it's used for and what we should compare
-  //-> if the dense score is the same
-  //-> if the sparse feature is set
-  // compare phrases? with the internalStrucutre string?
-  /** Return true if the two phrase pairs are equal from the point of this feature. Assume
-        that they already compare true according to PhraseAlignment.equals()
-     **/
-
-  /*	if(lhs.ghkmParse==rhs.ghkmParse)
-  		return true;
-  	else
-  		return false;
-  */
-  //return true;
-}
-
-void InternalStructFeature::add(const ScoreFeatureContext& context,
-                                std::vector<float>& denseValues,
-                                std::map<std::string,float>& sparseValues) const
-{
-  for(size_t i=0; i<context.phrasePair.size(); i++) {
-    add(&context.phrasePair[i]->treeFragment, denseValues, sparseValues);
-  }
-
-}
-
-void InternalStructFeatureDense::add(std::string *internalStruct,
-                                     std::vector<float>& denseValues,
-                                     std::map<std::string,float>& sparseValues) const
-{
-  //cout<<"Dense: "<<*internalStruct<<endl;
-  size_t start=0;
-  int countNP=0;
-  while((start = internalStruct->find("NP", start)) != string::npos) {
-    countNP++;
-    start+=2; //length of "NP"
-  }
-  //should add e^countNP so in the decoder I get log(e^countNP)=countNP -> but is log or ln?
-  //should use this but don't know what it does? -> maybeLog( (bitmap == i) ? 2.718 : 1 )
-  denseValues.push_back(exp(countNP));
-
-}
-
-void InternalStructFeatureSparse::add(std::string *internalStruct,
-                                      std::vector<float>& denseValues,
-                                      std::map<std::string,float>& sparseValues) const
-{
-  //cout<<"Sparse: "<<*internalStruct<<endl;
-  if(internalStruct->find("VBZ")!=std::string::npos)
-    sparseValues["NTVBZ"] = 1;
-  if(internalStruct->find("VBD")!=std::string::npos)
-    sparseValues["NTVBD"] = 1;
-  if(internalStruct->find("VBP")!=std::string::npos)
-    sparseValues["NTVBP"] = 1;
-  if(internalStruct->find("PP")!=std::string::npos)
-    sparseValues["NTPP"] = 1;
-  if(internalStruct->find("SBAR")!=std::string::npos)
-    sparseValues["NTSBAR"] = 1;
-
-=======
 void InternalStructFeature::add(const ScoreFeatureContext& context,
                                 std::vector<float>& denseValues,
                                 std::map<std::string,float>& sparseValues) const {
@@ -118,7 +48,6 @@
     sparseValues["NTPP"] += count;
   if(treeFragment->find("SBAR")!=std::string::npos)
     sparseValues["NTSBAR"] += count;
->>>>>>> 6182750b
 }
 
 
