--- conflicted
+++ resolved
@@ -899,11 +899,7 @@
     my $decoder_cmd;
 
     if (defined $___JOBS) {
-<<<<<<< HEAD
-      $decoder_cmd = "$moses_parallel_cmd $pass_old_sge -config $___CONFIG -inputtype $___INPUTTYPE -qsub-prefix mert$run -queue-parameters \"$queue_flags\" -decoder-parameters \"$parameters $decoder_config\" -n-best-list '$filename $___N_BEST_LIST_SIZE distinct' -input-file $___DEV_F -jobs $___JOBS -decoder $___DECODER > run$run.out";
-=======
       $decoder_cmd = "$moses_parallel_cmd $pass_old_sge -config $___CONFIG -inputtype $___INPUTTYPE -qsub-prefix mert$run -queue-parameters \"$queue_flags\" -decoder-parameters \"$parameters $decoder_config\" -n-best-file \"$filename\" -n-best-size $___N_BEST_LIST_SIZE -input-file $___DEV_F -jobs $___JOBS -decoder $___DECODER > run$run.out";
->>>>>>> ddabdf6b
     } else {
       $decoder_cmd = "$___DECODER $parameters  -config $___CONFIG -inputtype $___INPUTTYPE $decoder_config -n-best-list $filename $___N_BEST_LIST_SIZE -i $___DEV_F > run$run.out";
     }
