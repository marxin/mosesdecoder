--- conflicted
+++ resolved
@@ -37,14 +37,9 @@
    $_PHRASE_WORD_ALIGNMENT,$_FORCE_FACTORED_FILENAMES,
    $_MEMSCORE, $_FINAL_ALIGNMENT_MODEL,
    $_CONTINUE,$_MAX_LEXICAL_REORDERING,$_DO_STEPS,
-<<<<<<< HEAD
-   $_ADDITIONAL_INI,$_ADDITIONAL_INI_FILE,
-   $_DICTIONARY, $_EPPEX, $_SPARSE_PHRASE_FEATURES, $IGNORE);
-=======
    @_ADDITIONAL_INI,$_ADDITIONAL_INI_FILE,
    $_SPARSE_TRANSLATION_TABLE,
-   $_DICTIONARY, $_EPPEX, $IGNORE);
->>>>>>> ab60d1ad
+   $_DICTIONARY, $_SPARSE_PHRASE_FEATURES, $_EPPEX, $IGNORE);
 my $_CORES = 1;
 
 my $debug = 0; # debug this script, do not delete any files in debug mode
@@ -130,16 +125,10 @@
 		       'dictionary=s' => \$_DICTIONARY,
            'sparse-phrase-features' => \$_SPARSE_PHRASE_FEATURES,
 		       'eppex:s' => \$_EPPEX,
-<<<<<<< HEAD
-           'additional-ini=s' => \$_ADDITIONAL_INI,
-		       'additional-ini-file=s' => \$_ADDITIONAL_INI_FILE, 
-           'cores=i' => \$_CORES
-=======
 		       'additional-ini=s' => \@_ADDITIONAL_INI, 
 		       'additional-ini-file=s' => \$_ADDITIONAL_INI_FILE, 
 		       'sparse-translation-table' => \$_SPARSE_TRANSLATION_TABLE,
 		       'cores=i' => \$_CORES
->>>>>>> ab60d1ad
                );
 
 if ($_HELP) {
@@ -1834,15 +1823,8 @@
 		}
 		
     print INI "$phrase_table_impl $ff $basic_weight_count $file";
-<<<<<<< HEAD
-     if ($_SPARSE_PHRASE_FEATURES) {
-       print INI " sparse";
-     }
-     print INI "\n";
-=======
     print INI " sparse" if defined($_SPARSE_TRANSLATION_TABLE);
     print INI "\n";
->>>>>>> ab60d1ad
    }
    if ($_GLUE_GRAMMAR) {
      &full_path(\$___GLUE_GRAMMAR_FILE);
