#include <cassert>
#include <iostream>
#include "SyntaxTree.h"
#include "Parameter.h"

<<<<<<< HEAD
void SyntaxTree::Add(int startPos, int endPos, const std::string &label, const Parameter &params)
{
	Range range(startPos, endPos);
	Labels &labels = m_coll[range];

=======
using namespace std;

void SyntaxTree::Add(int startPos, int endPos, const std::string &label, const Parameter &params)
{
	//cerr << "add " << label << " to " << "[" << startPos << "-" << endPos << "]" << endl;

	Range range(startPos, endPos);
	Labels &labels = m_coll[range];

>>>>>>> def22cef
	bool add = true;
	if (labels.size()) {
		if (params.multiLabel == 1) {
			// delete the label in collection and add new
			assert(labels.size() == 1);
			labels.clear();
		}
		else if (params.multiLabel == 2) {
			// ignore this label
			add = false;
		}
	}

	if (add) {
		labels.push_back(label);
	}
}

void SyntaxTree::AddToAll(const std::string &label)
{
	Coll::iterator iter;
	for (iter = m_coll.begin(); iter != m_coll.end(); ++iter) {
		Labels &labels = iter->second;
		labels.push_back(label);
	}
}

const SyntaxTree::Labels &SyntaxTree::Find(int startPos, int endPos) const
{
	Coll::const_iterator iter;
	iter = m_coll.find(Range(startPos, endPos));
	return (iter == m_coll.end()) ? m_defaultLabels : iter->second;
}<|MERGE_RESOLUTION|>--- conflicted
+++ resolved
@@ -3,13 +3,6 @@
 #include "SyntaxTree.h"
 #include "Parameter.h"
 
-<<<<<<< HEAD
-void SyntaxTree::Add(int startPos, int endPos, const std::string &label, const Parameter &params)
-{
-	Range range(startPos, endPos);
-	Labels &labels = m_coll[range];
-
-=======
 using namespace std;
 
 void SyntaxTree::Add(int startPos, int endPos, const std::string &label, const Parameter &params)
@@ -19,7 +12,6 @@
 	Range range(startPos, endPos);
 	Labels &labels = m_coll[range];
 
->>>>>>> def22cef
 	bool add = true;
 	if (labels.size()) {
 		if (params.multiLabel == 1) {
