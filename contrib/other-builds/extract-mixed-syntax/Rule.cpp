--- conflicted
+++ resolved
@@ -177,18 +177,6 @@
   if (m_source.GetSize() > params.maxSymbolsSource) {
 	  m_isValid = false;
   }
-<<<<<<< HEAD
-
-  // check that last non-term added isn't too small
-  if (m_nonterms.size()) {
-	  const NonTerm &lastNonTerm = *m_nonterms.back();
-	  const ConsistentPhrase &cp = lastNonTerm.GetConsistentPhrase();
-
-	  int sourceWidth = cp.corners[1]  - cp.corners[0] + 1;
-	  if (sourceWidth < params.minHoleSource) {
-		  m_isValid = false;
-		  m_canRecurse = false;
-=======
 
   // check that last non-term added isn't too small
   if (m_nonterms.size()) {
@@ -222,31 +210,6 @@
 	  m_canRecurse = false;
 	  if (numNonTerms > params.maxNonTerm) {
 		  m_isValid = false;
->>>>>>> 5353df3e
-		  return;
-	  }
-  }
-
-<<<<<<< HEAD
-  // check number of non-terms
-  int numNonTerms = 0;
-  int numHieroNonTerms = 0;
-  for (size_t i = 0; i < m_source.GetSize(); ++i) {
-	  const RuleSymbol *arc = m_source[i];
-	  if (arc->IsNonTerm()) {
-		  ++numNonTerms;
-		  const NonTerm &nonTerm = *static_cast<const NonTerm*>(arc);
-		  bool isHiero = nonTerm.IsHiero(params);
-		  if (isHiero) {
-			  ++numHieroNonTerms;
-		  }
-	  }
-  }
-
-  if (numNonTerms >= params.maxNonTerm) {
-	  m_canRecurse = false;
-	  if (numNonTerms > params.maxNonTerm) {
-		  m_isValid = false;
 		  return;
 	  }
   }
@@ -293,49 +256,6 @@
 		  bool overlap = lastNonTerm.GetConsistentPhrase().TargetOverlap(otherNonTerm.GetConsistentPhrase());
 
 		  if (overlap) {
-=======
-  if (numHieroNonTerms >= params.maxHieroNonTerm) {
-	  m_canRecurse = false;
-	  if (numHieroNonTerms > params.maxHieroNonTerm) {
-		  m_isValid = false;
-		  return;
-	  }
-  }
-
-  // check if 2 consecutive non-terms in source
-  if (!params.nonTermConsecSource && m_nonterms.size() >= 2) {
-	  const NonTerm &lastNonTerm = *m_nonterms.back();
-	  const NonTerm &secondLastNonTerm = *m_nonterms[m_nonterms.size() - 2];
-	  if (secondLastNonTerm.GetConsistentPhrase().corners[1] + 1 ==
-			  lastNonTerm.GetConsistentPhrase().corners[0]) {
-		  if (params.mixedSyntaxType == 0) {
-			  // ordinary hiero or syntax model
-			  m_isValid = false;
-			  m_canRecurse = false;
-			  return;
-		  }
-		  else {
-			  // Hieu's mixed syntax
-			  if (lastNonTerm.IsHiero(Moses::Input, params)
-				  && secondLastNonTerm.IsHiero(Moses::Input, params)) {
-				  m_isValid = false;
-				  m_canRecurse = false;
-				  return;
-			  }
-		  }
-
-	  }
-  }
-
-  //check to see if it overlaps with any other non-terms
-  if (m_nonterms.size() >= 2) {
-	  const NonTerm &lastNonTerm = *m_nonterms.back();
-
-	  for (size_t i = 0; i < m_nonterms.size() - 1; ++i) {
-		  const NonTerm &otherNonTerm = *m_nonterms[i];
-		  bool overlap = lastNonTerm.GetConsistentPhrase().TargetOverlap(otherNonTerm.GetConsistentPhrase());
-
-		  if (overlap) {
 			  m_isValid = false;
 			  m_canRecurse = false;
 			  return;
@@ -379,7 +299,6 @@
 	  if (back) {
 		  int width = back->GetWidth(Moses::Input);
 		  if (width > params.maxSpanFreeNonTermSource) {
->>>>>>> 5353df3e
 			  m_isValid = false;
 			  m_canRecurse = false;
 			  return;
@@ -387,26 +306,6 @@
 	  }
   }
 
-<<<<<<< HEAD
-  // check that at least 1 word is aligned
-  if (params.requireAlignedWord) {
-	  bool ok = false;
-	  for (size_t i = 0; i < m_source.GetSize(); ++i) {
-		  const RuleSymbol &symbol = *m_source[i];
-		  if (!symbol.IsNonTerm()) {
-			  const Word &word = static_cast<const Word&>(symbol);
-			  if (word.GetAlignment().size()) {
-				  ok = true;
-				  break;
-			  }
-		  }
-	  }
-
-	  if (!ok) {
-		  m_isValid = false;
-		  m_canRecurse = false;
-		  return;
-=======
   if (!params.nieceTerminal) {
 	  // collect terminal in a rule
 	  std::set<const Word*> terms;
@@ -434,35 +333,10 @@
 				  return;
 			  }
 		  }
->>>>>>> 5353df3e
-	  }
-  }
-}
-
-<<<<<<< HEAD
-  if (params.maxSpanFreeNonTermSource) {
-	  const NonTerm *front = dynamic_cast<const NonTerm*>(m_source[0]);
-	  if (front) {
-		  int width = front->GetWidth(Moses::Input);
-		  if (width > params.maxSpanFreeNonTermSource) {
-			  m_isValid = false;
-			  m_canRecurse = false;
-			  return;
-		  }
-	  }
-
-	  const NonTerm *back = dynamic_cast<const NonTerm*>(m_source.Back());
-	  if (back) {
-		  int width = back->GetWidth(Moses::Input);
-		  if (width > params.maxSpanFreeNonTermSource) {
-			  m_isValid = false;
-			  m_canRecurse = false;
-			  return;
-		  }
-	  }
-
-  }
-=======
+	  }
+  }
+}
+
 template<typename T>
 bool Contains(const T *sought, const set<const T*> &coll)
 {
@@ -489,7 +363,6 @@
 		}
 	}
 	return false;
->>>>>>> 5353df3e
 }
 
 bool CompareTargetNonTerms(const NonTerm *a, const NonTerm *b)
