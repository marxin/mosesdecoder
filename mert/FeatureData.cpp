--- conflicted
+++ resolved
@@ -14,15 +14,10 @@
 
 using namespace std;
 
-<<<<<<< HEAD
-=======
 namespace MosesTuning
 {
   
 
-static const float MIN_FLOAT = -1.0 * numeric_limits<float>::max();
-static const float MAX_FLOAT = numeric_limits<float>::max();
->>>>>>> 6a94f740
 
 FeatureData::FeatureData()
     : m_num_features(0) {}
