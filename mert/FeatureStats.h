--- conflicted
+++ resolved
@@ -27,14 +27,8 @@
   FeatureStatsType get(std::size_t id) const;
   void set(const std::string& name, FeatureStatsType value);
   void clear();
-<<<<<<< HEAD
   void load(const std::string& file);
-  size_t size() const {
-    return fvector_.size();
-  }
-=======
   std::size_t size() const { return m_fvector.size(); }
->>>>>>> 277fd38b
 
   void write(std::ostream& out, const std::string& sep = " ") const;
 
@@ -62,12 +56,7 @@
 
 public:
   FeatureStats();
-<<<<<<< HEAD
-  explicit FeatureStats(const size_t size);
-=======
   explicit FeatureStats(const std::size_t size);
-  explicit FeatureStats(std::string &theString);
->>>>>>> 277fd38b
 
   ~FeatureStats();
 
@@ -115,14 +104,8 @@
   void savebin(std::ostream* os);
   void savetxt();
 
-<<<<<<< HEAD
-  void loadtxt(ifstream& inFile, const SparseVector& sparseWeights);
-  void loadbin(ifstream& inFile);
-=======
-  void loadtxt(const std::string &file);
-  void loadtxt(std::istream* is);
+  void loadtxt(std::istream* is, const SparseVector& sparseWeights);
   void loadbin(std::istream* is);
->>>>>>> 277fd38b
 
   /**
    * Write the whole object to a stream.
