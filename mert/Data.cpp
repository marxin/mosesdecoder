/*
 *  Data.cpp
 *  mert - Minimum Error Rate Training
 *
 *  Created by Nicola Bertoldi on 13/05/08.
 *
 */

#include <algorithm>
#include <cmath>
#include <fstream>

#include "Data.h"
#include "FileStream.h"
#include "Scorer.h"
#include "ScorerFactory.h"
#include "Util.h"
#include "util/check.hh"

using namespace std;

<<<<<<< HEAD
Data::Data(Scorer& ptr, const std::string& sparseweightsfile)
    : theScorer(&ptr),
      score_type(theScorer->getName()),
      number_of_scores(0),
      scoredata(new ScoreData(*theScorer)),
      featdata(new FeatureData)
{
  TRACE_ERR("Data::score_type " << score_type << std::endl);
  TRACE_ERR("Data::Scorer type from Scorer: " << theScorer->getName() << endl);
  if (sparseweightsfile.size()) {
    sparse_weights.load(sparseweightsfile);
    ostringstream msg;
    msg << "Data::sparse_weights {";
    sparse_weights.write(msg,"=");
    msg << "}";
    TRACE_ERR(msg.str() << std::endl);
  }
=======
Data::Data()
  : m_scorer(NULL),
    m_num_scores(0),
    m_sparse_flag(false),
    m_score_data(),
    m_feature_data() {}

Data::Data(Scorer* scorer)
    : m_scorer(scorer),
      m_score_type(m_scorer->getName()),
      m_num_scores(0),
      m_sparse_flag(false),
      m_score_data(new ScoreData(m_scorer)),
      m_feature_data(new FeatureData)
{
  TRACE_ERR("Data::m_score_type " << m_score_type << endl);
  TRACE_ERR("Data::Scorer type from Scorer: " << m_scorer->getName() << endl);
>>>>>>> 277fd38b
}

//ADDED BY TS
// TODO: This is too long; consider creating additional functions to
// reduce the lines of this function.
void Data::removeDuplicates() {
  size_t nSentences = m_feature_data->size();
  assert(m_score_data->size() == nSentences);

  for (size_t s = 0; s < nSentences; s++) {
    FeatureArray& feat_array =  m_feature_data->get(s);
    ScoreArray& score_array =  m_score_data->get(s);

    assert(feat_array.size() == score_array.size());

    //serves as a hash-map:
    map<double, vector<size_t> > lookup;

    size_t end_pos = feat_array.size() - 1;

    size_t nRemoved = 0;

    for (size_t k = 0; k <= end_pos; k++) {
      const FeatureStats& cur_feats = feat_array.get(k);
      double sum = 0.0;
      for (size_t l = 0; l < cur_feats.size(); l++)
        sum += cur_feats.get(l);

      if (lookup.find(sum) != lookup.end()) {

        //cerr << "hit" << endl;
        vector<size_t>& cur_list = lookup[sum];

        // TODO: Make sure this is correct because we have already used 'l'.
        // If this does not impact on the removing duplicates, it is better
        // to change
        size_t l = 0;
        for (l = 0; l < cur_list.size(); l++) {
          size_t j = cur_list[l];

          if (cur_feats == feat_array.get(j)
              && score_array.get(k) == score_array.get(j)) {
            if (k < end_pos) {
              feat_array.swap(k,end_pos);
              score_array.swap(k,end_pos);
              k--;
            }
            end_pos--;
            nRemoved++;
            break;
          }
        }
        if (l == lookup[sum].size())
          cur_list.push_back(k);
      } else {
        lookup[sum].push_back(k);
      }
      // for (size_t j=0; j < k; j++) {

      // 	if (feat_array.get(k) == feat_array.get(j)
      // 	    && score_array.get(k) == score_array.get(j)) {

      // 	  if (k < end_pos) {

      // 	    feat_array.swap(k,end_pos);
      // 	    score_array.swap(k,end_pos);

      // 	    k--;
      // 	  }

      //          end_pos--;
      // 	  nRemoved++;
      //          break;
      // 	}
      // }
    } // end for k

    if (nRemoved > 0) {
      feat_array.resize(end_pos+1);
      score_array.resize(end_pos+1);
    }
  }
}
//END_ADDED

void Data::load(const std::string &featfile, const std::string &scorefile) {
  m_feature_data->load(featfile);
  m_score_data->load(scorefile);
  if (m_feature_data->hasSparseFeatures())
    m_sparse_flag = true;
}

void Data::loadNBest(const string &file)
{
  TRACE_ERR("loading nbest from " << file << endl);
  inputfilestream inp(file); // matches a stream with a file. Opens the file
  if (!inp.good())
    throw runtime_error("Unable to open: " + file);

  ScoreStats scoreentry;
  string line, sentence_index, sentence, feature_str;

  while (getline(inp, line, '\n')) {
    if (line.empty()) continue;
    // adding statistics for error measures
    scoreentry.clear();

    getNextPound(line, sentence_index, "|||"); // first field
    getNextPound(line, sentence, "|||");       // second field
    getNextPound(line, feature_str, "|||");    // third field

    m_scorer->prepareStats(sentence_index, sentence, scoreentry);
    m_score_data->add(scoreentry, sentence_index);

    // examine first line for name of features
    if (!existsFeatureNames()) {
      InitFeatureMap(feature_str);
    }
    AddFeatures(feature_str, sentence_index);
  }
  inp.close();
}

void Data::save(const std::string &featfile, const std::string &scorefile, bool bin) {
  if (bin)
    cerr << "Binary write mode is selected" << endl;
  else
    cerr << "Binary write mode is NOT selected" << endl;

  m_feature_data->save(featfile, bin);
  m_score_data->save(scorefile, bin);
}

void Data::InitFeatureMap(const string& str) {
  string buf = str;
  string substr;
  string features = "";
  string tmp_name = "";
  size_t tmp_index = 0;

  while (!buf.empty()) {
    getNextPound(buf, substr);

    // string ending with ":" are skipped, because they are the names of the features
    if (!EndsWith(substr, ":")) {
      stringstream ss;
      ss << tmp_name << "_" << tmp_index << " ";
      features.append(ss.str());

      tmp_index++;
    } else if (substr.find("_") != string::npos) {
      // ignore sparse feature name and its value
      getNextPound(buf, substr);
    } else {                              // update current feature name
      tmp_index = 0;
      tmp_name = substr.substr(0, substr.size() - 1);
    }
  }
  m_feature_data->setFeatureMap(features);
}

void Data::AddFeatures(const string& str,
                       const string& sentence_index) {
  string buf = str;
  string substr;
  FeatureStats feature_entry;
  feature_entry.reset();

  while (!buf.empty()) {
    getNextPound(buf, substr);

    // no ':' -> feature value that needs to be stored
    if (!EndsWith(substr, ":")) {
      feature_entry.add(ConvertStringToFeatureStatsType(substr));
    } else if (substr.find("_") != string::npos) {
      // sparse feature name? store as well
<<<<<<< HEAD
      else if (subsubstring.find("_") != string::npos) {
        std::string name = subsubstring;
        getNextPound(substring, subsubstring);
        featentry.addSparse( name, atof(subsubstring.c_str()) );
      }
=======
      string name = substr;
      getNextPound(buf, substr);
      feature_entry.addSparse(name, atof(substr.c_str()));
      m_sparse_flag = true;
>>>>>>> 277fd38b
    }
  }
  m_feature_data->add(feature_entry, sentence_index);
}

<<<<<<< HEAD
=======
// TODO
void Data::mergeSparseFeatures() {
  cerr << "ERROR: sparse features can only be trained with pairwise ranked optimizer (PRO), not traditional MERT\n";
  exit(1);
}
>>>>>>> 277fd38b

void Data::createShards(size_t shard_count, float shard_size, const string& scorerconfig,
                        vector<Data>& shards)
{
  CHECK(shard_count);
  CHECK(shard_size >= 0);
  CHECK(shard_size <= 1);

  size_t data_size = m_score_data->size();
  CHECK(data_size == m_feature_data->size());

  shard_size *= data_size;
  const float coeff = static_cast<float>(data_size) / shard_count;

  for (size_t shard_id = 0; shard_id < shard_count; ++shard_id) {
    vector<size_t> shard_contents;
    if (shard_size == 0) {
      //split into roughly equal size shards
      const size_t shard_start = floor(0.5 + shard_id * coeff);
      const size_t shard_end = floor(0.5 + (shard_id + 1) * coeff);
      for (size_t i = shard_start; i < shard_end; ++i) {
        shard_contents.push_back(i);
      }
    } else {
      //create shards by randomly sampling
      for (size_t i = 0; i < floor(shard_size+0.5); ++i) {
        shard_contents.push_back(rand() % data_size);
      }
    }

    Scorer* scorer = ScorerFactory::getScorer(m_score_type, scorerconfig);

<<<<<<< HEAD
    shards.push_back(Data(*scorer));
    shards.back().score_type = score_type;
    shards.back().number_of_scores = number_of_scores;
=======
    shards.push_back(Data(scorer));
    shards.back().m_score_type = m_score_type;
    shards.back().m_num_scores = m_num_scores;
    shards.back().m_sparse_flag = m_sparse_flag;
>>>>>>> 277fd38b
    for (size_t i = 0; i < shard_contents.size(); ++i) {
      shards.back().m_feature_data->add(m_feature_data->get(shard_contents[i]));
      shards.back().m_score_data->add(m_score_data->get(shard_contents[i]));
    }
    //cerr << endl;
  }
}<|MERGE_RESOLUTION|>--- conflicted
+++ resolved
@@ -19,43 +19,24 @@
 
 using namespace std;
 
-<<<<<<< HEAD
-Data::Data(Scorer& ptr, const std::string& sparseweightsfile)
-    : theScorer(&ptr),
-      score_type(theScorer->getName()),
-      number_of_scores(0),
-      scoredata(new ScoreData(*theScorer)),
-      featdata(new FeatureData)
-{
-  TRACE_ERR("Data::score_type " << score_type << std::endl);
-  TRACE_ERR("Data::Scorer type from Scorer: " << theScorer->getName() << endl);
-  if (sparseweightsfile.size()) {
-    sparse_weights.load(sparseweightsfile);
-    ostringstream msg;
-    msg << "Data::sparse_weights {";
-    sparse_weights.write(msg,"=");
-    msg << "}";
-    TRACE_ERR(msg.str() << std::endl);
-  }
-=======
-Data::Data()
-  : m_scorer(NULL),
-    m_num_scores(0),
-    m_sparse_flag(false),
-    m_score_data(),
-    m_feature_data() {}
-
-Data::Data(Scorer* scorer)
+
+Data::Data(Scorer* scorer, const string& sparse_weights_file)
     : m_scorer(scorer),
       m_score_type(m_scorer->getName()),
       m_num_scores(0),
-      m_sparse_flag(false),
       m_score_data(new ScoreData(m_scorer)),
       m_feature_data(new FeatureData)
 {
   TRACE_ERR("Data::m_score_type " << m_score_type << endl);
   TRACE_ERR("Data::Scorer type from Scorer: " << m_scorer->getName() << endl);
->>>>>>> 277fd38b
+  if (sparse_weights_file.size()) {
+    m_sparse_weights.load(sparse_weights_file);
+    ostringstream msg;
+    msg << "Data::sparse_weights {";
+    m_sparse_weights.write(msg,"=");
+    msg << "}";
+    TRACE_ERR(msg.str() << std::endl);
+  }
 }
 
 //ADDED BY TS
@@ -142,10 +123,8 @@
 //END_ADDED
 
 void Data::load(const std::string &featfile, const std::string &scorefile) {
-  m_feature_data->load(featfile);
+  m_feature_data->load(featfile, m_sparse_weights);
   m_score_data->load(scorefile);
-  if (m_feature_data->hasSparseFeatures())
-    m_sparse_flag = true;
 }
 
 void Data::loadNBest(const string &file)
@@ -232,31 +211,13 @@
       feature_entry.add(ConvertStringToFeatureStatsType(substr));
     } else if (substr.find("_") != string::npos) {
       // sparse feature name? store as well
-<<<<<<< HEAD
-      else if (subsubstring.find("_") != string::npos) {
-        std::string name = subsubstring;
-        getNextPound(substring, subsubstring);
-        featentry.addSparse( name, atof(subsubstring.c_str()) );
-      }
-=======
       string name = substr;
       getNextPound(buf, substr);
       feature_entry.addSparse(name, atof(substr.c_str()));
-      m_sparse_flag = true;
->>>>>>> 277fd38b
     }
   }
   m_feature_data->add(feature_entry, sentence_index);
 }
-
-<<<<<<< HEAD
-=======
-// TODO
-void Data::mergeSparseFeatures() {
-  cerr << "ERROR: sparse features can only be trained with pairwise ranked optimizer (PRO), not traditional MERT\n";
-  exit(1);
-}
->>>>>>> 277fd38b
 
 void Data::createShards(size_t shard_count, float shard_size, const string& scorerconfig,
                         vector<Data>& shards)
@@ -289,16 +250,9 @@
 
     Scorer* scorer = ScorerFactory::getScorer(m_score_type, scorerconfig);
 
-<<<<<<< HEAD
-    shards.push_back(Data(*scorer));
-    shards.back().score_type = score_type;
-    shards.back().number_of_scores = number_of_scores;
-=======
     shards.push_back(Data(scorer));
     shards.back().m_score_type = m_score_type;
     shards.back().m_num_scores = m_num_scores;
-    shards.back().m_sparse_flag = m_sparse_flag;
->>>>>>> 277fd38b
     for (size_t i = 0; i < shard_contents.size(); ++i) {
       shards.back().m_feature_data->add(m_feature_data->get(shard_contents[i]));
       shards.back().m_score_data->add(m_score_data->get(shard_contents[i]));
