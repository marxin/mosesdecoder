/*
 *  FeatureData.h
 *  mert - Minimum Error Rate Training
 *
 *  Created by Nicola Bertoldi on 13/05/08.
 *
 */

#ifndef MERT_FEATURE_DATA_H_
#define MERT_FEATURE_DATA_H_

#include <vector>
#include <iostream>
#include <stdexcept>
#include "FeatureArray.h"

class FeatureData
{
private:
<<<<<<< HEAD
  size_t number_of_features;
  std::string features;

  map<std::string, size_t> featname2idx_; // map from name to index of features
  map<size_t, std::string> idx2featname_; // map from index to name of features

protected:
  featdata_t array_;
  idx2name idx2arrayname_; // map from index to name of array
  name2idx arrayname2idx_; // map from name to index of array
=======
  std::size_t m_num_features;
  std::string m_features;
  bool m_sparse_flag;
  std::map<std::string, std::size_t> m_feature_name_to_index; // map from name to index of features
  std::map<std::size_t, std::string> m_index_to_feature_name; // map from index to name of features
  featdata_t m_array;
  idx2name m_index_to_array_name; // map from index to name of array
  name2idx m_array_name_to_index; // map from name to index of array
>>>>>>> 277fd38b

public:
  FeatureData();
  ~FeatureData() {}

  void clear() { m_array.clear(); }

<<<<<<< HEAD
  inline FeatureArray get(const std::string& idx) {
    return array_.at(getIndex(idx));
  }
  inline FeatureArray& get(size_t idx) {
    return array_.at(idx);
  }
  inline const FeatureArray& get(size_t idx) const {
    return array_.at(idx);
=======
  bool hasSparseFeatures() const { return m_sparse_flag; }

  FeatureArray get(const std::string& idx) {
    return m_array.at(getIndex(idx));
>>>>>>> 277fd38b
  }

  FeatureArray& get(std::size_t idx) { return m_array.at(idx); }
  const FeatureArray& get(std::size_t idx) const { return m_array.at(idx); }

  inline bool exists(const std::string& sent_idx) const {
    return exists(getIndex(sent_idx));
  }

  inline bool exists(int sent_idx) const {
    return (sent_idx > -1 && sent_idx < static_cast<int>(m_array.size())) ? true : false;
  }

  inline FeatureStats& get(std::size_t i, std::size_t j) {
    return m_array.at(i).get(j);
  }

  inline const FeatureStats& get(std::size_t i, std::size_t j) const {
    return m_array.at(i).get(j);
  }

  void add(FeatureArray& e);
  void add(FeatureStats& e, const std::string& sent_idx);

  std::size_t size() const { return m_array.size(); }

  std::size_t NumberOfFeatures() const { return m_num_features; }
  void NumberOfFeatures(std::size_t v) { m_num_features = v; }

  std::string Features() const { return m_features; }
  void Features(const std::string& f) { m_features = f; }

  void save(const std::string &file, bool bin=false);
  void save(std::ostream* os, bool bin=false);
  void save(bool bin=false);

<<<<<<< HEAD
  void load(ifstream& inFile, const SparseVector& sparseWeights);
  void load(const std::string &file, const SparseVector& sparseWeights);
=======
  void load(std::istream* is);
  void load(const std::string &file);
>>>>>>> 277fd38b

  bool check_consistency() const;

  void setIndex();

  inline int getIndex(const std::string& idx) const {
    name2idx::const_iterator i = m_array_name_to_index.find(idx);
    if (i != m_array_name_to_index.end())
      return i->second;
    else
      return -1;
  }

  inline std::string getIndex(std::size_t idx) const {
    idx2name::const_iterator i = m_index_to_array_name.find(idx);
    if (i != m_index_to_array_name.end())
      throw std::runtime_error("there is no entry at index " + idx);
    return i->second;
  }

  bool existsFeatureNames() const {
    return (m_index_to_feature_name.size() > 0) ? true : false;
  }

  std::string getFeatureName(std::size_t idx) const {
    if (idx >= m_index_to_feature_name.size())
      throw std::runtime_error("Error: you required an too big index");
    std::map<std::size_t, std::string>::const_iterator it = m_index_to_feature_name.find(idx);
    if (it == m_index_to_feature_name.end()) {
      throw std::runtime_error("Error: specified id is unknown: " + idx);
    } else {
      return it->second;
    }
  }

  std::size_t getFeatureIndex(const std::string& name) const {
    std::map<std::string, std::size_t>::const_iterator it = m_feature_name_to_index.find(name);
    if (it == m_feature_name_to_index.end()) {
      std::string msg = "Error: feature " + name + " is unknown. Known features: ";
      for (std::map<std::string, std::size_t>::const_iterator cit = m_feature_name_to_index.begin();
           cit != m_feature_name_to_index.end(); cit++) {
        msg += cit->first;
        msg += ", ";
      }

      throw std::runtime_error(msg);
    }
    return it->second;
  }

  void setFeatureMap(const std::string& feat);

  /* For debugging */
  std::string ToString() const;
};

#endif  // MERT_FEATURE_DATA_H_<|MERGE_RESOLUTION|>--- conflicted
+++ resolved
@@ -17,27 +17,13 @@
 class FeatureData
 {
 private:
-<<<<<<< HEAD
-  size_t number_of_features;
-  std::string features;
-
-  map<std::string, size_t> featname2idx_; // map from name to index of features
-  map<size_t, std::string> idx2featname_; // map from index to name of features
-
-protected:
-  featdata_t array_;
-  idx2name idx2arrayname_; // map from index to name of array
-  name2idx arrayname2idx_; // map from name to index of array
-=======
   std::size_t m_num_features;
   std::string m_features;
-  bool m_sparse_flag;
   std::map<std::string, std::size_t> m_feature_name_to_index; // map from name to index of features
   std::map<std::size_t, std::string> m_index_to_feature_name; // map from index to name of features
   featdata_t m_array;
   idx2name m_index_to_array_name; // map from index to name of array
   name2idx m_array_name_to_index; // map from name to index of array
->>>>>>> 277fd38b
 
 public:
   FeatureData();
@@ -45,25 +31,15 @@
 
   void clear() { m_array.clear(); }
 
-<<<<<<< HEAD
-  inline FeatureArray get(const std::string& idx) {
-    return array_.at(getIndex(idx));
-  }
-  inline FeatureArray& get(size_t idx) {
-    return array_.at(idx);
-  }
-  inline const FeatureArray& get(size_t idx) const {
-    return array_.at(idx);
-=======
-  bool hasSparseFeatures() const { return m_sparse_flag; }
-
   FeatureArray get(const std::string& idx) {
     return m_array.at(getIndex(idx));
->>>>>>> 277fd38b
   }
-
-  FeatureArray& get(std::size_t idx) { return m_array.at(idx); }
-  const FeatureArray& get(std::size_t idx) const { return m_array.at(idx); }
+  FeatureArray& get(size_t idx) {
+    return m_array.at(idx);
+  }
+  const FeatureArray& get(size_t idx) const {
+    return m_array.at(idx);
+  }
 
   inline bool exists(const std::string& sent_idx) const {
     return exists(getIndex(sent_idx));
@@ -96,13 +72,8 @@
   void save(std::ostream* os, bool bin=false);
   void save(bool bin=false);
 
-<<<<<<< HEAD
-  void load(ifstream& inFile, const SparseVector& sparseWeights);
+  void load(std::istream* is, const SparseVector& sparseWeights);
   void load(const std::string &file, const SparseVector& sparseWeights);
-=======
-  void load(std::istream* is);
-  void load(const std::string &file);
->>>>>>> 277fd38b
 
   bool check_consistency() const;
 
