import testing ;

lib m ;

lib mert_lib :
Util.cpp
GzFileBuf.cpp
FileStream.cpp
Timer.cpp
ScoreStats.cpp
ScoreArray.cpp
ScoreData.cpp
ScoreDataIterator.cpp
FeatureStats.cpp
FeatureArray.cpp
FeatureData.cpp
FeatureDataIterator.cpp
MiraFeatureVector.cpp
MiraWeightVector.cpp
HypPackEnumerator.cpp
Data.cpp
BleuScorer.cpp
SemposScorer.cpp
SemposOverlapping.cpp
InterpolatedScorer.cpp
Point.cpp
PerScorer.cpp
Scorer.cpp
ScorerFactory.cpp
Optimizer.cpp
OptimizerFactory.cpp
TER/alignmentStruct.cpp
TER/hashMap.cpp
TER/hashMapStringInfos.cpp
TER/stringHasher.cpp
TER/terAlignment.cpp
TER/terShift.cpp
TER/hashMapInfos.cpp
TER/infosHasher.cpp
TER/stringInfosHasher.cpp
TER/tercalc.cpp
TER/tools.cpp
TerScorer.cpp
CderScorer.cpp
MergeScorer.cpp
Vocabulary.cpp
PreProcessFilter.cpp
../util//kenutil m ..//z ;

exe mert : mert.cpp mert_lib bleu_lib ../moses/src//ThreadPool ;

exe extractor : extractor.cpp mert_lib bleu_lib ;

exe evaluator : evaluator.cpp mert_lib bleu_lib ;

exe pro : pro.cpp mert_lib bleu_lib ..//boost_program_options ;

exe kbmira : kbmira.cpp mert_lib ..//boost_program_options ;

alias programs : mert extractor evaluator pro kbmira ;

unit-test bleu_scorer_test : BleuScorerTest.cpp mert_lib ..//boost_unit_test_framework ;
unit-test feature_data_test : FeatureDataTest.cpp mert_lib ..//boost_unit_test_framework ;
unit-test data_test : DataTest.cpp mert_lib ..//boost_unit_test_framework ;
unit-test ngram_test : NgramTest.cpp mert_lib ..//boost_unit_test_framework ;
unit-test optimizer_factory_test : OptimizerFactoryTest.cpp mert_lib ..//boost_unit_test_framework ;
unit-test point_test : PointTest.cpp mert_lib ..//boost_unit_test_framework ;
unit-test reference_test : ReferenceTest.cpp mert_lib ..//boost_unit_test_framework ;
unit-test singleton_test : SingletonTest.cpp mert_lib ..//boost_unit_test_framework ;
unit-test timer_test : TimerTest.cpp mert_lib ..//boost_unit_test_framework ;
unit-test util_test : UtilTest.cpp mert_lib ..//boost_unit_test_framework ;
unit-test vocabulary_test : VocabularyTest.cpp mert_lib ..//boost_unit_test_framework ;
<<<<<<< HEAD

install legacy : programs : <location>. ;

lib bleu_lib : BleuScorer.cpp mert_lib : : : <include>. ;
=======
>>>>>>> 07a5c67e
<|MERGE_RESOLUTION|>--- conflicted
+++ resolved
@@ -70,10 +70,7 @@
 unit-test timer_test : TimerTest.cpp mert_lib ..//boost_unit_test_framework ;
 unit-test util_test : UtilTest.cpp mert_lib ..//boost_unit_test_framework ;
 unit-test vocabulary_test : VocabularyTest.cpp mert_lib ..//boost_unit_test_framework ;
-<<<<<<< HEAD
 
 install legacy : programs : <location>. ;
 
 lib bleu_lib : BleuScorer.cpp mert_lib : : : <include>. ;
-=======
->>>>>>> 07a5c67e
