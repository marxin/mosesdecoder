/*
 *  Data.h
 *  met - Minimum Error Training
 *
 *  Created by Nicola Bertoldi on 13/05/08.
 *
 */

#ifndef DATA_H
#define DATA_H

using namespace std;

#include <limits>
#include <vector>
#include <iostream>

#include "Util.h"
#include "FeatureData.h"
#include "ScoreData.h"

class Scorer;

class Data
{
private:
  Scorer* theScorer;
  std::string score_type;
  size_t number_of_scores;
  bool _sparse_flag;

protected:
  // TODO: Use smart pointers for exceptional-safety.
  ScoreData* scoredata;
  FeatureData* featdata;

public:
  explicit Data(Scorer& sc);
  Data();
  ~Data();

  inline void clear() {
    scoredata->clear();
    featdata->clear();
  }

  ScoreData* getScoreData() {
    return scoredata;
  }

  FeatureData* getFeatureData() {
    return featdata;
  }

  Scorer* getScorer() {
    return theScorer;
  }

  inline size_t NumberOfFeatures() const {
    return featdata->NumberOfFeatures();
  }
  inline void NumberOfFeatures(size_t v) {
    featdata->NumberOfFeatures(v);
  }
  inline std::string Features() const {
    return featdata->Features();
  }
  inline void Features(const std::string &f) {
    featdata->Features(f);
  }

  inline bool hasSparseFeatures() const { return _sparse_flag; }
  void mergeSparseFeatures();

  void loadnbest(const std::string &file);

  void load(const std::string &featfile,const std::string &scorefile) {
    featdata->load(featfile);
    scoredata->load(scorefile);
    if (featdata->hasSparseFeatures())
      _sparse_flag = true;
  }

  void save(const std::string &featfile,const std::string &scorefile, bool bin=false) {

    if (bin) cerr << "Binary write mode is selected" << endl;
    else cerr << "Binary write mode is NOT selected" << endl;

    featdata->save(featfile, bin);
    scoredata->save(scorefile, bin);
  }

  inline bool existsFeatureNames() const {
    return featdata->existsFeatureNames();
  }

  inline std::string getFeatureName(size_t idx) const {
    return featdata->getFeatureName(idx);
  }

  inline size_t getFeatureIndex(const std::string& name) const {
    return featdata->getFeatureIndex(name);
  }

<<<<<<< HEAD
=======
  void sampleRankedPairs( const std::string &rankedPairFile );
  void outputSample( std::ostream &out, const FeatureStats &f1, const FeatureStats &f2 );

>>>>>>> 492fe6d9
  /**
   * Create shard_count shards. If shard_size == 0, then the shards are non-overlapping
   * and exhaust the data. If 0 < shard_size <= 1, then shards are chosen by sampling
   * the data (with replacement) and shard_size is interpreted as the proportion
   * of the total size.
   */
  void createShards(size_t shard_count, float shard_size, const std::string& scorerconfig,
                    std::vector<Data>& shards);
};

#endif  // DATA_H<|MERGE_RESOLUTION|>--- conflicted
+++ resolved
@@ -102,12 +102,6 @@
     return featdata->getFeatureIndex(name);
   }
 
-<<<<<<< HEAD
-=======
-  void sampleRankedPairs( const std::string &rankedPairFile );
-  void outputSample( std::ostream &out, const FeatureStats &f1, const FeatureStats &f2 );
-
->>>>>>> 492fe6d9
   /**
    * Create shard_count shards. If shard_size == 0, then the shards are non-overlapping
    * and exhaust the data. If 0 < shard_size <= 1, then shards are chosen by sampling
