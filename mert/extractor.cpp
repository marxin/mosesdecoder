--- conflicted
+++ resolved
@@ -193,21 +193,12 @@
 
     TRACE_ERR("Scorer type: " << option.scorerType << endl);
 
-<<<<<<< HEAD
-//    if (binmode) cerr << "Binary write mode is selected" << endl;
-//    else cerr << "Binary write mode is NOT selected" << endl;
-
-//    TRACE_ERR("Scorer type: " << scorerType << endl);
-    // ScorerFactory sfactory;
-    Scorer* scorer = ScorerFactory::getScorer(scorerType,scorerConfig);
-=======
     boost::scoped_ptr<Scorer> scorer(
         ScorerFactory::getScorer(option.scorerType, option.scorerConfig));
 
     // set Factors and Filter used to preprocess the sentences
     scorer->setFactors(option.scorerFactors);
     scorer->setFilter(option.scorerFilter);
->>>>>>> 3c44d04b
 
     // load references
     if (referenceFiles.size() > 0)
@@ -231,22 +222,12 @@
 
 //    PrintUserTime("Nbest entries loaded and scored");
 
-<<<<<<< HEAD
-//    if (binmode)
-//      cerr << "Binary write mode is selected" << endl;
-//    else
-//      cerr << "Binary write mode is NOT selected" << endl;
-
-    data.save(featureDataFile, scoreDataFile, binmode);
-//    PrintUserTime("Stopping...");
-=======
     //ADDED_BY_TS
     data.removeDuplicates();
     //END_ADDED
 
     data.save(option.featureDataFile, option.scoreDataFile, option.binmode);
     PrintUserTime("Stopping...");
->>>>>>> 3c44d04b
 
     return EXIT_SUCCESS;
   } catch (const exception& e) {
