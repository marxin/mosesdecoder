#include "util/file_piece.hh"

#include "util/exception.hh"
#include "util/file.hh"
#include "util/mmap.hh"
#ifdef WIN32
#include <io.h>
#endif // WIN32

#include <iostream>
#include <string>
#include <limits>

#include <assert.h>
#include <ctype.h>
#include <fcntl.h>
#include <stdlib.h>
#include <sys/types.h>
#include <sys/stat.h>

namespace util {

ParseNumberException::ParseNumberException(StringPiece value) throw() {
  *this << "Could not parse \"" << value << "\" into a number";
}

#ifdef HAVE_ZLIB
GZException::GZException(gzFile file) {
  int num;
<<<<<<< HEAD
  *this << gzerror((gzFile)file, &num) << " from zlib";
#endif // HAVE_ZLIB
=======
  *this << gzerror( file, &num) << " from zlib";
>>>>>>> 440650bd
}
#endif // HAVE_ZLIB

// Sigh this is the only way I could come up with to do a _const_ bool.  It has ' ', '\f', '\n', '\r', '\t', and '\v' (same as isspace on C locale). 
const bool kSpaces[256] = {0,0,0,0,0,0,0,0,0,1,1,1,1,1,0,0,0,0,0,0,0,0,0,0,0,0,0,0,0,0,0,0,1,0,0,0,0,0,0,0,0,0,0,0,0,0,0,0,0,0,0,0,0,0,0,0,0,0,0,0,0,0,0,0,0,0,0,0,0,0,0,0,0,0,0,0,0,0,0,0,0,0,0,0,0,0,0,0,0,0,0,0,0,0,0,0,0,0,0,0,0,0,0,0,0,0,0,0,0,0,0,0,0,0,0,0,0,0,0,0,0,0,0,0,0,0,0,0,0,0,0,0,0,0,0,0,0,0,0,0,0,0,0,0,0,0,0,0,0,0,0,0,0,0,0,0,0,0,0,0,0,0,0,0,0,0,0,0,0,0,0,0,0,0,0,0,0,0,0,0,0,0,0,0,0,0,0,0,0,0,0,0,0,0,0,0,0,0,0,0,0,0,0,0,0,0,0,0,0,0,0,0,0,0,0,0,0,0,0,0,0,0,0,0,0,0,0,0,0,0,0,0,0,0,0,0,0,0,0,0,0,0,0,0,0,0,0,0,0,0,0,0,0,0,0,0};

FilePiece::FilePiece(const char *name, std::ostream *show_progress, std::size_t min_buffer) : 
  file_(OpenReadOrThrow(name)), total_size_(SizeFile(file_.get())), page_(SizePage()),
  progress_(total_size_ == kBadSize ? NULL : show_progress, std::string("Reading ") + name, total_size_) {
  Initialize(name, show_progress, min_buffer);
}

FilePiece::FilePiece(int fd, const char *name, std::ostream *show_progress, std::size_t min_buffer)  : 
  file_(fd), total_size_(SizeFile(file_.get())), page_(SizePage()),
  progress_(total_size_ == kBadSize ? NULL : show_progress, std::string("Reading ") + name, total_size_) {
  Initialize(name, show_progress, min_buffer);
}

FilePiece::~FilePiece() {
#ifdef HAVE_ZLIB
  if (gz_file_) {
    // zlib took ownership
    file_.release();
    int ret;
    if (Z_OK != (ret = gzclose((gzFile)gz_file_))) {
      std::cerr << "could not close file " << file_name_ << " using zlib" << std::endl;
      abort();
    }
  }
#endif
}

StringPiece FilePiece::ReadLine(char delim) {
  std::size_t skip = 0;
  while (true) {
    for (const char *i = position_ + skip; i < position_end_; ++i) {
      if (*i == delim) {
        StringPiece ret(position_, i - position_);
        position_ = i + 1;
        return ret;
      }
    }
    if (at_end_) {
      if (position_ == position_end_) Shift();
      return Consume(position_end_);
    }
    skip = position_end_ - position_;
    Shift();
  }
}

float FilePiece::ReadFloat() {
  return ReadNumber<float>();
}
double FilePiece::ReadDouble() {
  return ReadNumber<double>();
}
long int FilePiece::ReadLong() {
  return ReadNumber<long int>();
}
unsigned long int FilePiece::ReadULong() {
  return ReadNumber<unsigned long int>();
}

void FilePiece::Initialize(const char *name, std::ostream *show_progress, std::size_t min_buffer)  {
#ifdef HAVE_ZLIB
  gz_file_ = NULL;
#endif
  file_name_ = name;

  default_map_size_ = page_ * std::max<std::size_t>((min_buffer / page_ + 1), 2);
  position_ = NULL;
  position_end_ = NULL;
  mapped_offset_ = 0;
  at_end_ = false;

  if (total_size_ == kBadSize) {
    // So the assertion passes.  
    fallback_to_read_ = false;
    if (show_progress) 
      *show_progress << "File " << name << " isn't normal.  Using slower read() instead of mmap().  No progress bar." << std::endl;
    TransitionToRead();
  } else {
    fallback_to_read_ = false;
  }
  Shift();
  // gzip detect.
  if ((position_end_ - position_) > 2 && *position_ == 0x1f && static_cast<unsigned char>(*(position_ + 1)) == 0x8b) {
#ifndef HAVE_ZLIB
    UTIL_THROW(GZException, "Looks like a gzip file but support was not compiled in.");
#endif
    if (!fallback_to_read_) {
      at_end_ = false;
      TransitionToRead();
    }
  }
}

namespace {
void ParseNumber(const char *begin, char *&end, float &out) {
#if defined(sun) || defined(WIN32)
  out = static_cast<float>(strtod(begin, &end));
#else
  out = strtof(begin, &end);
#endif
}
void ParseNumber(const char *begin, char *&end, double &out) {
  out = strtod(begin, &end);
}
void ParseNumber(const char *begin, char *&end, long int &out) {
  out = strtol(begin, &end, 10);
}
void ParseNumber(const char *begin, char *&end, unsigned long int &out) {
  out = strtoul(begin, &end, 10);
}
} // namespace

template <class T> T FilePiece::ReadNumber() {
  SkipSpaces();
  while (last_space_ < position_) {
    if (at_end_) {
      // Hallucinate a null off the end of the file.
      std::string buffer(position_, position_end_);
      char *end;
      T ret;
      ParseNumber(buffer.c_str(), end, ret);
      if (buffer.c_str() == end) throw ParseNumberException(buffer);
      position_ += end - buffer.c_str();
      return ret;
    }
    Shift();
  }
  char *end;
  T ret;
  ParseNumber(position_, end, ret);
  if (end == position_) throw ParseNumberException(ReadDelimited());
  position_ = end;
  return ret;
}

const char *FilePiece::FindDelimiterOrEOF(const bool *delim)  {
  std::size_t skip = 0;
  while (true) {
    for (const char *i = position_ + skip; i < position_end_; ++i) {
      if (delim[static_cast<unsigned char>(*i)]) return i;
    }
    if (at_end_) {
      if (position_ == position_end_) Shift();
      return position_end_;
    }
    skip = position_end_ - position_;
    Shift();
  }
}

void FilePiece::Shift() {
  if (at_end_) {
    progress_.Finished();
    throw EndOfFileException();
  }
  uint64_t desired_begin = position_ - data_.begin() + mapped_offset_;

  if (!fallback_to_read_) MMapShift(desired_begin);
  // Notice an mmap failure might set the fallback.  
  if (fallback_to_read_) ReadShift();

  for (last_space_ = position_end_ - 1; last_space_ >= position_; --last_space_) {
    if (isspace(*last_space_))  break;
  }
}

void FilePiece::MMapShift(uint64_t desired_begin) {
  // Use mmap.  
  uint64_t ignore = desired_begin % page_;
  // Duplicate request for Shift means give more data.  
  if (position_ == data_.begin() + ignore) {
    default_map_size_ *= 2;
  }
  // Local version so that in case of failure it doesn't overwrite the class variable.  
  uint64_t mapped_offset = desired_begin - ignore;

  uint64_t mapped_size;
  if (default_map_size_ >= static_cast<std::size_t>(total_size_ - mapped_offset)) {
    at_end_ = true;
    mapped_size = total_size_ - mapped_offset;
  } else {
    mapped_size = default_map_size_;
  }

  // Forcibly clear the existing mmap first.  
  data_.reset();
  try {
    MapRead(POPULATE_OR_LAZY, *file_, mapped_offset, mapped_size, data_);
  } catch (const util::ErrnoException &e) {
    if (desired_begin) {
      SeekOrThrow(*file_, desired_begin);
    }
    // The mmap was scheduled to end the file, but now we're going to read it.  
    at_end_ = false;
    TransitionToRead();
    return;
  }
  mapped_offset_ = mapped_offset;
  position_ = data_.begin() + ignore;
  position_end_ = data_.begin() + mapped_size;

  progress_.Set(desired_begin);
}

void FilePiece::TransitionToRead() {
  assert(!fallback_to_read_);
  fallback_to_read_ = true;
  data_.reset();
  data_.reset(malloc(default_map_size_), default_map_size_, scoped_memory::MALLOC_ALLOCATED);
  UTIL_THROW_IF(!data_.get(), ErrnoException, "malloc failed for " << default_map_size_);
  position_ = data_.begin();
  position_end_ = position_;

#ifdef HAVE_ZLIB
  assert(!gz_file_);
  gz_file_ = gzdopen(file_.get(), "r");
  UTIL_THROW_IF(!gz_file_, GZException, "zlib failed to open " << file_name_);
#endif
}

#ifdef WIN32
typedef int ssize_t;
#endif

void FilePiece::ReadShift() {
  assert(fallback_to_read_);
  // Bytes [data_.begin(), position_) have been consumed.  
  // Bytes [position_, position_end_) have been read into the buffer.  

  // Start at the beginning of the buffer if there's nothing useful in it.  
  if (position_ == position_end_) {
    mapped_offset_ += (position_end_ - data_.begin());
    position_ = data_.begin();
    position_end_ = position_;
  }

  std::size_t already_read = position_end_ - data_.begin();

  if (already_read == default_map_size_) {
    if (position_ == data_.begin()) {
      // Buffer too small.  
      std::size_t valid_length = position_end_ - position_;
      default_map_size_ *= 2;
      data_.call_realloc(default_map_size_);
      UTIL_THROW_IF(!data_.get(), ErrnoException, "realloc failed for " << default_map_size_);
      position_ = data_.begin();
      position_end_ = position_ + valid_length;
    } else {
      size_t moving = position_end_ - position_;
      memmove(data_.get(), position_, moving);
      position_ = data_.begin();
      position_end_ = position_ + moving;
      already_read = moving;
    }
  }

  ssize_t read_return;
#ifdef HAVE_ZLIB
  read_return = gzread((gzFile)gz_file_, static_cast<char*>(data_.get()) + already_read, default_map_size_ - already_read);
  if (read_return == -1) throw GZException(gz_file_);
  if (total_size_ != kBadSize) {
    // Just get the position, don't actually seek.  Apparently this is how you do it. . . 
    off_t ret = lseek(file_.get(), 0, SEEK_CUR);
    if (ret != -1) progress_.Set(ret);
  }
#else
  read_return = read(file_.get(), static_cast<char*>(data_.get()) + already_read, default_map_size_ - already_read);
  UTIL_THROW_IF(read_return == -1, ErrnoException, "read failed");
  progress_.Set(mapped_offset_);
#endif
  if (read_return == 0) {
    at_end_ = true;
  }
  position_end_ += read_return;
}

} // namespace util<|MERGE_RESOLUTION|>--- conflicted
+++ resolved
@@ -27,12 +27,8 @@
 #ifdef HAVE_ZLIB
 GZException::GZException(gzFile file) {
   int num;
-<<<<<<< HEAD
   *this << gzerror((gzFile)file, &num) << " from zlib";
 #endif // HAVE_ZLIB
-=======
-  *this << gzerror( file, &num) << " from zlib";
->>>>>>> 440650bd
 }
 #endif // HAVE_ZLIB
 
