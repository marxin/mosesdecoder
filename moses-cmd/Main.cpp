--- conflicted
+++ resolved
@@ -124,7 +124,16 @@
     Manager manager(m_lineNumber, *m_source,staticData.GetSearchAlgorithm());
     manager.ProcessSentence();
 
-<<<<<<< HEAD
+    Moses::SearchGraph searchGraph(manager);
+    TRACE_ERR("Search graph has " << searchGraph.NumberOfVertices() << " vertices." << std::endl);
+    for (std::auto_ptr<Moses::SearchGraph::EdgeIterator> iter = searchGraph.GetAllEdgesIter();
+        iter->Valid(); iter->Next())
+    {
+      const Moses::SearchGraph::Edge& edge = iter->CurrentEdge();
+      TRACE_ERR(edge.Begin() << " - " << edge.End() << ": " << edge.TotalScore() << " ");
+      TRACE_ERR("{" << edge.GetSourceText() << "} -> {" << edge.GetTargetText() << "}" << std::endl);
+    }
+
     //GOING MULTI-PASS!!!!!
     /*  1. convert the stacks into a friendly graph data structure [Jacob]
      *  1.1 lattice expansion (not needed now) [Jacob]
@@ -152,18 +161,6 @@
 
 
 
-=======
-    Moses::SearchGraph searchGraph(manager);
-    TRACE_ERR("Search graph has " << searchGraph.NumberOfVertices() << " vertices." << std::endl);
-    for (std::auto_ptr<Moses::SearchGraph::EdgeIterator> iter = searchGraph.GetAllEdgesIter();
-        iter->Valid(); iter->Next())
-    {
-      const Moses::SearchGraph::Edge& edge = iter->CurrentEdge();
-      TRACE_ERR(edge.Begin() << " - " << edge.End() << ": " << edge.TotalScore() << " ");
-      TRACE_ERR("{" << edge.GetSourceText() << "} -> {" << edge.GetTargetText() << "}" << std::endl);
-    }
-
->>>>>>> d7d530ec
     // output word graph
     if (m_wordGraphCollector) {
       ostringstream out;
