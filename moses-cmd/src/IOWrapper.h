// $Id$

/***********************************************************************
Moses - factored phrase-based language decoder
Copyright (c) 2006 University of Edinburgh
All rights reserved.

Redistribution and use in source and binary forms, with or without modification,
are permitted provided that the following conditions are met:

    * Redistributions of source code must retain the above copyright notice,
			this list of conditions and the following disclaimer.
    * Redistributions in binary form must reproduce the above copyright notice,
			this list of conditions and the following disclaimer in the documentation
			and/or other materials provided with the distribution.
    * Neither the name of the University of Edinburgh nor the names of its contributors
			may be used to endorse or promote products derived from this software
			without specific prior written permission.

THIS SOFTWARE IS PROVIDED BY THE COPYRIGHT HOLDERS AND CONTRIBUTORS "AS IS"
AND ANY EXPRESS OR IMPLIED WARRANTIES, INCLUDING, BUT NOT LIMITED TO,
THE IMPLIED WARRANTIES OF MERCHANTABILITY AND FITNESS FOR A PARTICULAR
PURPOSE ARE DISCLAIMED. IN NO EVENT SHALL THE COPYRIGHT OWNER OR CONTRIBUTORS
BE LIABLE FOR ANY DIRECT, INDIRECT, INCIDENTAL, SPECIAL, EXEMPLARY, OR
CONSEQUENTIAL DAMAGES (INCLUDING, BUT NOT LIMITED TO, PROCUREMENT OF
SUBSTITUTE GOODS OR SERVICES; LOSS OF USE, DATA, OR PROFITS; OR BUSINESS
INTERRUPTION) HOWEVER CAUSED AND ON ANY THEORY OF LIABILITY, WHETHER
IN CONTRACT, STRICT LIABILITY, OR TORT (INCLUDING NEGLIGENCE OR OTHERWISE)
ARISING IN ANY WAY OUT OF THE USE OF THIS SOFTWARE, EVEN IF ADVISED OF THE
POSSIBILITY OF SUCH DAMAGE.
***********************************************************************/

// example file on how to use moses library

#ifndef moses_cmd_IOWrapper_h
#define moses_cmd_IOWrapper_h

#include <cassert>
#include <fstream>
#include <ostream>
#include <vector>
#include "util/check.hh"

#include "TypeDef.h"
#include "Sentence.h"
#include "FactorTypeSet.h"
#include "FactorCollection.h"
#include "Hypothesis.h"
#include "OutputCollector.h"
#include "TrellisPathList.h"
#include "InputFileStream.h"
#include "InputType.h"
#include "WordLattice.h"
#include "LatticeMBR.h"

class IOWrapper
{
protected:
  long m_translationId;

  const std::vector<Moses::FactorType>	&m_inputFactorOrder;
  const std::vector<Moses::FactorType>	&m_outputFactorOrder;
  const Moses::FactorMask							&m_inputFactorUsed;
  std::string										m_inputFilePath;
  Moses::InputFileStream				*m_inputFile;
  std::istream									*m_inputStream;
  std::ostream 									*m_nBestStream
  ,*m_outputWordGraphStream,*m_outputSearchGraphStream;
  std::ostream                  *m_detailedTranslationReportingStream;
  std::ofstream *m_alignmentOutputStream;
  bool													m_surpressSingleBestOutput;

  void Initialization(const std::vector<Moses::FactorType>	&inputFactorOrder
                      , const std::vector<Moses::FactorType>			&outputFactorOrder
                      , const Moses::FactorMask							&inputFactorUsed
                      , size_t												nBestSize
                      , const std::string							&nBestFilePath);

public:
  IOWrapper(const std::vector<Moses::FactorType>	&inputFactorOrder
            , const std::vector<Moses::FactorType>			&outputFactorOrder
            , const Moses::FactorMask							&inputFactorUsed
            , size_t												nBestSize
            , const std::string							&nBestFilePath);

  IOWrapper(const std::vector<Moses::FactorType>	&inputFactorOrder
            , const std::vector<Moses::FactorType>	&outputFactorOrder
            , const Moses::FactorMask							&inputFactorUsed
            , size_t												nBestSize
            , const std::string							&nBestFilePath
            , const std::string                                                     &infilePath);
  ~IOWrapper();

  Moses::InputType* GetInput(Moses::InputType *inputType);

  void OutputBestHypo(const Moses::Hypothesis *hypo, long translationId, bool reportSegmentation, bool reportAllFactors);
  void OutputLatticeMBRNBestList(const std::vector<LatticeMBRSolution>& solutions,long translationId);
  void Backtrack(const Moses::Hypothesis *hypo);

  void ResetTranslationId() {
    m_translationId = 0;
  }

  std::ofstream *GetAlignmentOutputStream() {
    return m_alignmentOutputStream;
  }

  std::ostream &GetOutputWordGraphStream() {
    return *m_outputWordGraphStream;
  }
  std::ostream &GetOutputSearchGraphStream() {
    return *m_outputSearchGraphStream;
  }

  std::ostream &GetDetailedTranslationReportingStream() {
    assert (m_detailedTranslationReportingStream);
    return *m_detailedTranslationReportingStream;
  }
};

IOWrapper *GetIODevice(const Moses::StaticData &staticData);
bool ReadInput(IOWrapper &ioWrapper, Moses::InputTypeEnum inputType, Moses::InputType*& source);
void OutputBestSurface(std::ostream &out, const Moses::Hypothesis *hypo, const std::vector<Moses::FactorType> &outputFactorOrder, bool reportSegmentation, bool reportAllFactors);
void OutputNBest(std::ostream& out, const Moses::TrellisPathList &nBestList, const std::vector<Moses::FactorType>&,
<<<<<<< HEAD
                 const TranslationSystem* system, long translationId, bool reportSegmentation);
void OutputAllFeatureScores(std::ostream& out, const TranslationSystem* system, const TrellisPath &path);
void OutputFeatureScores(std::ostream& out, const TrellisPath &path, const FeatureFunction *ff, std::string &lastName);
=======
                 const Moses::TranslationSystem* system, long translationId, bool reportSegmentation);
>>>>>>> beb2256d
void OutputLatticeMBRNBest(std::ostream& out, const std::vector<LatticeMBRSolution>& solutions,long translationId);
void OutputBestHypo(const std::vector<Moses::Word>&  mbrBestHypo, long /*translationId*/,
                    bool reportSegmentation, bool reportAllFactors, std::ostream& out);
void OutputBestHypo(const Moses::TrellisPath &path, long /*translationId*/,bool reportSegmentation, bool reportAllFactors, std::ostream &out);
void OutputInput(std::ostream& os, const Moses::Hypothesis* hypo);
void OutputAlignment(Moses::OutputCollector* collector, size_t lineNo, const Moses::Hypothesis *hypo);
void OutputAlignment(Moses::OutputCollector* collector, size_t lineNo,  const Moses::TrellisPath &path);

#endif<|MERGE_RESOLUTION|>--- conflicted
+++ resolved
@@ -122,13 +122,9 @@
 bool ReadInput(IOWrapper &ioWrapper, Moses::InputTypeEnum inputType, Moses::InputType*& source);
 void OutputBestSurface(std::ostream &out, const Moses::Hypothesis *hypo, const std::vector<Moses::FactorType> &outputFactorOrder, bool reportSegmentation, bool reportAllFactors);
 void OutputNBest(std::ostream& out, const Moses::TrellisPathList &nBestList, const std::vector<Moses::FactorType>&,
-<<<<<<< HEAD
-                 const TranslationSystem* system, long translationId, bool reportSegmentation);
-void OutputAllFeatureScores(std::ostream& out, const TranslationSystem* system, const TrellisPath &path);
-void OutputFeatureScores(std::ostream& out, const TrellisPath &path, const FeatureFunction *ff, std::string &lastName);
-=======
                  const Moses::TranslationSystem* system, long translationId, bool reportSegmentation);
->>>>>>> beb2256d
+void OutputAllFeatureScores(std::ostream& out, const Moses::TranslationSystem* system, const Moses::TrellisPath &path);
+void OutputFeatureScores(std::ostream& out, const Moses::TrellisPath &path, const Moses::FeatureFunction *ff, std::string &lastName);
 void OutputLatticeMBRNBest(std::ostream& out, const std::vector<LatticeMBRSolution>& solutions,long translationId);
 void OutputBestHypo(const std::vector<Moses::Word>&  mbrBestHypo, long /*translationId*/,
                     bool reportSegmentation, bool reportAllFactors, std::ostream& out);
