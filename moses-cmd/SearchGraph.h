--- conflicted
+++ resolved
@@ -6,13 +6,7 @@
 namespace Moses
 {
 
-<<<<<<< HEAD
-class TranslationOption;
-class Hypothesis;
-=======
->>>>>>> 6a67e82c
 class Manager;
-class FeatureFunction;
 
 /** SearchGraph class provides an abstraction for the search graph
  * It includes information about all feature functions and their weights
@@ -46,6 +40,7 @@
   const std::vector<float>& FeatureWeights(size_t featureIndex) const;
 
   void Search(size_t pass);
+
 private:
   // Helpers
   void UpdateEdgeScore(Edge* edge);
