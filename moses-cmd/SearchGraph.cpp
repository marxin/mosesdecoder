--- conflicted
+++ resolved
@@ -338,13 +338,9 @@
   return m_impl->GetTargetText();
 }
 
-<<<<<<< HEAD
 void SearchGraph::Search(size_t pass)
 {
 
 }
 
 } // namespace Moses
-=======
-} // namespace Moses
->>>>>>> 6a67e82c
