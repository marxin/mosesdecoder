// $Id$

/***********************************************************************
Moses - factored phrase-based language decoder
Copyright (C) 2006 University of Edinburgh

This library is free software; you can redistribute it and/or
modify it under the terms of the GNU Lesser General Public
License as published by the Free Software Foundation; either
version 2.1 of the License, or (at your option) any later version.

This library is distributed in the hope that it will be useful,
but WITHOUT ANY WARRANTY; without even the implied warranty of
MERCHANTABILITY or FITNESS FOR A PARTICULAR PURPOSE.  See the GNU
Lesser General Public License for more details.

You should have received a copy of the GNU Lesser General Public
License along with this library; if not, write to the Free Software
Foundation, Inc., 51 Franklin Street, Fifth Floor, Boston, MA  02110-1301  USA
***********************************************************************/

#include <ctime>
#include <iostream>
#include <iterator>
#include <fstream>
#include <sstream>
#include <algorithm>
#include "Parameter.h"
#include "Util.h"
#include "InputFileStream.h"
#include "StaticData.h"
#include "UserMessage.h"
#include "util/exception.hh"

using namespace std;

namespace Moses
{
/** define allowed parameters */
Parameter::Parameter()
{
  AddParam("mapping", "description of decoding steps");
  AddParam("beam-threshold", "b", "threshold for threshold pruning");
  AddParam("config", "f", "location of the configuration file");
  //AddParam("continue-partial-translation", "cpt", "start from nonempty hypothesis");
  AddParam("decoding-graph-backoff", "dpb", "only use subsequent decoding paths for unknown spans of given length");
  AddParam("drop-unknown", "du", "drop unknown words instead of copying them");
  AddParam("disable-discarding", "dd", "disable hypothesis discarding");
  AddParam("factor-delimiter", "fd", "specify a different factor delimiter than the default");
  AddParam("input-factors", "list of factors in the input");
  AddParam("input-file", "i", "location of the input file to be translated");
  AddParam("inputtype", "text (0), confusion network (1), word lattice (2) (default = 0)");
  AddParam("labeled-n-best-list", "print out labels for each weight type in n-best list. default is true");
  AddParam("mark-unknown", "mu", "mark unknown words in output");
  AddParam("max-partial-trans-opt", "maximum number of partial translation options per input span (during mapping steps)");
  AddParam("max-trans-opt-per-coverage", "maximum number of translation options per input span (after applying mapping steps)");
  AddParam("max-phrase-length", "maximum phrase length (default 20)");
  AddParam("n-best-list", "file and size of n-best-list to be generated; specify - as the file in order to write to STDOUT");
  AddParam("lattice-samples", "generate samples from lattice, in same format as nbest list. Uses the file and size arguments, as in n-best-list");
  AddParam("n-best-factor", "factor to compute the maximum number of contenders (=factor*nbest-size). value 0 means infinity, i.e. no threshold. default is 0");
  AddParam("print-all-derivations", "to print all derivations in search graph");
  AddParam("output-factors", "list of factors in the output");
  AddParam("phrase-drop-allowed", "da", "if present, allow dropping of source words"); //da = drop any (word); see -du for comparison
  AddParam("report-all-factors", "report all factors in output, not just first");
  AddParam("report-all-factors-in-n-best", "Report all factors in n-best-lists. Default is false");
  AddParam("stack", "s", "maximum stack size for histogram pruning");
  AddParam("stack-diversity", "sd", "minimum number of hypothesis of each coverage in stack (default 0)");
  AddParam("threads","th", "number of threads to use in decoding (defaults to single-threaded)");
  AddParam("translation-details", "T", "for each best hypothesis, report translation details to the given file");
  AddParam("tree-translation-details", "Ttree", "for each hypothesis, report translation details with tree fragment info to given file");
  //DIMw
  AddParam("translation-all-details", "Tall", "for all hypotheses, report translation details to the given file");
  AddParam("translation-option-threshold", "tot", "threshold for translation options relative to best for input phrase");
  AddParam("early-discarding-threshold", "edt", "threshold for constructing hypotheses based on estimate cost");
  AddParam("verbose", "v", "verbosity level of the logging");
  AddParam("references", "Reference file(s) - used for bleu score feature");
  AddParam("output-factors", "list if factors in the output");
  AddParam("distortion-limit", "dl", "distortion (reordering) limit in maximum number of words (0 = monotone, -1 = unlimited)");
  AddParam("monotone-at-punctuation", "mp", "do not reorder over punctuation");
  AddParam("distortion-file", "source factors (0 if table independent of source), target factors, location of the factorized/lexicalized reordering tables");
  AddParam("distortion", "configurations for each factorized/lexicalized reordering model.");
  AddParam("early-distortion-cost", "edc", "include estimate of distortion cost yet to be incurred in the score [Moore & Quirk 2007]. Default is no");
  AddParam("xml-input", "xi", "allows markup of input with desired translations and probabilities. values can be 'pass-through' (default), 'inclusive', 'exclusive', 'constraint', 'ignore'");
  AddParam("xml-brackets", "xb", "specify strings to be used as xml tags opening and closing, e.g. \"{{ }}\" (default \"< >\"). Avoid square brackets because of configuration file format. Valid only with text input mode" );
  AddParam("minimum-bayes-risk", "mbr", "use miminum Bayes risk to determine best translation");
  AddParam("lminimum-bayes-risk", "lmbr", "use lattice miminum Bayes risk to determine best translation");
  AddParam("mira", "do mira training");
  AddParam("consensus-decoding", "con", "use consensus decoding (De Nero et. al. 2009)");
  AddParam("mbr-size", "number of translation candidates considered in MBR decoding (default 200)");
  AddParam("mbr-scale", "scaling factor to convert log linear score probability in MBR decoding (default 1.0)");
  AddParam("lmbr-thetas", "theta(s) for lattice mbr calculation");
  AddParam("lmbr-pruning-factor", "average number of nodes/word wanted in pruned lattice");
  AddParam("lmbr-p", "unigram precision value for lattice mbr");
  AddParam("lmbr-r", "ngram precision decay value for lattice mbr");
  AddParam("lmbr-map-weight", "weight given to map solution when doing lattice MBR (default 0)");
  AddParam("lattice-hypo-set", "to use lattice as hypo set during lattice MBR");
  AddParam("lmodel-oov-feature", "add language model oov feature, one per model");
  AddParam("clean-lm-cache", "clean language model caches after N translations (default N=1)");
  AddParam("recover-input-path", "r", "(conf net/word lattice only) - recover input path corresponding to the best translation");
  AddParam("output-word-graph", "owg", "Output stack info as word graph. Takes filename, 0=only hypos in stack, 1=stack + nbest hypos");
  AddParam("time-out", "seconds after which is interrupted (-1=no time-out, default is -1)");
  AddParam("output-search-graph", "osg", "Output connected hypotheses of search into specified filename");
  AddParam("output-search-graph-extended", "osgx", "Output connected hypotheses of search into specified filename, in extended format");
  AddParam("unpruned-search-graph", "usg", "When outputting chart search graph, do not exclude dead ends. Note: stack pruning may have eliminated some hypotheses");
  AddParam("output-search-graph-slf", "slf", "Output connected hypotheses of search into specified directory, one file per sentence, in HTK standard lattice format (SLF)");
  AddParam("output-search-graph-hypergraph", "Output connected hypotheses of search into specified directory, one file per sentence, in a hypergraph format (see Kenneth Heafield's lazy hypergraph decoder)");
  AddParam("include-lhs-in-search-graph", "lhssg", "When outputting chart search graph, include the label of the LHS of the rule (useful when using syntax)");
#ifdef HAVE_PROTOBUF
  AddParam("output-search-graph-pb", "pb", "Write phrase lattice to protocol buffer objects in the specified path.");
#endif
  AddParam("cube-pruning-pop-limit", "cbp", "How many hypotheses should be popped for each stack. (default = 1000)");
  AddParam("cube-pruning-diversity", "cbd", "How many hypotheses should be created for each coverage. (default = 0)");
  AddParam("search-algorithm", "Which search algorithm to use. 0=normal stack, 1=cube pruning, 2=cube growing. (default = 0)");
  AddParam("description", "Source language, target language, description");
  AddParam("max-chart-span", "maximum num. of source word chart rules can consume (default 10)");
  AddParam("non-terminals", "list of non-term symbols, space separated");
  AddParam("rule-limit", "a little like table limit. But for chart decoding rules. Default is DEFAULT_MAX_TRANS_OPT_SIZE");
  AddParam("source-label-overlap", "What happens if a span already has a label. 0=add more. 1=replace. 2=discard. Default is 0");
  AddParam("output-hypo-score", "Output the hypo score to stdout with the output string. For search error analysis. Default is false");
  AddParam("unknown-lhs", "file containing target lhs of unknown words. 1 per line: LHS prob");
  AddParam("cube-pruning-lazy-scoring", "cbls", "Don't fully score a hypothesis until it is popped");
  AddParam("search-algorithm", "Which search algorithm to use. 0=normal stack, 1=cube pruning, 2=cube growing, 4=stack with batched lm requests (default = 0)");
  AddParam("link-param-count", "Number of parameters on word links when using confusion networks or lattices (default = 1)");
  AddParam("description", "Source language, target language, description");

  AddParam("max-chart-span", "maximum num. of source word chart rules can consume (default 10)");
  AddParam("non-terminals", "list of non-term symbols, space separated");
  AddParam("rule-limit", "a little like table limit. But for chart decoding rules. Default is DEFAULT_MAX_TRANS_OPT_SIZE");
  AddParam("source-label-overlap", "What happens if a span already has a label. 0=add more. 1=replace. 2=discard. Default is 0");
  AddParam("output-hypo-score", "Output the hypo score to stdout with the output string. For search error analysis. Default is false");
  AddParam("show-weights", "print feature weights and exit");
  AddParam("start-translation-id", "Id of 1st input. Default = 0");
  AddParam("output-unknowns", "Output the unknown (OOV) words to the given file, one line per sentence");

  // Compact phrase table and reordering table.
  AddParam("minlexr-memory", "Load lexical reordering table in minlexr format into memory");
  AddParam("minphr-memory", "Load phrase table in minphr format into memory");

  AddParam("print-alignment-info", "Output word-to-word alignment to standard out, separated from translation by |||. Word-to-word alignments are takne from the phrase table if any. Default is false");
  AddParam("include-segmentation-in-n-best", "include phrasal segmentation in the n-best list. default is false");
  AddParam("print-alignment-info-in-n-best", "Include word-to-word alignment in the n-best list. Word-to-word alignments are takne from the phrase table if any. Default is false");
  AddParam("alignment-output-file", "print output word alignments into given file");
  AddParam("sort-word-alignment", "Sort word alignments for more consistent display. 0=no sort (default), 1=target order");
  AddParam("report-segmentation", "t", "report phrase segmentation in the output");
  AddParam("report-segmentation-enriched", "tt", "report phrase segmentation in the output with additional information");
  AddParam("link-param-count", "DEPRECATED. DO NOT USE. Number of parameters on word links when using confusion networks or lattices (default = 1)");

  AddParam("weight-slm", "slm", "DEPRECATED. DO NOT USE. weight(s) for syntactic language model");
  AddParam("weight-bl", "bl", "DEPRECATED. DO NOT USE. weight for bleu score feature");
  AddParam("weight-d", "d", "DEPRECATED. DO NOT USE. weight(s) for distortion (reordering components)");
  AddParam("weight-dlm", "dlm", "DEPRECATED. DO NOT USE. weight for discriminative LM feature function (on top of sparse weights)");
  AddParam("weight-lr", "lr", "DEPRECATED. DO NOT USE. weight(s) for lexicalized reordering, if not included in weight-d");
  AddParam("weight-generation", "g", "DEPRECATED. DO NOT USE. weight(s) for generation components");
  AddParam("weight-i", "I", "DEPRECATED. DO NOT USE. weight(s) for word insertion - used for parameters from confusion network and lattice input links");
  AddParam("weight-l", "lm", "DEPRECATED. DO NOT USE. weight(s) for language models");
  AddParam("weight-lex", "lex", "DEPRECATED. DO NOT USE. weight for global lexical model");
  AddParam("weight-glm", "glm", "DEPRECATED. DO NOT USE. weight for global lexical feature, sparse producer");
  AddParam("weight-wt", "wt", "DEPRECATED. DO NOT USE. weight for word translation feature");
  AddParam("weight-pp", "pp", "DEPRECATED. DO NOT USE. weight for phrase pair feature");
  AddParam("weight-pb", "pb", "DEPRECATED. DO NOT USE. weight for phrase boundary feature");
  AddParam("weight-t", "tm", "DEPRECATED. DO NOT USE. weights for translation model components");
  AddParam("weight-p", "w", "DEPRECATED. DO NOT USE. weight for phrase penalty");
  AddParam("weight-w", "w", "DEPRECATED. DO NOT USE. weight for word penalty");
  AddParam("weight-u", "u", "DEPRECATED. DO NOT USE. weight for unknown word penalty");
  AddParam("weight-e", "e", "DEPRECATED. DO NOT USE. weight for word deletion");
  AddParam("text-type", "DEPRECATED. DO NOT USE. should be one of dev/devtest/test, used for domain adaptation features");
  AddParam("input-scores", "DEPRECATED. DO NOT USE. 2 numbers on 2 lines - [1] of scores on each edge of a confusion network or lattice input (default=1). [2] Number of 'real' word scores (0 or 1. default=0)");

  AddParam("dlm-model", "DEPRECATED. DO NOT USE. Order, factor and vocabulary file for discriminative LM. Use * for filename to indicate unlimited vocabulary.");
  AddParam("generation-file", "DEPRECATED. DO NOT USE. location and properties of the generation table");
  AddParam("global-lexical-file", "gl", "DEPRECATED. DO NOT USE. discriminatively trained global lexical translation model file");
  AddParam("glm-feature", "DEPRECATED. DO NOT USE. discriminatively trained global lexical translation feature, sparse producer");
  AddParam("lmodel-file", "DEPRECATED. DO NOT USE. location and properties of the language models");
  AddParam("lmodel-dub", "DEPRECATED. DO NOT USE. dictionary upper bounds of language models");

#ifdef HAVE_SYNLM
  AddParam("slmodel-file", "DEPRECATED. DO NOT USE. location of the syntactic language model file(s)");
  AddParam("slmodel-factor", "DEPRECATED. DO NOT USE. factor to use with syntactic language model");
  AddParam("slmodel-beam", "DEPRECATED. DO NOT USE. beam width to use with syntactic language model's parser");
#endif
  AddParam("ttable-file", "DEPRECATED. DO NOT USE. location and properties of the translation tables");
  AddParam("phrase-pair-feature", "DEPRECATED. DO NOT USE. Source and target factors for phrase pair feature");
  AddParam("phrase-boundary-source-feature", "DEPRECATED. DO NOT USE. Source factors for phrase boundary feature");
  AddParam("phrase-boundary-target-feature", "DEPRECATED. DO NOT USE. Target factors for phrase boundary feature");
  AddParam("phrase-length-feature", "DEPRECATED. DO NOT USE. Count features for source length, target length, both of each phrase");
  AddParam("target-word-insertion-feature", "DEPRECATED. DO NOT USE. Count feature for each unaligned target word");
  AddParam("source-word-deletion-feature", "DEPRECATED. DO NOT USE. Count feature for each unaligned source word");
  AddParam("word-translation-feature", "DEPRECATED. DO NOT USE. Count feature for word translation according to word alignment");

  AddParam("weight-file", "wf", "feature weights file. Do *not* put weights for 'core' features in here - they go in moses.ini");

  AddParam("weight", "weights for ALL models, 1 per line 'WeightName value'. Weight names can be repeated");
  AddParam("weight-overwrite", "special parameter for mert. All on 1 line. Overrides weights specified in 'weights' argument");
  AddParam("feature-overwrite", "Override arguments in a particular feature function with a particular key. Format: -feature-overwrite \"FeatureName key=value\"");
  AddParam("feature-add", "Add a feature function on the command line. Used by mira to add BLEU feature");
  AddParam("feature-name-overwrite", "Override feature name (NOT arguments). Eg. SRILM-->KENLM, PhraseDictionaryMemory-->PhraseDictionaryScope3");

  AddParam("feature", "All the feature functions should be here");
  AddParam("feature", "");
  AddParam("print-translation-option", "pto", "print translation option (without setting verbosity)");
  AddParam("print-id", "prefix translations with id. Default if false");

  AddParam("alternate-weight-setting", "aws", "alternate set of weights to used per xml specification");

<<<<<<< HEAD
  AddParam("placeholder-factor", "Which factor to use to store the original text for placeholders");

  AddParam("weight-cblm", "tm", "DEPRECATED. DO NOT USE. weight for cache-based language model");
  AddParam("cblm-file", "location of the initialization data for cache-based language model");
  AddParam("cblm-query-type", "way of querying the cache-based Language model: 0=looks for all sub-string, 1=look for the whole string; default is 0");
  AddParam("cblm-score-type", "scoring type for the cache-based language model: 0=hyperbola, 1=power, 2=negative exponential, 3=cosine, 10=hyperbola_reward, 11=power_reward, 12=negative exponential_reward; default is 0");
  AddParam("cblm-max-age", "maximum age for entries in the cache-based language model; default is 1000");

  AddParam("cbtm-file", "location of the initialization data for the dynamic cache-based translation model");
  AddParam("cbtm-score-type", "scoring type for the cache-based translation model: 0=hyperbola, 1=power, 2=negative exponential, 3=cosine, 10=hyperbola_reward, 11=power_reward, 12=negative exponential_reward; default is 0");
  AddParam("cbtm-max-age", "maximum age for entries in the cache-based translation model; default is 1000");
=======
  AddParam("placeholder-factor", "Which source factor to use to store the original text for placeholders. The factor must not be used by a translation or gen model");
  AddParam("no-cache", "Disable all phrase-table caching. Default = false (ie. enable caching)");

>>>>>>> 32ccbef3

}

Parameter::~Parameter()
{
}

/** initialize a parameter, sub of constructor */
void Parameter::AddParam(const string &paramName, const string &description)
{
  m_valid[paramName] = true;
  m_description[paramName] = description;
}

/** initialize a parameter (including abbreviation), sub of constructor */
void Parameter::AddParam(const string &paramName, const string &abbrevName, const string &description)
{
  m_valid[paramName] = true;
  m_valid[abbrevName] = true;
  m_abbreviation[paramName] = abbrevName;
  m_fullname[abbrevName] = paramName;
  m_description[paramName] = description;
}

/** print descriptions of all parameters */
void Parameter::Explain()
{
  cerr << "Usage:" << endl;
  for(PARAM_STRING::const_iterator iterParam = m_description.begin(); iterParam != m_description.end(); iterParam++) {
    const string paramName = iterParam->first;
    const string paramDescription = iterParam->second;
    cerr <<  "\t-" << paramName;
    PARAM_STRING::const_iterator iterAbbr = m_abbreviation.find( paramName );
    if ( iterAbbr != m_abbreviation.end() )
      cerr <<  " (" << iterAbbr->second << ")";
    cerr <<  ": " << paramDescription << endl;
  }
}

/** check whether an item on the command line is a switch or a value
 * \param token token on the command line to checked **/

bool Parameter::isOption(const char* token)
{
  if (! token) return false;
  std::string tokenString(token);
  size_t length = tokenString.size();
  if (length > 0 && tokenString.substr(0,1) != "-") return false;
  if (length > 1 && tokenString.substr(1,1).find_first_not_of("0123456789") == 0) return true;
  return false;
}

/** load all parameters from the configuration file and the command line switches */
bool Parameter::LoadParam(const string &filePath)
{
  const char *argv[] = {"executable", "-f", filePath.c_str() };
  return LoadParam(3, (char**) argv);
}

/** load all parameters from the configuration file and the command line switches */
bool Parameter::LoadParam(int argc, char* argv[])
{
  // config file (-f) arg mandatory
  string configPath;
  if ( (configPath = FindParam("-f", argc, argv)) == ""
       && (configPath = FindParam("-config", argc, argv)) == "") {
    PrintCredit();
    Explain();
    PrintFF();

    cerr << endl;
    UserMessage::Add("No configuration file was specified.  Use -config or -f");
    cerr << endl;
    return false;
  } else {
    if (!ReadConfigFile(configPath)) {
      UserMessage::Add("Could not read "+configPath);
      return false;
    }
  }

  // overwrite parameters with values from switches
  for(PARAM_STRING::const_iterator iterParam = m_description.begin();
      iterParam != m_description.end(); iterParam++) {
    const string paramName = iterParam->first;
    OverwriteParam("-" + paramName, paramName, argc, argv);
  }

  // ... also shortcuts
  for(PARAM_STRING::const_iterator iterParam = m_abbreviation.begin();
      iterParam != m_abbreviation.end(); iterParam++) {
    const string paramName = iterParam->first;
    const string paramShortName = iterParam->second;
    OverwriteParam("-" + paramShortName, paramName, argc, argv);
  }

  AddFeaturesCmd();

  // logging of parameters that were set in either config or switch
  int verbose = 1;
  if (m_setting.find("verbose") != m_setting.end() &&
      m_setting["verbose"].size() > 0)
    verbose = Scan<int>(m_setting["verbose"][0]);
  if (verbose >= 1) { // only if verbose
    TRACE_ERR( "Defined parameters (per moses.ini or switch):" << endl);
    for(PARAM_MAP::const_iterator iterParam = m_setting.begin() ;
        iterParam != m_setting.end(); iterParam++) {
      TRACE_ERR( "\t" << iterParam->first << ": ");
      for ( size_t i = 0; i < iterParam->second.size(); i++ )
        TRACE_ERR( iterParam->second[i] << " ");
      TRACE_ERR( endl);
    }
  }

  // don't mix old and new format
  if ((isParamSpecified("feature") || isParamSpecified("weight"))
      && (isParamSpecified("weight-slm") || isParamSpecified("weight-bl") || isParamSpecified("weight-d") ||
          isParamSpecified("weight-dlm") || isParamSpecified("weight-lrl") || isParamSpecified("weight-generation") ||
          isParamSpecified("weight-i") || isParamSpecified("weight-l") || isParamSpecified("weight-lex") ||
          isParamSpecified("weight-glm") || isParamSpecified("weight-wt") || isParamSpecified("weight-pp") ||
          isParamSpecified("weight-pb") || isParamSpecified("weight-t") || isParamSpecified("weight-w") ||
          isParamSpecified("weight-p") ||
          isParamSpecified("weight-u") || isParamSpecified("weight-e") ||
          isParamSpecified("dlm-mode") || isParamSpecified("generation-file") || isParamSpecified("global-lexical-file") ||
          isParamSpecified("glm-feature") || isParamSpecified("lmodel-file") || isParamSpecified("lmodel-dub") ||
          isParamSpecified("slmodel-file") || isParamSpecified("slmodel-factor") ||
          isParamSpecified("slmodel-beam") || isParamSpecified("ttable-file") || isParamSpecified("phrase-pair-feature") ||
          isParamSpecified("phrase-boundary-source-feature") || isParamSpecified("phrase-boundary-target-feature") || isParamSpecified("phrase-length-feature") ||
          isParamSpecified("target-word-insertion-feature") || isParamSpecified("source-word-deletion-feature") || isParamSpecified("word-translation-feature")
         )
     ) {
    UTIL_THROW(util::Exception, "Don't mix old and new ini file format");
  }

  // convert old weights args to new format
  if (!isParamSpecified("feature"))
    ConvertWeightArgs();
  CreateWeightsMap();
  WeightOverwrite();

  // check for illegal parameters
  bool noErrorFlag = true;
  for (int i = 0 ; i < argc ; i++) {
    if (isOption(argv[i])) {
      string paramSwitch = (string) argv[i];
      string paramName = paramSwitch.substr(1);
      if (m_valid.find(paramName) == m_valid.end()) {
        UserMessage::Add("illegal switch: " + paramSwitch);
        noErrorFlag = false;
      }
    }
  }

  //Save("/Users/mnadejde/Documents/workspace/MTM13/DATA/mtmGHKM/moses.ini.new");

  // check if parameters make sense
  return Validate() && noErrorFlag;
}

void Parameter::AddFeaturesCmd()
{
  if (!isParamSpecified("feature-add")) {
    return;
  }

  const PARAM_VEC &params = GetParam("feature-add");

  PARAM_VEC::const_iterator iter;
  for (iter = params.begin(); iter != params.end(); ++iter) {
    const string &line = *iter;
    AddFeature(line);
  }

  m_setting.erase("feature-add");
}

std::vector<float> Parameter::GetWeights(const std::string &name)
{
  std::vector<float> ret = m_weights[name];

  // cerr << "WEIGHT " << name << "=";
  // for (size_t i = 0; i < ret.size(); ++i) {
  //   cerr << ret[i] << ",";
  // }
  // cerr << endl;
  return ret;
}

void Parameter::SetWeight(const std::string &name, size_t ind, float weight)
{
  PARAM_VEC &newWeights = m_setting["weight"];
  string line = name + SPrint(ind) + "= " + SPrint(weight);
  newWeights.push_back(line);
}

void Parameter::SetWeight(const std::string &name, size_t ind, const vector<float> &weights)
{
  PARAM_VEC &newWeights = m_setting["weight"];
  string line = name + SPrint(ind) + "=";

  for (size_t i = 0; i < weights.size(); ++i) {
    line += " " + SPrint(weights[i]);
  }
  newWeights.push_back(line);
}

void
Parameter::
AddWeight(const std::string &name, size_t ind,
          const std::vector<float> &weights)
{
  PARAM_VEC &newWeights = m_setting["weight"];

  string sought = name + SPrint(ind) + "=";
  for (size_t i = 0; i < newWeights.size(); ++i) {
    string &line = newWeights[i];
    if (line.find(sought) == 0) {
      // found existing weight, most likely to be input weights. Append to this line
      for (size_t i = 0; i < weights.size(); ++i) {
        line += " " + SPrint(weights[i]);
      }
      return;
    }
  }

  // nothing found. Just set
  SetWeight(name, ind, weights);
}

void Parameter::ConvertWeightArgsSingleWeight(const string &oldWeightName, const string &newWeightName)
{
  size_t ind = 0;
  PARAM_MAP::iterator iterMap;

  iterMap = m_setting.find(oldWeightName);
  if (iterMap != m_setting.end()) {
    const PARAM_VEC &weights = iterMap->second;
    for (size_t i = 0; i < weights.size(); ++i) {
      SetWeight(newWeightName, ind, Scan<float>(weights[i]));
    }

    m_setting.erase(iterMap);
  }
}

void Parameter::ConvertWeightArgsPhraseModel(const string &oldWeightName)
{
  // process input weights 1st
  if (isParamSpecified("weight-i")) {
    vector<float> inputWeights = Scan<float>(m_setting["weight-i"]);
    PARAM_VEC &numInputScores = m_setting["input-scores"];
    if (inputWeights.size() == 1) {
      UTIL_THROW_IF2(numInputScores.size() != 0, "No [input-scores] section allowed");
      numInputScores.push_back("1");
      numInputScores.push_back("0");
    } else if (inputWeights.size() == 2) {
      UTIL_THROW_IF2(numInputScores.size() != 0, "No [input-scores] section allowed");
      numInputScores.push_back("1");
      numInputScores.push_back("1");
    }

    SetWeight("PhraseDictionaryBinary", 0, inputWeights);
  }

  // convert actually pt feature
  VERBOSE(2,"Creating phrase table features" << endl);

  size_t numInputScores = 0;
  size_t numRealWordsInInput = 0;
  map<string, size_t> ptIndices;

  if (GetParam("input-scores").size()) {
    numInputScores = Scan<size_t>(GetParam("input-scores")[0]);
  }

  if (GetParam("input-scores").size() > 1) {
    numRealWordsInInput = Scan<size_t>(GetParam("input-scores")[1]);
  }

  // load phrase translation tables
  if (GetParam("ttable-file").size() > 0) {
    // weights
    const vector<string> &translationVector = GetParam("ttable-file");
    vector<size_t>  maxTargetPhrase         = Scan<size_t>(GetParam("ttable-limit"));

    if(maxTargetPhrase.size() == 1 && translationVector.size() > 1) {
      VERBOSE(1, "Using uniform ttable-limit of " << maxTargetPhrase[0] << " for all translation tables." << endl);
      for(size_t i = 1; i < translationVector.size(); i++)
        maxTargetPhrase.push_back(maxTargetPhrase[0]);
    } else if(maxTargetPhrase.size() != 1 && maxTargetPhrase.size() < translationVector.size()) {
      stringstream strme;
      strme << "You specified " << translationVector.size() << " translation tables, but only " << maxTargetPhrase.size() << " ttable-limits.";
      UserMessage::Add(strme.str());
      return;
    }

    // MAIN LOOP
    const PARAM_VEC &oldWeights = m_setting[oldWeightName];

    size_t currOldInd = 0;
    for(size_t currDict = 0 ; currDict < translationVector.size(); currDict++) {
      stringstream ptLine;

      vector<string> token = Tokenize(translationVector[currDict]);

      if(currDict == 0 && token.size() == 4) {
        UserMessage::Add("Phrase table specification in old 4-field format. No longer supported");
        return;
      }
      UTIL_THROW_IF2(token.size() < 5, "Phrase table must have at least 5 scores");

      PhraseTableImplementation implementation = (PhraseTableImplementation) Scan<int>(token[0]);

      string ptType;
      switch (implementation) {
      case Memory:
        ptType = "PhraseDictionaryMemory";
        break;
      case Binary:
        ptType = "PhraseDictionaryBinary";
        break;
      case OnDisk:
        ptType = "PhraseDictionaryOnDisk";
        break;
      case SCFG:
        ptType = "PhraseDictionaryMemory";
        break;
      case Compact:
        ptType = "PhraseDictionaryCompact";
        break;
      case SuffixArray:
        ptType = "PhraseDictionarySuffixArray";
        break;
      case DSuffixArray:
        ptType = "PhraseDictionaryDynSuffixArray";
        break;
      case DCacheBased:
        ptType = "PhraseDictionaryDynamicCacheBased";
        break;
      default:
        break;
      }

      size_t ptInd;
      if (ptIndices.find(ptType) == ptIndices.end()) {
        ptIndices[ptType] = 0;
        ptInd = 0;
      } else {
        ptInd = ++ptIndices[ptType];
      }

      // weights
      size_t numFFInd = (token.size() == 4) ? 2 : 3;
      size_t numFF = Scan<size_t>(token[numFFInd]);

      vector<float> weights(numFF);
      for (size_t currFF = 0; currFF < numFF; ++currFF) {
    	UTIL_THROW_IF2(currOldInd >= oldWeights.size(),
    			"Errors converting old phrase-table weights to new weights");
        float weight = Scan<float>(oldWeights[currOldInd]);
        weights[currFF] = weight;

        ++currOldInd;
      }

      // cerr << weights.size() << " PHRASE TABLE WEIGHTS "
      // << __FILE__ << ":" << __LINE__ << endl;
      AddWeight(ptType, ptInd, weights);

      // actual pt
      ptLine << ptType << " ";
      ptLine << "input-factor=" << token[1] << " ";
      ptLine << "output-factor=" << token[2] << " ";
      ptLine << "path=" << token[4] << " ";

      //characteristics of the phrase table

      vector<FactorType>  input   = Tokenize<FactorType>(token[1], ",")
                                    ,output  = Tokenize<FactorType>(token[2], ",");
      size_t numScoreComponent = Scan<size_t>(token[3]);
      string filePath= token[4];

      if(currDict==0) {
        // only the 1st pt. THis is shit
        // TODO. find what the assumptions made by confusion network about phrase table output which makes
        // it only work with binary file. This is a hack
        numScoreComponent += numInputScores + numRealWordsInInput;
      }

      ptLine << "num-features=" << numScoreComponent << " ";
      ptLine << "table-limit=" << maxTargetPhrase[currDict] << " ";

      if (implementation == SuffixArray || implementation == DSuffixArray) {
        ptLine << "target-path=" << token[5] << " ";
        ptLine << "alignment-path=" << token[6] << " ";
      }

      AddFeature(ptLine.str());
    } // for(size_t currDict = 0 ; currDict < translationVector.size(); currDict++) {
  } // if (GetParam("ttable-file").size() > 0) {

  m_setting.erase("weight-i");
  m_setting.erase(oldWeightName);
  m_setting.erase("ttable-file");
  m_setting.erase("ttable-limit");

}

void Parameter::AddFeature(const std::string &line)
{
  PARAM_VEC &features = m_setting["feature"];
  features.push_back(line);
}

void Parameter::ConvertWeightArgsDistortion()
{
  const string oldWeightName = "weight-d";
  const string oldLexReordingName = "distortion-file";

  // distortion / lex distortion
  const PARAM_VEC &oldWeights = GetParam(oldWeightName);

  if (oldWeights.size() > 0) {
    if (!isParamSpecified("search-algorithm") ||
        (GetParam("search-algorithm").size() > 0
         && (Trim(GetParam("search-algorithm")[0]) == "0"
             ||Trim(GetParam("search-algorithm")[0]) == "1"
            )
        )
       ) {
      // phrase-based. Add distance distortion to list of features
      AddFeature("Distortion");
      SetWeight("Distortion", 0, Scan<float>(oldWeights[0]));
    }

    // everything but the last is lex reordering model

    size_t currOldInd = 1;
    const PARAM_VEC &lextable = GetParam(oldLexReordingName);

    for (size_t indTable = 0; indTable < lextable.size(); ++indTable) {
      const string &line = lextable[indTable];
      vector<string> toks = Tokenize(line);

      size_t numFF = Scan<size_t>(toks[2]);

      vector<float> weights(numFF);
      for (size_t currFF = 0; currFF < numFF; ++currFF) {
    	UTIL_THROW_IF2(currOldInd >= oldWeights.size(),
    			  "Errors converting old distortion weights to new weights");
        float weight = Scan<float>(oldWeights[currOldInd]);
        weights[currFF] = weight;

        ++currOldInd;
      }
      SetWeight("LexicalReordering", indTable, weights);

      stringstream strme;
      strme << "LexicalReordering "
            << "type=" << toks[1] << " ";

      vector<FactorType> factors = Tokenize<FactorType>(toks[0], "-");
      UTIL_THROW_IF2(factors.size() != 2,
    		  "Error in old factor specification for lexicalized reordering model: "
    		  << toks[0]);
      strme << "input-factor=" << factors[0]
            << " output-factor=" << factors[1] << " ";

      strme << "num-features=" << toks[2] << " ";
      strme << "path=" << toks[3];

      AddFeature(strme.str());
    }
  }

  m_setting.erase(oldWeightName);
  m_setting.erase(oldLexReordingName);

}

void Parameter::ConvertWeightArgsLM()
{
  const string oldWeightName = "weight-l";
  const string oldFeatureName = "lmodel-file";

  bool isChartDecoding = true;
  if (!isParamSpecified("search-algorithm") ||
      (GetParam("search-algorithm").size() > 0
       && (Trim(GetParam("search-algorithm")[0]) == "0"
           ||Trim(GetParam("search-algorithm")[0]) == "1"
          )
      )
     ) {
    isChartDecoding = false;
  }

  vector<int> oovWeights;
  if (isParamSpecified("lmodel-oov-feature")) {
    oovWeights = Scan<int>(m_setting["lmodel-oov-feature"]);
  }

  PARAM_MAP::iterator iterMap;

  iterMap = m_setting.find(oldWeightName);
  if (iterMap != m_setting.end()) {

    size_t currOldInd = 0;
    const PARAM_VEC &weights = iterMap->second;
    const PARAM_VEC &models = m_setting[oldFeatureName];
    for (size_t lmIndex = 0; lmIndex < models.size(); ++lmIndex) {
      const string &line = models[lmIndex];
      vector<string> modelToks = Tokenize(line);

      int lmType = Scan<int>(modelToks[0]);

      string newFeatureName;
      switch (lmType) {
      case 0:
        newFeatureName = "SRILM";
        break;
      case 1:
        newFeatureName = "IRSTLM";
        break;
      case 8:
      case 9:
        newFeatureName = "KENLM";
        break;
      default:
    	UTIL_THROW2("Unkown language model type id:"  << lmType);
      }

      size_t numFF = 1;
      if (oovWeights.size() > lmIndex)
        numFF += oovWeights[lmIndex];

      vector<float> weightsLM(numFF);
      for (size_t currFF = 0; currFF < numFF; ++currFF) {
    	UTIL_THROW_IF2(currOldInd >= weights.size(),
    			"Errors converting old LM weights to new weights");
        weightsLM[currFF] = Scan<float>(weights[currOldInd]);
        if (isChartDecoding) {
          weightsLM[currFF] = UntransformLMScore(weightsLM[currFF]);
        }

        ++currOldInd;
      }

      SetWeight(newFeatureName, lmIndex, weightsLM);

      string featureLine = newFeatureName + " "
                           + "factor=" + modelToks[1] + " "  // factor
                           + "order="  + modelToks[2] + " " // order
                           + "num-features=" + SPrint(numFF) + " ";
      if (lmType == 9) {
        featureLine += "lazyken=1 ";
      } else if (lmType == 8) {
        featureLine += "lazyken=0 ";
      }

      featureLine += "path=" + modelToks[3]; // file

      AddFeature(featureLine);
    } // for (size_t lmIndex = 0; lmIndex < models.size(); ++lmIndex) {

    m_setting.erase(iterMap);
  }

  m_setting.erase(oldFeatureName);
}

void Parameter::ConvertWeightArgsGeneration(const std::string &oldWeightName, const std::string &newWeightName)
{
  string oldFeatureName = "generation-file";

  // distortion / lex distortion
  PARAM_VEC &oldWeights = m_setting[oldWeightName];

  if (oldWeights.size() > 0) {
    size_t currOldInd = 0;
    PARAM_VEC &models = m_setting[oldFeatureName];

    for (size_t indTable = 0; indTable < models.size(); ++indTable) {
      string &line = models[indTable];
      vector<string> modelToks = Tokenize(line);

      size_t numFF = Scan<size_t>(modelToks[2]);

      vector<float> weights(numFF);
      for (size_t currFF = 0; currFF < numFF; ++currFF) {
    	UTIL_THROW_IF2(currOldInd >= oldWeights.size(),
    			  "Errors converting old generation weights to new weights");
        float weight = Scan<float>(oldWeights[currOldInd]);
        weights[currFF] = weight;

        ++currOldInd;
      }
      SetWeight(newWeightName, indTable, weights);

      stringstream strme;
      strme << "Generation "
            << "input-factor=" << modelToks[0] << " "
            << "output-factor=" << modelToks[1] << " "
            << "num-features=" << modelToks[2] << " "
            << "path=" << modelToks[3];
      AddFeature(strme.str());
    }
  }

  m_setting.erase(oldWeightName);
  m_setting.erase(oldFeatureName);
}

void Parameter::ConvertWeightArgsPhrasePenalty()
{
  const std::string oldWeightName = "weight-wd";
  const std::string newWeightName = "PhrasePenalty";

  bool isChartDecoding = true;
  if (!isParamSpecified("search-algorithm") ||
      (GetParam("search-algorithm").size() > 0
       && (Trim(GetParam("search-algorithm")[0]) == "0"
           ||Trim(GetParam("search-algorithm")[0]) == "1"
          )
      )
     ) {
    isChartDecoding = false;
  }

  PARAM_MAP::iterator iterMap;

  iterMap = m_setting.find(oldWeightName);
  if (iterMap != m_setting.end()) {
    const PARAM_VEC &weights = iterMap->second;
    for (size_t i = 0; i < weights.size(); ++i) {
      float weight = Scan<float>(weights[i]);
      if (isChartDecoding) {
        weight *= 0.434294482;
      }
      SetWeight(newWeightName, i, weight);
    }

    m_setting.erase(iterMap);
  }

}


void Parameter::ConvertWeightArgsWordPenalty()
{
  const std::string oldWeightName = "weight-w";
  const std::string newWeightName = "WordPenalty";

  bool isChartDecoding = true;
  if (!isParamSpecified("search-algorithm") ||
      (GetParam("search-algorithm").size() > 0
       && (Trim(GetParam("search-algorithm")[0]) == "0"
           ||Trim(GetParam("search-algorithm")[0]) == "1"
          )
      )
     ) {
    isChartDecoding = false;
  }

  PARAM_MAP::iterator iterMap;

  iterMap = m_setting.find(oldWeightName);
  if (iterMap != m_setting.end()) {
    const PARAM_VEC &weights = iterMap->second;
    for (size_t i = 0; i < weights.size(); ++i) {
      float weight = Scan<float>(weights[i]);
      if (isChartDecoding) {
        weight *= 0.434294482;
      }
      SetWeight(newWeightName, i, weight);
    }

    m_setting.erase(iterMap);
  }

}

void Parameter::ConvertPhrasePenalty()
{
  string oldWeightName = "weight-p";
  if (isParamSpecified(oldWeightName)) {
	UTIL_THROW_IF2(m_setting[oldWeightName].size() != 1,
			"There should be only 1 phrase-penalty weight");
    float weight = Scan<float>(m_setting[oldWeightName][0]);
    AddFeature("PhrasePenalty");
    SetWeight("PhrasePenalty", 0, weight);

    m_setting.erase(oldWeightName);
  }
}

void Parameter::ConvertWeightArgs()
{
  // can't handle discr LM. must do it manually 'cos of bigram/n-gram split
  UTIL_THROW_IF2( m_setting.count("weight-dlm") != 0,
		  "Can't handle discr LM. must do it manually 'cos of bigram/n-gram split");

  // check that old & new format aren't mixed
  if (m_setting.count("weight") &&
      (m_setting.count("weight-i") || m_setting.count("weight-t") || m_setting.count("weight-w") ||
       m_setting.count("weight-l") || m_setting.count("weight-u") || m_setting.count("weight-lex") ||
       m_setting.count("weight-generation") || m_setting.count("weight-lr") || m_setting.count("weight-d")
      )) {
    cerr << "Do not mix old and new format for specify weights";
  }

  ConvertWeightArgsWordPenalty();
  ConvertWeightArgsLM();
  ConvertWeightArgsSingleWeight("weight-slm", "SyntacticLM");
  ConvertWeightArgsSingleWeight("weight-u", "UnknownWordPenalty");
  ConvertWeightArgsGeneration("weight-generation", "Generation");
  ConvertWeightArgsDistortion();

  // don't know or can't be bothered converting these weights
  ConvertWeightArgsSingleWeight("weight-lr", "LexicalReordering");
  ConvertWeightArgsSingleWeight("weight-bl", "BleuScoreFeature");
  ConvertWeightArgsSingleWeight("weight-glm", "GlobalLexicalModel");
  ConvertWeightArgsSingleWeight("weight-wt", "WordTranslationFeature");
  ConvertWeightArgsSingleWeight("weight-pp", "PhrasePairFeature");
  ConvertWeightArgsSingleWeight("weight-pb", "PhraseBoundaryFeature");

  ConvertWeightArgsSingleWeight("weight-e", "WordDeletion"); // TODO Can't find real name
  ConvertWeightArgsSingleWeight("weight-lex", "GlobalLexicalReordering"); // TODO Can't find real name

  ConvertPhrasePenalty();

  AddFeature("WordPenalty");
  AddFeature("UnknownWordPenalty");

  ConvertWeightArgsPhraseModel("weight-t");

}

void Parameter::CreateWeightsMap()
{
  PARAM_VEC &vec = m_setting["weight"];
  for (size_t i = 0; i < vec.size(); ++i) {
    const string &line = vec[i];
    vector<string> toks = Tokenize(line);
    UTIL_THROW_IF2(toks.size() < 2,
    		"Error in format of weights: " << line);

    string name = toks[0];
    name = name.substr(0, name.size() - 1);

    vector<float> weights(toks.size() - 1);
    for (size_t i = 1; i < toks.size(); ++i) {
      float weight = Scan<float>(toks[i]);
      weights[i - 1] = weight;
    }
    m_weights[name] = weights;
  }

}

void Parameter::WeightOverwrite()
{
  PARAM_VEC &vec = m_setting["weight-overwrite"];

  if (vec.size() == 0)
    return;

  // should only be on 1 line
  UTIL_THROW_IF2(vec.size() != 1,
		  "Weight override should only be on 1 line");

  string name("");
  vector<float> weights;
  vector<string> toks = Tokenize(vec[0]);
  for (size_t i = 0; i < toks.size(); ++i) {
    const string &tok = toks[i];

    if (tok.substr(tok.size() - 1, 1) == "=") {
      // start of new feature

      if (name != "") {
        // save previous ff
        m_weights[name] = weights;
        weights.clear();
      }

      name = tok.substr(0, tok.size() - 1);
    } else {
      // a weight for curr ff
      float weight = Scan<float>(toks[i]);
      weights.push_back(weight);
    }
  }

  m_weights[name] = weights;

}

/** check that parameter settings make sense */
bool Parameter::Validate()
{
  bool noErrorFlag = true;

  PARAM_MAP::const_iterator iterParams;
  for (iterParams = m_setting.begin(); iterParams != m_setting.end(); ++iterParams) {
    const std::string &key = iterParams->first;

    if (m_valid.find(key) == m_valid.end()) {
      UserMessage::Add("Unknown parameter " + key);
      noErrorFlag = false;
    }
  }

  if (m_setting["lmodel-dub"].size() > 0) {
    if (m_setting["lmodel-file"].size() != m_setting["lmodel-dub"].size()) {
      stringstream errorMsg("");
      errorMsg << "Config and parameters specify "
               << static_cast<int>(m_setting["lmodel-file"].size())
               << " language model files (lmodel-file), but "
               << static_cast<int>(m_setting["lmodel-dub"].size())
               << " LM upperbounds (lmodel-dub)"
               << endl;
      UserMessage::Add(errorMsg.str());
      noErrorFlag = false;
    }
  }

  /*
  const vector<float> &lmWeights = GetWeights("LM");
  if (m_setting["lmodel-file"].size() * (m_setting.find("lmodel-oov-feature") != m_setting.end() ? 2 : 1)
         != lmWeights.size()) {
    stringstream errorMsg("");
    errorMsg << "Config and parameters specify "
             << static_cast<int>(m_setting["lmodel-file"].size())
             << " language model files (lmodel-file), but "
             << static_cast<int>(lmWeights.size())
             << " weights (weight-l)";
    errorMsg << endl << "You might be giving '-lmodel-file TYPE FACTOR ORDER FILENAME' but you should be giving these four as a single argument, i.e. '-lmodel-file \"TYPE FACTOR ORDER FILENAME\"'";
    errorMsg << endl << "You should also remember that each language model requires 2 weights, if and only if lmodel-oov-feature is on.";
    UserMessage::Add(errorMsg.str());
    noErrorFlag = false;
  }
  */

  // do files exist?

  // input file
  if (noErrorFlag && m_setting["input-file"].size() == 1) {
    noErrorFlag = FileExists(m_setting["input-file"][0]);
    if (!noErrorFlag) {
      stringstream errorMsg("");
      errorMsg << endl << "Input file " << m_setting["input-file"][0] << " does not exist";
      UserMessage::Add(errorMsg.str());
    }
  }
  // generation tables
  if (noErrorFlag) {
    std::vector<std::string> ext;
    //raw tables in either un compressed or compressed form
    ext.push_back("");
    ext.push_back(".gz");
    noErrorFlag = FilesExist("generation-file", 3, ext);
  }
  // distortion
  if (noErrorFlag) {
    std::vector<std::string> ext;
    //raw tables in either un compressed or compressed form
    ext.push_back("");
    ext.push_back(".gz");
    //prefix tree format
    ext.push_back(".binlexr.idx");
    //prefix tree format
    ext.push_back(".minlexr");
    noErrorFlag = FilesExist("distortion-file", 3, ext);
  }
  return noErrorFlag;
}

/** check whether a file exists */
bool Parameter::FilesExist(const string &paramName, int fieldNo, std::vector<std::string> const& extensions)
{
  typedef std::vector<std::string> StringVec;
  StringVec::const_iterator iter;

  PARAM_MAP::const_iterator iterParam = m_setting.find(paramName);
  if (iterParam == m_setting.end()) {
    // no param. therefore nothing to check
    return true;
  }
  const StringVec &pathVec = (*iterParam).second;
  for (iter = pathVec.begin() ; iter != pathVec.end() ; ++iter) {
    StringVec vec = Tokenize(*iter);

    size_t tokenizeIndex;
    if (fieldNo == -1)
      tokenizeIndex = vec.size() - 1;
    else
      tokenizeIndex = static_cast<size_t>(fieldNo);

    if (tokenizeIndex >= vec.size()) {
      stringstream errorMsg("");
      errorMsg << "Expected at least " << (tokenizeIndex+1) << " tokens per entry in '"
               << paramName << "', but only found "
               << vec.size();
      UserMessage::Add(errorMsg.str());
      return false;
    }
    const string &pathStr = vec[tokenizeIndex];

    bool fileFound=0;
    for(size_t i=0; i<extensions.size() && !fileFound; ++i) {
      fileFound|=FileExists(pathStr + extensions[i]);
    }
    if(!fileFound) {
      stringstream errorMsg("");
      errorMsg << "File " << pathStr << " does not exist";
      UserMessage::Add(errorMsg.str());
      return false;
    }
  }
  return true;
}

/** look for a switch in arg, update parameter */
// TODO arg parsing like this does not belong in the library, it belongs
// in moses-cmd
string Parameter::FindParam(const string &paramSwitch, int argc, char* argv[])
{
  for (int i = 0 ; i < argc ; i++) {
    if (string(argv[i]) == paramSwitch) {
      if (i+1 < argc) {
        return argv[i+1];
      } else {
        stringstream errorMsg("");
        errorMsg << "Option " << paramSwitch << " requires a parameter!";
        UserMessage::Add(errorMsg.str());
        // TODO return some sort of error, not the empty string
      }
    }
  }
  return "";
}

/** update parameter settings with command line switches
 * \param paramSwitch (potentially short) name of switch
 * \param paramName full name of parameter
 * \param argc number of arguments on command line
 * \param argv values of paramters on command line */
void Parameter::OverwriteParam(const string &paramSwitch, const string &paramName, int argc, char* argv[])
{
  int startPos = -1;
  for (int i = 0 ; i < argc ; i++) {
    if (string(argv[i]) == paramSwitch) {
      startPos = i+1;
      break;
    }
  }
  if (startPos < 0)
    return;

  int index = 0;
  m_setting[paramName]; // defines the parameter, important for boolean switches
  while (startPos < argc && (!isOption(argv[startPos]))) {
    if (m_setting[paramName].size() > (size_t)index)
      m_setting[paramName][index] = argv[startPos];
    else
      m_setting[paramName].push_back(argv[startPos]);
    index++;
    startPos++;
  }
}


/** read parameters from a configuration file */
bool Parameter::ReadConfigFile(const string &filePath )
{
  InputFileStream inFile(filePath);
  string line, paramName;
  while(getline(inFile, line)) {
    // comments
    size_t comPos = line.find_first_of("#");
    if (comPos != string::npos)
      line = line.substr(0, comPos);
    // trim leading and trailing spaces/tabs
    line = Trim(line);

    if (line.size() == 0) {
      // blank line. do nothing.
    } else if (line[0]=='[') {
      // new parameter
      for (size_t currPos = 0 ; currPos < line.size() ; currPos++) {
        if (line[currPos] == ']') {
          paramName = line.substr(1, currPos - 1);
          break;
        }
      }
    } else {
      // add value to parameter
      m_setting[paramName].push_back(line);
    }
  }
  return true;
}

struct Credit {
  string name, contact, currentPursuits, areaResponsibility;
  int sortId;

  Credit(string name, string contact, string currentPursuits, string areaResponsibility) {
    this->name								= name							;
    this->contact							= contact						;
    this->currentPursuits			= currentPursuits		;
    this->areaResponsibility	= areaResponsibility;
    this->sortId							= rand() % 1000;
  }

  bool operator<(const Credit &other) const {
    /*
    if (areaResponsibility.size() != 0 && other.areaResponsibility.size() ==0)
    	return true;
    if (areaResponsibility.size() == 0 && other.areaResponsibility.size() !=0)
    	return false;

    return name < other.name;
    */
    return sortId < other.sortId;
  }

};

std::ostream& operator<<(std::ostream &os, const Credit &credit)
{
  os << credit.name;
  if (credit.contact != "")
    os << "\t   contact: " << credit.contact;
  if (credit.currentPursuits != "")
    os << "   " << credit.currentPursuits;
  if (credit.areaResponsibility != "")
    os << "   I'll answer question on: " << credit.areaResponsibility;
  return os;
}

void Parameter::PrintCredit()
{
  vector<Credit> everyone;
  srand ( time(NULL) );

  everyone.push_back(Credit("Nicola Bertoldi"
                            , "911"
                            , ""
                            , "scripts & other stuff"));
  everyone.push_back(Credit("Ondrej Bojar"
                            , ""
                            , "czech this out!"
                            , ""));
  everyone.push_back(Credit("Chris Callison-Burch"
                            , "anytime, anywhere"
                            , "international playboy"
                            , ""));
  everyone.push_back(Credit("Alexandra Constantin"
                            , ""
                            , "eu sunt varza"
                            , ""));
  everyone.push_back(Credit("Brooke Cowan"
                            , "brooke@csail.mit.edu"
                            , "if you're going to san francisco, be sure to wear a flower in your hair"
                            , ""));
  everyone.push_back(Credit("Chris Dyer"
                            , "can't. i'll be out driving my mustang"
                            , "driving my mustang"
                            , ""));
  everyone.push_back(Credit("Marcello Federico"
                            , "federico at itc at it"
                            , "Researcher at ITC-irst, Trento, Italy"
                            , "IRST language model"));
  everyone.push_back(Credit("Evan Herbst"
                            , "Small college in upstate New York"
                            , ""
                            , ""));
  everyone.push_back(Credit("Philipp Koehn"
                            , "only between 2 and 4am"
                            , ""
                            , "Nothing fazes this dude"));
  everyone.push_back(Credit("Christine Moran"
                            , "weird building at MIT"
                            , ""
                            , ""));
  everyone.push_back(Credit("Wade Shen"
                            , "via morse code"
                            , "buying another laptop"
                            , ""));
  everyone.push_back(Credit("Richard Zens"
                            , "richard at aachen dot de"
                            , ""
                            , "ambiguous source input, confusion networks, confusing source code"));
  everyone.push_back(Credit("Hieu Hoang", "http://www.hoang.co.uk/hieu/"
                            , "phd student at Edinburgh Uni. Original Moses developer"
                            , "general queries/ flames on Moses."));

  sort(everyone.begin(), everyone.end());


  cerr <<  "Moses - A beam search decoder for phrase-based statistical machine translation models" << endl
       << "Copyright (C) 2006 University of Edinburgh" << endl << endl

       << "This library is free software; you can redistribute it and/or" << endl
       << "modify it under the terms of the GNU Lesser General Public" << endl
       << "License as published by the Free Software Foundation; either" << endl
       << "version 2.1 of the License, or (at your option) any later version." << endl << endl

       << "This library is distributed in the hope that it will be useful," << endl
       << "but WITHOUT ANY WARRANTY; without even the implied warranty of" << endl
       << "MERCHANTABILITY or FITNESS FOR A PARTICULAR PURPOSE.  See the GNU" << endl
       << "Lesser General Public License for more details." << endl << endl

       << "You should have received a copy of the GNU Lesser General Public" << endl
       << "License along with this library; if not, write to the Free Software" << endl
       << "Foundation, Inc., 51 Franklin Street, Fifth Floor, Boston, MA  02110-1301  USA" << endl << endl
       << "***********************************************************************" << endl << endl
       << "Built on " << __DATE__ << " at " __TIME__ << endl << endl
       << "WHO'S FAULT IS THIS GODDAM SOFTWARE:" << endl;

  ostream_iterator<Credit> out(cerr, "\n");
  copy(everyone.begin(), everyone.end(), out);
  cerr <<  endl << endl;
}

/** update parameter settings with command line switches
 * \param paramName full name of parameter
 * \param values inew values for paramName */
void Parameter::OverwriteParam(const string &paramName, PARAM_VEC values)
{
  VERBOSE(2,"Overwriting parameter " << paramName);

  m_setting[paramName]; // defines the parameter, important for boolean switches
  if (m_setting[paramName].size() > 1) {
    VERBOSE(2," (the parameter had " << m_setting[paramName].size() << " previous values)");
    UTIL_THROW_IF2(m_setting[paramName].size() != values.size(),
    		"Number of weight override for " << paramName
    		<< " is not the same as the original number of weights");
  } else {
    VERBOSE(2," (the parameter does not have previous values)");
    m_setting[paramName].resize(values.size());
  }
  VERBOSE(2," with the following values:");
  int i=0;
  for (PARAM_VEC::iterator iter = values.begin(); iter != values.end() ; iter++, i++) {
    m_setting[paramName][i] = *iter;
    VERBOSE(2, " " << *iter);
  }
  VERBOSE(2, std::endl);
}

void Parameter::PrintFF() const
{
  StaticData::Instance().GetFeatureRegistry().PrintFF();
}

std::set<std::string> Parameter::GetWeightNames() const
{
  std::set<std::string> ret;
  std::map<std::string, std::vector<float> >::const_iterator iter;
  for (iter = m_weights.begin(); iter != m_weights.end(); ++iter) {
    const string &key = iter->first;
    ret.insert(key);
  }
  return ret;
}

void Parameter::Save(const std::string path)
{
  ofstream file;
  file.open(path.c_str());

  PARAM_MAP::const_iterator iterOuter;
  for (iterOuter = m_setting.begin(); iterOuter != m_setting.end(); ++iterOuter) {
    const std::string &sectionName = iterOuter->first;
    file << "[" << sectionName << "]" << endl;

    const PARAM_VEC &values = iterOuter->second;

    PARAM_VEC::const_iterator iterInner;
    for (iterInner = values.begin(); iterInner != values.end(); ++iterInner) {
      const std::string &value = *iterInner;
      file << value << endl;
    }

    file << endl;
  }


  file.close();
}

}

<|MERGE_RESOLUTION|>--- conflicted
+++ resolved
@@ -196,29 +196,13 @@
   AddParam("feature-name-overwrite", "Override feature name (NOT arguments). Eg. SRILM-->KENLM, PhraseDictionaryMemory-->PhraseDictionaryScope3");
 
   AddParam("feature", "All the feature functions should be here");
-  AddParam("feature", "");
-  AddParam("print-translation-option", "pto", "print translation option (without setting verbosity)");
   AddParam("print-id", "prefix translations with id. Default if false");
 
   AddParam("alternate-weight-setting", "aws", "alternate set of weights to used per xml specification");
 
-<<<<<<< HEAD
-  AddParam("placeholder-factor", "Which factor to use to store the original text for placeholders");
-
-  AddParam("weight-cblm", "tm", "DEPRECATED. DO NOT USE. weight for cache-based language model");
-  AddParam("cblm-file", "location of the initialization data for cache-based language model");
-  AddParam("cblm-query-type", "way of querying the cache-based Language model: 0=looks for all sub-string, 1=look for the whole string; default is 0");
-  AddParam("cblm-score-type", "scoring type for the cache-based language model: 0=hyperbola, 1=power, 2=negative exponential, 3=cosine, 10=hyperbola_reward, 11=power_reward, 12=negative exponential_reward; default is 0");
-  AddParam("cblm-max-age", "maximum age for entries in the cache-based language model; default is 1000");
-
-  AddParam("cbtm-file", "location of the initialization data for the dynamic cache-based translation model");
-  AddParam("cbtm-score-type", "scoring type for the cache-based translation model: 0=hyperbola, 1=power, 2=negative exponential, 3=cosine, 10=hyperbola_reward, 11=power_reward, 12=negative exponential_reward; default is 0");
-  AddParam("cbtm-max-age", "maximum age for entries in the cache-based translation model; default is 1000");
-=======
   AddParam("placeholder-factor", "Which source factor to use to store the original text for placeholders. The factor must not be used by a translation or gen model");
   AddParam("no-cache", "Disable all phrase-table caching. Default = false (ie. enable caching)");
 
->>>>>>> 32ccbef3
 
 }
 
@@ -372,7 +356,7 @@
     }
   }
 
-  //Save("/Users/mnadejde/Documents/workspace/MTM13/DATA/mtmGHKM/moses.ini.new");
+  //Save("/tmp/moses.ini.new");
 
   // check if parameters make sense
   return Validate() && noErrorFlag;
@@ -830,41 +814,6 @@
   m_setting.erase(oldWeightName);
   m_setting.erase(oldFeatureName);
 }
-
-void Parameter::ConvertWeightArgsPhrasePenalty()
-{
-  const std::string oldWeightName = "weight-wd";
-  const std::string newWeightName = "PhrasePenalty";
-
-  bool isChartDecoding = true;
-  if (!isParamSpecified("search-algorithm") ||
-      (GetParam("search-algorithm").size() > 0
-       && (Trim(GetParam("search-algorithm")[0]) == "0"
-           ||Trim(GetParam("search-algorithm")[0]) == "1"
-          )
-      )
-     ) {
-    isChartDecoding = false;
-  }
-
-  PARAM_MAP::iterator iterMap;
-
-  iterMap = m_setting.find(oldWeightName);
-  if (iterMap != m_setting.end()) {
-    const PARAM_VEC &weights = iterMap->second;
-    for (size_t i = 0; i < weights.size(); ++i) {
-      float weight = Scan<float>(weights[i]);
-      if (isChartDecoding) {
-        weight *= 0.434294482;
-      }
-      SetWeight(newWeightName, i, weight);
-    }
-
-    m_setting.erase(iterMap);
-  }
-
-}
-
 
 void Parameter::ConvertWeightArgsWordPenalty()
 {
