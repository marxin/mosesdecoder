--- conflicted
+++ resolved
@@ -160,10 +160,7 @@
   AddParam("print-alignment-info-in-n-best", "Include word-to-word alignment in the n-best list. Word-to-word alignments are takne from the phrase table if any. Default is false");
   AddParam("alignment-output-file", "print output word alignments into given file");
   AddParam("sort-word-alignment", "Sort word alignments for more consistent display. 0=no sort (default), 1=target order");
-
   AddParam("report-segmentation", "t", "report phrase segmentation in the output");
-<<<<<<< HEAD
-
   AddParam("link-param-count", "DEPRECATED. DO NOT USE. Number of parameters on word links when using confusion networks or lattices (default = 1)");
 
   AddParam("weight-slm", "slm", "DEPRECATED. DO NOT USE. weight(s) for syntactic language model");
@@ -192,10 +189,8 @@
   AddParam("input-scores", "2 numbers on 2 lines - [1] of scores on each edge of a confusion network or lattice input (default=1). [2] Number of 'real' word scores (0 or 1. default=0)");
 
   AddParam("feature", "");
-=======
   AddParam("print-id", "prefix translations with id. Default if false");
 
->>>>>>> 07cd7613
 
 }
 
