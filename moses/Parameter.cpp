--- conflicted
+++ resolved
@@ -434,14 +434,6 @@
 
 }
 
-<<<<<<< HEAD
-void Parameter::ConvertWeightArgsDistortion()
-{
-  const string oldWeightName = "weight-d";
-
-  // distortion / lex distortion
-  PARAM_VEC &oldWeights = m_setting[oldWeightName];
-=======
 void Parameter::AddFeature(const std::string &line)
 {
   PARAM_VEC &features = m_setting["feature"];
@@ -455,7 +447,6 @@
 
   // distortion / lex distortion
   const PARAM_VEC &oldWeights = GetParam(oldWeightName);
->>>>>>> 9d454f81
 
   if (oldWeights.size() > 0)
   {
@@ -465,17 +456,10 @@
     // everything but the last is lex reordering model
 
     size_t currOldInd = 1;
-<<<<<<< HEAD
-    PARAM_VEC &lextable = m_setting["distortion-file"];
-
-    for (size_t indTable = 0; indTable < lextable.size(); ++indTable) {
-      string &line = lextable[indTable];
-=======
     const PARAM_VEC &lextable = GetParam(oldLexReordingName);
 
     for (size_t indTable = 0; indTable < lextable.size(); ++indTable) {
       const string &line = lextable[indTable];
->>>>>>> 9d454f81
       vector<string> toks = Tokenize(line);
 
       size_t numFF = Scan<size_t>(toks[2]);
@@ -491,8 +475,6 @@
       }
       SetWeight("LexicalReordering", indTable, weights);
 
-<<<<<<< HEAD
-=======
       stringstream strme;
       strme << "LexicalReordering "
             << toks[1] << " ";
@@ -504,18 +486,10 @@
       strme << toks[3];
 
       AddFeature(strme.str());
->>>>>>> 9d454f81
     }
   }
 
   m_setting.erase(oldWeightName);
-<<<<<<< HEAD
-
-}
-
-void Parameter::ConvertWeightArgsLM(const string &oldWeightName, const string &newWeightName)
-{
-=======
   m_setting.erase(oldLexReordingName);
 
 }
@@ -524,7 +498,6 @@
 {
   string oldFeatureName = "lmodel-file";
 
->>>>>>> 9d454f81
   vector<int> oovWeights;
   if (isParamSpecified("lmodel-oov-feature")) {
     oovWeights = Scan<int>(m_setting["lmodel-oov-feature"]);
@@ -539,14 +512,6 @@
 
     size_t currOldInd = 0;
     const PARAM_VEC &weights = iterMap->second;
-<<<<<<< HEAD
-    const PARAM_VEC &models = m_setting["lmodel-file"];
-    for (size_t currLM = 0; currLM < models.size(); ++currLM)
-    {
-      size_t numFF = 1;
-      if (oovWeights.size() > currLM)
-        numFF += oovWeights[currLM];
-=======
     const PARAM_VEC &models = m_setting[oldFeatureName];
     for (size_t lmIndex = 0; lmIndex < models.size(); ++lmIndex) {
       const string &line = models[lmIndex];
@@ -574,7 +539,6 @@
       size_t numFF = 1;
       if (oovWeights.size() > lmIndex)
         numFF += oovWeights[lmIndex];
->>>>>>> 9d454f81
 
       vector<float> weightsLM(numFF);
       for (size_t currFF = 0; currFF < numFF; ++currFF)
@@ -583,10 +547,6 @@
         weightsLM[currFF] = Scan<float>(weights[currOldInd]);
         ++currOldInd;
       }
-<<<<<<< HEAD
-      SetWeight(newWeightName, ind, weightsLM);
-    }
-=======
 
       SetWeight(newFeatureName, ind, weightsLM);
 
@@ -604,39 +564,23 @@
 
       AddFeature(featureLine);
     } // for (size_t lmIndex = 0; lmIndex < models.size(); ++lmIndex) {
->>>>>>> 9d454f81
 
     m_setting.erase(iterMap);
   }
 
-<<<<<<< HEAD
-=======
   m_setting.erase(oldFeatureName);
->>>>>>> 9d454f81
 }
 
 void Parameter::ConvertWeightArgsGeneration(const std::string &oldWeightName, const std::string &newWeightName)
 {
-<<<<<<< HEAD
-=======
   string oldFeatureName = "generation-file";
 
->>>>>>> 9d454f81
   // distortion / lex distortion
   PARAM_VEC &oldWeights = m_setting[oldWeightName];
 
   if (oldWeights.size() > 0)
   {
     size_t currOldInd = 0;
-<<<<<<< HEAD
-    PARAM_VEC &models = m_setting["generation-file"];
-
-    for (size_t indTable = 0; indTable < models.size(); ++indTable) {
-      string &line = models[indTable];
-      vector<string> toks = Tokenize(line);
-
-      size_t numFF = Scan<size_t>(toks[2]);
-=======
     PARAM_VEC &models = m_setting[oldFeatureName];
 
     for (size_t indTable = 0; indTable < models.size(); ++indTable) {
@@ -644,7 +588,6 @@
       vector<string> modelToks = Tokenize(line);
 
       size_t numFF = Scan<size_t>(modelToks[2]);
->>>>>>> 9d454f81
 
       vector<float> weights(numFF);
       for (size_t currFF = 0; currFF < numFF; ++currFF)
@@ -657,32 +600,23 @@
       }
       SetWeight(newWeightName, indTable, weights);
 
-<<<<<<< HEAD
-=======
       string featureLine = "Generation "
                         + modelToks[0] + " "  // input factor
                         + modelToks[1] + " " // output factor
                         + modelToks[3]; // file factor
       AddFeature(featureLine);
->>>>>>> 9d454f81
     }
   }
 
   m_setting.erase(oldWeightName);
-<<<<<<< HEAD
-=======
   m_setting.erase(oldFeatureName);
->>>>>>> 9d454f81
 }
 
 void Parameter::ConvertWeightArgs()
 {
-<<<<<<< HEAD
-=======
   // can't handle discr LM. must do it manually 'cos of bigram/n-gram split
   CHECK( m_setting.count("weight-dlm") == 0);
 
->>>>>>> 9d454f81
   // check that old & new format aren't mixed
   if (m_setting.count("weight") &&
       (m_setting.count("weight-i") || m_setting.count("weight-t") || m_setting.count("weight-w") ||
@@ -695,11 +629,7 @@
 
   ConvertWeightArgsPhraseModel("weight-t", "PhraseModel");
   ConvertWeightArgsSingleWeight("weight-w", "WordPenalty");
-<<<<<<< HEAD
-  ConvertWeightArgsLM("weight-l", "LM");
-=======
   ConvertWeightArgsLM("weight-l");
->>>>>>> 9d454f81
   ConvertWeightArgsSingleWeight("weight-slm", "SyntacticLM");
   ConvertWeightArgsSingleWeight("weight-u", "UnknownWordPenalty");
   ConvertWeightArgsGeneration("weight-generation", "Generation");
@@ -712,10 +642,6 @@
   ConvertWeightArgsSingleWeight("weight-wt", "WordTranslationFeature");
   ConvertWeightArgsSingleWeight("weight-pp", "PhrasePairFeature");
   ConvertWeightArgsSingleWeight("weight-pb", "PhraseBoundaryFeature");
-<<<<<<< HEAD
-  ConvertWeightArgsSingleWeight("weight-dlm", "DiscriminativeLM");
-=======
->>>>>>> 9d454f81
 
   ConvertWeightArgsSingleWeight("weight-e", "WordDeletion"); // TODO Can't find real name
   ConvertWeightArgsSingleWeight("weight-lex", "GlobalLexicalReordering"); // TODO Can't find real name
