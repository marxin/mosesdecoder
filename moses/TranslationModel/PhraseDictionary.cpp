// vim:tabstop=2

/***********************************************************************
Moses - factored phrase-based language decoder
Copyright (C) 2006 University of Edinburgh

This library is free software; you can redistribute it and/or
modify it under the terms of the GNU Lesser General Public
License as published by the Free Software Foundation; either
version 2.1 of the License, or (at your option) any later version.

This library is distributed in the hope that it will be useful,
but WITHOUT ANY WARRANTY; without even the implied warranty of
MERCHANTABILITY or FITNESS FOR A PARTICULAR PURPOSE.  See the GNU
Lesser General Public License for more details.

You should have received a copy of the GNU Lesser General Public
License along with this library; if not, write to the Free Software
Foundation, Inc., 51 Franklin Street, Fifth Floor, Boston, MA  02110-1301  USA
***********************************************************************/

#include "moses/TranslationModel/PhraseDictionary.h"
#include "moses/StaticData.h"
#include "moses/InputType.h"
#include "moses/TranslationOption.h"
#include "moses/UserMessage.h"
#include "moses/InputPath.h"
#include "util/exception.hh"

using namespace std;

namespace Moses
{
std::vector<PhraseDictionary*> PhraseDictionary::s_staticColl;

CacheColl::~CacheColl()
{
	for (iterator iter = begin(); iter != end(); ++iter) {
		std::pair<const TargetPhraseCollection*, clock_t> &key = iter->second;
		const TargetPhraseCollection *tps = key.first;
		delete tps;
	}
}

PhraseDictionary::PhraseDictionary(const std::string &line)
  :DecodeFeature(line)
  ,m_tableLimit(20) // default
  ,m_maxCacheSize(DEFAULT_MAX_TRANS_OPT_CACHE_SIZE)
{
	s_staticColl.push_back(this);
}

const TargetPhraseCollection *PhraseDictionary::GetTargetPhraseCollectionLEGACY(const Phrase& src) const
{
  const TargetPhraseCollection *ret;
  if (m_maxCacheSize) {
    CacheColl &cache = GetCache();

    size_t hash = hash_value(src);

    std::map<size_t, std::pair<const TargetPhraseCollection*, clock_t> >::iterator iter;

    iter = cache.find(hash);

    if (iter == cache.end()) {
      // not in cache, need to look up from phrase table
      ret = GetTargetPhraseCollectionNonCacheLEGACY(src);
      if (ret) {
        ret = new TargetPhraseCollection(*ret);
      }

      std::pair<const TargetPhraseCollection*, clock_t> value(ret, clock());
      cache[hash] = value;
    } else {
      // in cache. just use it
      std::pair<const TargetPhraseCollection*, clock_t> &value = iter->second;
      value.second = clock();

      ret = value.first;
    }
  } else {
    // don't use cache. look up from phrase table

    ret = GetTargetPhraseCollectionNonCacheLEGACY(src);
  }

  return ret;
}

TargetPhraseCollection const *
PhraseDictionary::
GetTargetPhraseCollectionNonCacheLEGACY(const Phrase& src) const
{
  UTIL_THROW(util::Exception, "Legacy method not implemented");
}


<<<<<<< HEAD
const TargetPhraseCollectionWithSourcePhrase* PhraseDictionary::GetTargetPhraseCollectionLEGACY(InputType const& src,WordsRange const& range) const
=======
TargetPhraseCollectionWithSourcePhrase const*
PhraseDictionary::
GetTargetPhraseCollectionLEGACY(InputType const& src,WordsRange const& range) const
>>>>>>> 32ccbef3
{
  UTIL_THROW(util::Exception, "Legacy method not implemented");
}

void
PhraseDictionary::
SetParameter(const std::string& key, const std::string& value)
{
  if (key == "cache-size") {
    m_maxCacheSize = Scan<size_t>(value);
  } else if (key == "path") {
    m_filePath = value;
  } else if (key == "table-limit") {
    m_tableLimit = Scan<size_t>(value);
  } else {
    DecodeFeature::SetParameter(key, value);
  }
}

void
PhraseDictionary::
SetFeaturesToApply()
{
  // find out which feature function can be applied in this decode step
  const std::vector<FeatureFunction*> &allFeatures = FeatureFunction::GetFeatureFunctions();
  for (size_t i = 0; i < allFeatures.size(); ++i) {
    FeatureFunction *feature = allFeatures[i];
    if (feature->IsUseable(m_outputFactors)) {
      m_featuresToApply.push_back(feature);
    }
  }
}

void
PhraseDictionary::
GetTargetPhraseCollectionBatch(const InputPathList &inputPathQueue) const
{
  InputPathList::const_iterator iter;
  for (iter = inputPathQueue.begin(); iter != inputPathQueue.end(); ++iter) {
    InputPath &node = **iter;

    const Phrase &phrase = node.GetPhrase();
    const TargetPhraseCollection *targetPhrases = this->GetTargetPhraseCollectionLEGACY(phrase);
    node.SetTargetPhrases(*this, targetPhrases, NULL);
  }
}

// persistent cache handling
// saving presistent cache to disk
//void PhraseDictionary::SaveCache() const
//{
//  CacheColl &cache = GetCache();
//  for( std::map<size_t, std::pair<const TargetPhraseCollection*,clock_t> >::iterator iter,
//       iter != cache.end(),
//       iter++ ) {
//    
//  }
//}

// loading persistent cache from disk
//void PhraseDictionary::LoadCache() const
//{
//  CacheColl &cache = GetCache();
//  std::map<size_t, std::pair<const TargetPhraseCollection*,clock_t> >::iterator iter;
//  iter = cache.begin();
//  while( iter != cache.end() ) {
//    std::map<size_t, std::pair<const TargetPhraseCollection*,clock_t> >::iterator iterRemove = iter++;
//    delete iterRemove->second.first;
//    cache.erase(iterRemove);
//  }
//}

// reduce presistent cache by half of maximum size
void PhraseDictionary::ReduceCache() const
{
  Timer reduceCacheTime;
  reduceCacheTime.start();
  CacheColl &cache = GetCache();
  if (cache.size() <= m_maxCacheSize) return; // not full

  // find cutoff for last used time
  priority_queue< clock_t > lastUsedTimes;
  std::map<size_t, std::pair<const TargetPhraseCollection*,clock_t> >::iterator iter;
  iter = cache.begin();
  while( iter != cache.end() ) {
    lastUsedTimes.push( iter->second.second );
    iter++;
  }
  for( size_t i=0; i < lastUsedTimes.size()-m_maxCacheSize/2; i++ )
    lastUsedTimes.pop();
  clock_t cutoffLastUsedTime = lastUsedTimes.top();

  // remove all old entries
  iter = cache.begin();
  while( iter != cache.end() ) {
    if (iter->second.second < cutoffLastUsedTime) {
      std::map<size_t, std::pair<const TargetPhraseCollection*,clock_t> >::iterator iterRemove = iter++;
      delete iterRemove->second.first;
      cache.erase(iterRemove);
    } else iter++;
  }
  VERBOSE(2,"Reduced persistent translation option cache in " << reduceCacheTime << " seconds." << std::endl);
}

CacheColl &PhraseDictionary::GetCache() const
{
  CacheColl *cache;
  cache = m_cache.get();
  if (cache == NULL) {
    cache = new CacheColl;
    m_cache.reset(cache);
  }
  assert(cache);
  return *cache;
}

} // namespace
<|MERGE_RESOLUTION|>--- conflicted
+++ resolved
@@ -80,7 +80,6 @@
     }
   } else {
     // don't use cache. look up from phrase table
-
     ret = GetTargetPhraseCollectionNonCacheLEGACY(src);
   }
 
@@ -95,13 +94,9 @@
 }
 
 
-<<<<<<< HEAD
-const TargetPhraseCollectionWithSourcePhrase* PhraseDictionary::GetTargetPhraseCollectionLEGACY(InputType const& src,WordsRange const& range) const
-=======
 TargetPhraseCollectionWithSourcePhrase const*
 PhraseDictionary::
 GetTargetPhraseCollectionLEGACY(InputType const& src,WordsRange const& range) const
->>>>>>> 32ccbef3
 {
   UTIL_THROW(util::Exception, "Legacy method not implemented");
 }
@@ -149,32 +144,6 @@
   }
 }
 
-// persistent cache handling
-// saving presistent cache to disk
-//void PhraseDictionary::SaveCache() const
-//{
-//  CacheColl &cache = GetCache();
-//  for( std::map<size_t, std::pair<const TargetPhraseCollection*,clock_t> >::iterator iter,
-//       iter != cache.end(),
-//       iter++ ) {
-//    
-//  }
-//}
-
-// loading persistent cache from disk
-//void PhraseDictionary::LoadCache() const
-//{
-//  CacheColl &cache = GetCache();
-//  std::map<size_t, std::pair<const TargetPhraseCollection*,clock_t> >::iterator iter;
-//  iter = cache.begin();
-//  while( iter != cache.end() ) {
-//    std::map<size_t, std::pair<const TargetPhraseCollection*,clock_t> >::iterator iterRemove = iter++;
-//    delete iterRemove->second.first;
-//    cache.erase(iterRemove);
-//  }
-//}
-
-// reduce presistent cache by half of maximum size
 void PhraseDictionary::ReduceCache() const
 {
   Timer reduceCacheTime;
