/***********************************************************************
  Moses - factored phrase-based language decoder
  Copyright (C) 2011 University of Edinburgh

  This library is free software; you can redistribute it and/or
  modify it under the terms of the GNU Lesser General Public
  License as published by the Free Software Foundation; either
  version 2.1 of the License, or (at your option) any later version.

  This library is distributed in the hope that it will be useful,
  but WITHOUT ANY WARRANTY; without even the implied warranty of
  MERCHANTABILITY or FITNESS FOR A PARTICULAR PURPOSE.  See the GNU
  Lesser General Public License for more details.

  You should have received a copy of the GNU Lesser General Public
  License along with this library; if not, write to the Free Software
  Foundation, Inc., 51 Franklin Street, Fifth Floor, Boston, MA  02110-1301  USA
 ***********************************************************************/

#include "ChartRuleLookupManagerOnDisk.h"

#include <algorithm>

#include "moses/ChartParser.h"
#include "moses/TranslationModel/RuleTable/PhraseDictionaryOnDisk.h"
#include "moses/StaticData.h"
#include "moses/ChartParserCallback.h"
#include "DotChartOnDisk.h"
#include "OnDiskPt/TargetPhraseCollection.h"

using namespace std;

namespace Moses
{

ChartRuleLookupManagerOnDisk::ChartRuleLookupManagerOnDisk(
  const ChartParser &parser,
  const ChartCellCollectionBase &cellColl,
  const PhraseDictionaryOnDisk &dictionary,
  OnDiskPt::OnDiskWrapper &dbWrapper,
  const std::vector<FactorType> &inputFactorsVec,
  const std::vector<FactorType> &outputFactorsVec,
  const std::string &filePath)
  : ChartRuleLookupManagerCYKPlus(parser, cellColl)
  , m_dictionary(dictionary)
  , m_dbWrapper(dbWrapper)
  , m_inputFactorsVec(inputFactorsVec)
  , m_outputFactorsVec(outputFactorsVec)
  , m_filePath(filePath)
{
  CHECK(m_expandableDottedRuleListVec.size() == 0);

  size_t sourceSize = parser.GetSize();
  m_expandableDottedRuleListVec.resize(sourceSize);

  for (size_t ind = 0; ind < m_expandableDottedRuleListVec.size(); ++ind) {
    DottedRuleOnDisk *initDottedRule = new DottedRuleOnDisk(m_dbWrapper.GetRootSourceNode());

    DottedRuleStackOnDisk *processedStack = new DottedRuleStackOnDisk(sourceSize - ind + 1);
    processedStack->Add(0, initDottedRule); // init rule. stores the top node in tree

    m_expandableDottedRuleListVec[ind] = processedStack;
  }
}

ChartRuleLookupManagerOnDisk::~ChartRuleLookupManagerOnDisk()
{
  std::map<UINT64, const TargetPhraseCollection*>::const_iterator iterCache;
  for (iterCache = m_cache.begin(); iterCache != m_cache.end(); ++iterCache) {
    delete iterCache->second;
  }
  m_cache.clear();

  RemoveAllInColl(m_expandableDottedRuleListVec);
  RemoveAllInColl(m_sourcePhraseNode);
}

void ChartRuleLookupManagerOnDisk::GetChartRuleCollection(
  const WordsRange &range,
  ChartParserCallback &outColl)
{
  const StaticData &staticData = StaticData::Instance();
  size_t relEndPos = range.GetEndPos() - range.GetStartPos();
  size_t absEndPos = range.GetEndPos();

  // MAIN LOOP. create list of nodes of target phrases
  DottedRuleStackOnDisk &expandableDottedRuleList = *m_expandableDottedRuleListVec[range.GetStartPos()];

  // sort save nodes so only do nodes with most counts
  expandableDottedRuleList.SortSavedNodes();

  const DottedRuleStackOnDisk::SavedNodeColl &savedNodeColl = expandableDottedRuleList.GetSavedNodeColl();
  //cerr << "savedNodeColl=" << savedNodeColl.size() << " ";

  const ChartCellLabel &sourceWordLabel = GetSourceAt(absEndPos);

  for (size_t ind = 0; ind < (savedNodeColl.size()) ; ++ind) {
    const SavedNodeOnDisk &savedNode = *savedNodeColl[ind];

    const DottedRuleOnDisk &prevDottedRule = savedNode.GetDottedRule();
    const OnDiskPt::PhraseNode &prevNode = prevDottedRule.GetLastNode();
    size_t startPos = prevDottedRule.IsRoot() ? range.GetStartPos() : prevDottedRule.GetWordsRange().GetEndPos() + 1;

    // search for terminal symbol
    if (startPos == absEndPos) {
      OnDiskPt::Word *sourceWordBerkeleyDb = m_dbWrapper.ConvertFromMoses(m_inputFactorsVec, sourceWordLabel.GetLabel());

      if (sourceWordBerkeleyDb != NULL) {
        const OnDiskPt::PhraseNode *node = prevNode.GetChild(*sourceWordBerkeleyDb, m_dbWrapper);
        if (node != NULL) {
          // TODO figure out why source word is needed from node, not from sentence
          // prob to do with factors or non-term
          //const Word &sourceWord = node->GetSourceWord();
          DottedRuleOnDisk *dottedRule = new DottedRuleOnDisk(*node, sourceWordLabel, prevDottedRule);
          expandableDottedRuleList.Add(relEndPos+1, dottedRule);

          // cache for cleanup
          m_sourcePhraseNode.push_back(node);
        }

        delete sourceWordBerkeleyDb;
      }
    }

    // search for non-terminals
    size_t endPos, stackInd;
    if (startPos > absEndPos)
      continue;
    else if (startPos == range.GetStartPos() && range.GetEndPos() > range.GetStartPos()) {
      // start.
      endPos = absEndPos - 1;
      stackInd = relEndPos;
    } else {
      endPos = absEndPos;
      stackInd = relEndPos + 1;
    }

    // size_t nonTermNumWordsCovered = endPos - startPos + 1;

    // get target nonterminals in this span from chart
    const ChartCellLabelSet &chartNonTermSet =
      GetTargetLabelSet(startPos, endPos);

    //const Word &defaultSourceNonTerm = staticData.GetInputDefaultNonTerminal()
    //                                   ,&defaultTargetNonTerm = staticData.GetOutputDefaultNonTerminal();

    // go through each SOURCE lhs
    const NonTerminalSet &sourceLHSSet = GetParser().GetInputPath(startPos, endPos).GetNonTerminalSet();

    NonTerminalSet::const_iterator iterSourceLHS;
    for (iterSourceLHS = sourceLHSSet.begin(); iterSourceLHS != sourceLHSSet.end(); ++iterSourceLHS) {
      const Word &sourceLHS = *iterSourceLHS;

      OnDiskPt::Word *sourceLHSBerkeleyDb = m_dbWrapper.ConvertFromMoses(m_inputFactorsVec, sourceLHS);

      if (sourceLHSBerkeleyDb == NULL) {
        delete sourceLHSBerkeleyDb;
        continue; // vocab not in pt. node definately won't be in there
      }

      const OnDiskPt::PhraseNode *sourceNode = prevNode.GetChild(*sourceLHSBerkeleyDb, m_dbWrapper);
      delete sourceLHSBerkeleyDb;

      if (sourceNode == NULL)
        continue; // didn't find source node

      // go through each TARGET lhs
      ChartCellLabelSet::const_iterator iterChartNonTerm;
      for (iterChartNonTerm = chartNonTermSet.begin(); iterChartNonTerm != chartNonTermSet.end(); ++iterChartNonTerm) {
        const ChartCellLabel &cellLabel = iterChartNonTerm->second;

        //cerr << sourceLHS << " " << defaultSourceNonTerm << " " << chartNonTerm << " " << defaultTargetNonTerm << endl;

        //bool isSyntaxNonTerm = (sourceLHS != defaultSourceNonTerm) || (chartNonTerm != defaultTargetNonTerm);
        bool doSearch = true; //isSyntaxNonTerm ? nonTermNumWordsCovered <=  maxSyntaxSpan :
        //						nonTermNumWordsCovered <= maxDefaultSpan;

        if (doSearch) {

          OnDiskPt::Word *chartNonTermBerkeleyDb = m_dbWrapper.ConvertFromMoses(m_outputFactorsVec, cellLabel.GetLabel());

          if (chartNonTermBerkeleyDb == NULL)
            continue;

          const OnDiskPt::PhraseNode *node = sourceNode->GetChild(*chartNonTermBerkeleyDb, m_dbWrapper);
          delete chartNonTermBerkeleyDb;

          if (node == NULL)
            continue;

          // found matching entry
          //const Word &sourceWord = node->GetSourceWord();
          DottedRuleOnDisk *dottedRule = new DottedRuleOnDisk(*node, cellLabel, prevDottedRule);
          expandableDottedRuleList.Add(stackInd, dottedRule);

          m_sourcePhraseNode.push_back(node);
        }
      } // for (iterChartNonTerm

      delete sourceNode;

    } // for (iterLabelListf

    // return list of target phrases
    DottedRuleCollOnDisk &nodes = expandableDottedRuleList.Get(relEndPos + 1);

    // source LHS
    DottedRuleCollOnDisk::const_iterator iterDottedRuleColl;
    for (iterDottedRuleColl = nodes.begin(); iterDottedRuleColl != nodes.end(); ++iterDottedRuleColl) {
      // node of last source word
      const DottedRuleOnDisk &prevDottedRule = **iterDottedRuleColl;
      if (prevDottedRule.Done())
        continue;
      prevDottedRule.Done(true);

      const OnDiskPt::PhraseNode &prevNode = prevDottedRule.GetLastNode();

      //get node for each source LHS
      const NonTerminalSet &lhsSet = GetParser().GetInputPath(range.GetStartPos(), range.GetEndPos()).GetNonTerminalSet();
      NonTerminalSet::const_iterator iterLabelSet;
      for (iterLabelSet = lhsSet.begin(); iterLabelSet != lhsSet.end(); ++iterLabelSet) {
        const Word &sourceLHS = *iterLabelSet;

        OnDiskPt::Word *sourceLHSBerkeleyDb = m_dbWrapper.ConvertFromMoses(m_inputFactorsVec, sourceLHS);
        if (sourceLHSBerkeleyDb == NULL)
          continue;

        const TargetPhraseCollection *targetPhraseCollection = NULL;
        const OnDiskPt::PhraseNode *node = prevNode.GetChild(*sourceLHSBerkeleyDb, m_dbWrapper);
        if (node) {
          UINT64 tpCollFilePos = node->GetValue();
          std::map<UINT64, const TargetPhraseCollection*>::const_iterator iterCache = m_cache.find(tpCollFilePos);
          if (iterCache == m_cache.end()) {

            const OnDiskPt::TargetPhraseCollection *tpcollBerkeleyDb = node->GetTargetPhraseCollection(m_dictionary.GetTableLimit(), m_dbWrapper);

            std::vector<float> weightT = staticData.GetWeights(&m_dictionary);
            targetPhraseCollection
<<<<<<< HEAD
              = tpcollBerkeleyDb->ConvertToMoses(m_inputFactorsVec
                                                 ,m_outputFactorsVec
                                                 ,m_dictionary
                                                 ,weightT
                                                 ,m_filePath
                                                 , m_dbWrapper.GetVocab());
=======
            = tpcollBerkeleyDb->ConvertToMoses(m_inputFactorsVec
                                               ,m_outputFactorsVec
                                               ,m_dictionary
                                               ,weightT
                                               ,m_dbWrapper.GetVocab()
                                               ,true);
>>>>>>> af6b1f2b

            delete tpcollBerkeleyDb;
            m_cache[tpCollFilePos] = targetPhraseCollection;
          } else {
            // just get out of cache
            targetPhraseCollection = iterCache->second;
          }

          CHECK(targetPhraseCollection);
          if (!targetPhraseCollection->IsEmpty()) {
            AddCompletedRule(prevDottedRule, *targetPhraseCollection,
                             range, outColl);
          }

        } // if (node)

        delete node;
        delete sourceLHSBerkeleyDb;
      }
    }
  } // for (size_t ind = 0; ind < savedNodeColl.size(); ++ind)

  //cerr << numDerivations << " ";
}

} // namespace Moses<|MERGE_RESOLUTION|>--- conflicted
+++ resolved
@@ -236,21 +236,12 @@
 
             std::vector<float> weightT = staticData.GetWeights(&m_dictionary);
             targetPhraseCollection
-<<<<<<< HEAD
-              = tpcollBerkeleyDb->ConvertToMoses(m_inputFactorsVec
-                                                 ,m_outputFactorsVec
-                                                 ,m_dictionary
-                                                 ,weightT
-                                                 ,m_filePath
-                                                 , m_dbWrapper.GetVocab());
-=======
             = tpcollBerkeleyDb->ConvertToMoses(m_inputFactorsVec
                                                ,m_outputFactorsVec
                                                ,m_dictionary
                                                ,weightT
                                                ,m_dbWrapper.GetVocab()
                                                ,true);
->>>>>>> af6b1f2b
 
             delete tpcollBerkeleyDb;
             m_cache[tpCollFilePos] = targetPhraseCollection;
