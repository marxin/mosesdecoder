#include "mmsapt.h"
#include <boost/foreach.hpp>
#include <boost/tokenizer.hpp>
#include <algorithm>

namespace Moses
{
  using namespace bitext;
  using namespace std;
  using namespace boost;
  
  void 
  fillIdSeq(Phrase const& mophrase, size_t const ifactor,
	    TokenIndex const& V, vector<id_type>& dest)
  {
    dest.resize(mophrase.GetSize());
    for (size_t i = 0; i < mophrase.GetSize(); ++i)
      {
	Factor const* f = mophrase.GetFactor(i,ifactor);
	dest[i] = V[f->ToString()];
      }
  }
    

  void 
  parseLine(string const& line, map<string,string> & params)
  {
    char_separator<char> sep("; ");
    tokenizer<char_separator<char> > tokens(line,sep);
    BOOST_FOREACH(string const& t,tokens)
      {
	size_t i = t.find_first_not_of(" =");
	size_t j = t.find_first_of(" =",i+1);
	size_t k = t.find_first_not_of(" =",j+1);
	assert(i != string::npos);
	assert(k != string::npos);
	params[t.substr(i,j)] = t.substr(k);
      }
  }

#if 0
  Mmsapt::
  Mmsapt(string const& description, string const& line)
    : PhraseDictionary(description,line), ofactor(1,0)
  {
    this->init(line);
  }
#endif

  Mmsapt::
  Mmsapt(string const& line)
    // : PhraseDictionary("Mmsapt",line), ofactor(1,0)
    : PhraseDictionary(line), ofactor(1,0), m_tpc_ctr(0)
  {
    this->init(line);
  }

  void
  Mmsapt::
  init(string const& line)
  {
    map<string,string> param;
    parseLine(line,param);
    bname = param["base"];
    L1    = param["L1"];
    L2    = param["L2"];
    assert(bname.size());
    assert(L1.size());
    assert(L2.size());
    map<string,string>::const_iterator m;

    m = param.find("pfwd_denom");
    m_pfwd_denom = m != param.end() ? m->second[0] : 's';

    m = param.find("smooth");
    m_lbop_parameter = m != param.end() ? atof(m->second.c_str()) : .05;

    m = param.find("max-samples");
    m_default_sample_size = m != param.end() ? atoi(m->second.c_str()) : 1000;

    m = param.find("workers");
    m_workers = m != param.end() ? atoi(m->second.c_str()) : 8;
    m_workers = min(m_workers,24UL);

    m = param.find("cache-size");
    m_history.reserve(m != param.end() 
		      ? max(1000,atoi(m->second.c_str()))
		      : 10000);
    
    this->m_numScoreComponents = atoi(param["num-features"].c_str());
    // num_features = 0;
    m = param.find("ifactor");
    input_factor = m != param.end() ? atoi(m->second.c_str()) : 0;
    poolCounts = true;
    m = param.find("extra");
    if (m != param.end()) 
      {
	extra_data = m->second;
	// cerr << "have extra data" << endl;
      }
    // keeps track of the most frequently used target phrase collections
    // (to keep them cached even when not actively in use)
  }

  void
  Mmsapt::
  load_extra_data(string bname)
  {
    // TO DO: ADD CHECKS FOR ROBUSTNESS
    // - file existence?
    // - same number of lines?
    // - sane word alignment?
    vector<string> text1,text2,symal;
    string line;
    filtering_istream in1,in2,ina; 

    open_input_stream(bname+L1+".txt.gz",in1);
    open_input_stream(bname+L2+".txt.gz",in2);
    open_input_stream(bname+L1+"-"+L2+".symal.gz",ina);

    while(getline(in1,line)) text1.push_back(line);
    while(getline(in2,line)) text2.push_back(line);
    while(getline(ina,line)) symal.push_back(line);

    lock_guard<mutex> guard(this->lock);
    btdyn = btdyn->add(text1,text2,symal);
    assert(btdyn);
    // cerr << "Loaded " << btdyn->T1->size() << " sentence pairs" << endl;
  }
  
  void
  Mmsapt::
  Load()
  {
    btfix.num_workers = this->m_workers;
    btfix.open(bname, L1, L2);
    btfix.setDefaultSampleSize(m_default_sample_size);
    
    size_t num_feats;
    // TO DO: should we use different lbop parameters 
    //        for the relative-frequency based features?
    num_feats  = calc_pfwd_fix.init(0,m_lbop_parameter);
    num_feats  = calc_pbwd_fix.init(num_feats,m_lbop_parameter);
    num_feats  = calc_lex.init(num_feats, bname + L1 + "-" + L2 + ".lex");
    num_feats  = apply_pp.init(num_feats);
    if (num_feats < this->m_numScoreComponents)
      {
	poolCounts = false;
	num_feats  = calc_pfwd_dyn.init(num_feats,m_lbop_parameter);
	num_feats  = calc_pbwd_dyn.init(num_feats,m_lbop_parameter);
      }

    if (num_feats != this->m_numScoreComponents)
      {
	ostringstream buf;
	buf << "At " << __FILE__ << ":" << __LINE__
	    << ": number of feature values provided by Phrase table"
	    << " does not match number specified in Moses config file!";
	throw buf.str().c_str();
      }
    // cerr << "MMSAPT provides " << num_feats << " features at " 
    // << __FILE__ << ":" << __LINE__ << endl;

    btdyn.reset(new imBitext<Token>(btfix.V1, btfix.V2,m_default_sample_size));
    btdyn->num_workers = this->m_workers;
    if (extra_data.size()) load_extra_data(extra_data);

    // currently not used
    LexicalPhraseScorer2<Token>::table_t & COOC = calc_lex.scorer.COOC;
    typedef LexicalPhraseScorer2<Token>::table_t::Cell cell_t;
    wlex21.resize(COOC.numCols);
    for (size_t r = 0; r < COOC.numRows; ++r)
      for (cell_t const* c = COOC[r].start; c < COOC[r].stop; ++c)
	wlex21[c->id].push_back(r);
    COOCraw.open(bname + L1 + "-" + L2 + ".coc");

  }

  void
  Mmsapt::
  add(string const& s1, string const& s2, string const& a)
  {
    vector<string> S1(1,s1);
    vector<string> S2(1,s2);
    vector<string> ALN(1,a);
    boost::lock_guard<boost::mutex> guard(this->lock);
    btdyn = btdyn->add(S1,S2,ALN);
  }


  TargetPhrase* 
  Mmsapt::
  createTargetPhrase(Phrase        const& src, 
		     Bitext<Token> const& bt, 
		     PhrasePair    const& pp) const
  {
    Word w; uint32_t sid,off,len;    
    TargetPhrase* tp = new TargetPhrase();
    parse_pid(pp.p2, sid, off, len);
    Token const* x = bt.T2->sntStart(sid) + off;
    for (uint32_t k = 0; k < len; ++k)
      {
	// cerr << (*bt.V2)[x[k].id()] << " at " << __FILE__ << ":" << __LINE__ << endl;
	StringPiece wrd = (*bt.V2)[x[k].id()];
	assert(off+len <= bt.T2->sntLen(sid));
	w.CreateFromString(Output,ofactor,wrd,false);
	tp->AddWord(w);
      }
    tp->GetScoreBreakdown().Assign(this, pp.fvals);
    tp->Evaluate(src);
    return tp;
  }

  // process phrase stats from a single parallel corpus
  void
  Mmsapt::
  process_pstats
  (Phrase   const& src,
   uint64_t const  pid1, 
   pstats   const& stats, 
   Bitext<Token> const & bt, 
   TargetPhraseCollection* tpcoll
   ) const
  {
    PhrasePair pp;   
    pp.init(pid1, stats, this->m_numScoreComponents);
    apply_pp(bt,pp);
    pstats::trg_map_t::const_iterator t;
    for (t = stats.trg.begin(); t != stats.trg.end(); ++t)
      {
   	pp.update(t->first,t->second);
	calc_lex(bt,pp);
	calc_pfwd_fix(bt,pp);
	calc_pbwd_fix(bt,pp);
	tpcoll->Add(createTargetPhrase(src,bt,pp));
      }
  }

  // process phrase stats from a single parallel corpus
  bool
  Mmsapt::
  pool_pstats(Phrase   const& src,
	      uint64_t const  pid1a, 
	      pstats        * statsa, 
	      Bitext<Token> const & bta,
	      uint64_t const  pid1b, 
	      pstats   const* statsb, 
	      Bitext<Token> const & btb,
	      TargetPhraseCollection* tpcoll) const
  {
    PhrasePair pp;
    if (statsa && statsb)
      pp.init(pid1b, *statsa, *statsb, this->m_numScoreComponents);
    else if (statsa)
      pp.init(pid1a, *statsa, this->m_numScoreComponents);
    else if (statsb)
      pp.init(pid1b, *statsb, this->m_numScoreComponents);
    else return false; // throw "no stats for pooling available!";

    apply_pp(bta,pp);
    pstats::trg_map_t::const_iterator b;
    pstats::trg_map_t::iterator a;
    if (statsb)
      {
	for (b = statsb->trg.begin(); b != statsb->trg.end(); ++b)
	  {
	    uint32_t sid,off,len;    
	    parse_pid(b->first, sid, off, len);
	    Token const* x = bta.T2->sntStart(sid) + off;
	    TSA<Token>::tree_iterator m(bta.I2.get(),x,x+len);
	    if (m.size() == len) 
	      {
		;
		if (statsa && ((a = statsa->trg.find(m.getPid())) 
			       != statsa->trg.end()))
		  {
		    pp.update(b->first,a->second,b->second);
		    a->second.invalidate();
		  }
		else 
		  pp.update(b->first,m.approxOccurrenceCount(),
			    b->second);
	      }
	    else pp.update(b->first,b->second);
	    calc_lex(btb,pp);
	    calc_pfwd_fix(btb,pp);
	    calc_pbwd_fix(btb,pp);
	    tpcoll->Add(createTargetPhrase(src,btb,pp));
	  }
      }
    if (!statsa) return statsb != NULL;
    for (a = statsa->trg.begin(); a != statsa->trg.end(); ++a)
      {
	uint32_t sid,off,len;
	if (!a->second.valid()) continue;
	parse_pid(a->first, sid, off, len);
	if (btb.T2)
	  {
	    Token const* x = bta.T2->sntStart(sid) + off;
	    TSA<Token>::tree_iterator m(btb.I2.get(), x, x+len);
	    if (m.size() == len) 
	      pp.update(a->first,m.approxOccurrenceCount(),a->second);
	    else 
	      pp.update(a->first,a->second);
	  }
	else 
	  pp.update(a->first,a->second);
	calc_lex(bta,pp);
	calc_pfwd_fix(bta,pp);
	calc_pbwd_fix(bta,pp);
	tpcoll->Add(createTargetPhrase(src,bta,pp));
      }
    return true;
}
  
  
  // process phrase stats from a single parallel corpus
  bool
  Mmsapt::
  combine_pstats
  (Phrase   const& src,
   uint64_t const  pid1a, 
   pstats   * statsa, 
   Bitext<Token> const & bta,
   uint64_t const  pid1b, 
   pstats   const* statsb, 
   Bitext<Token> const & btb,
   TargetPhraseCollection* tpcoll
   ) const
  {
    PhrasePair ppfix,ppdyn,pool; 
    Word w;
    if (statsa) ppfix.init(pid1a,*statsa,this->m_numScoreComponents);
    if (statsb) ppdyn.init(pid1b,*statsb,this->m_numScoreComponents);
    pstats::trg_map_t::const_iterator b;
    pstats::trg_map_t::iterator a;
    if (statsb)
      {
	pool.init(pid1b,*statsb,0);
	apply_pp(btb,ppdyn);
	for (b = statsb->trg.begin(); b != statsb->trg.end(); ++b)
	  {
	    ppdyn.update(b->first,b->second);
	    calc_pfwd_dyn(btb,ppdyn);
	    calc_pbwd_dyn(btb,ppdyn);
	    calc_lex(btb,ppdyn);
	    
	    uint32_t sid,off,len;    
	    parse_pid(b->first, sid, off, len);
	    Token const* x = bta.T2->sntStart(sid) + off;
	    TSA<Token>::tree_iterator m(bta.I2.get(),x,x+len);
	    if (m.size() && statsa && 
		((a = statsa->trg.find(m.getPid())) 
		 != statsa->trg.end()))
	      {
		ppfix.update(a->first,a->second);
		calc_pfwd_fix(bta,ppfix,&ppdyn.fvals);
		calc_pbwd_fix(btb,ppfix,&ppdyn.fvals);
		a->second.invalidate();
	      }
	    else 
	      {
		if (m.size())
		  pool.update(b->first,m.approxOccurrenceCount(),
			      b->second);
		else
		  pool.update(b->first,b->second);
		calc_pfwd_fix(btb,pool,&ppdyn.fvals);
		calc_pbwd_fix(btb,pool,&ppdyn.fvals);
	      }
	    tpcoll->Add(createTargetPhrase(src,btb,ppdyn));
	  }
      }
    if (statsa)
      {
	pool.init(pid1a,*statsa,0);
	apply_pp(bta,ppfix);
	for (a = statsa->trg.begin(); a != statsa->trg.end(); ++a)
	  {
	    if (!a->second.valid()) continue; // done above
	    ppfix.update(a->first,a->second);
	    calc_pfwd_fix(bta,ppfix);
	    calc_pbwd_fix(bta,ppfix);
	    calc_lex(bta,ppfix);
	    
	    uint32_t sid,off,len;    
	    parse_pid(a->first, sid, off, len);
	    Token const* x = btb.T2->sntStart(sid) + off;
	    TSA<Token>::tree_iterator m(btb.I2.get(),x,x+len);
	    if (m.size())
	      pool.update(a->first,m.approxOccurrenceCount(),a->second);
	    else
	      pool.update(a->first,a->second);
	    calc_pfwd_dyn(bta,pool,&ppfix.fvals);
	    calc_pbwd_dyn(bta,pool,&ppfix.fvals);
	  }
	tpcoll->Add(createTargetPhrase(src,bta,ppfix));
      }
    return (statsa || statsb);
  }
  
  // // phrase statistics combination treating the two knowledge 
  // // sources separately with backoff to pooling when only one 
  // // of the two knowledge sources contains the phrase pair in 
  // // question
  // void
  // Mmsapt::
  // process_pstats(uint64_t const  mypid1,
  // 		 uint64_t const  otpid1,
  // 		 pstats   const& mystats,       // my phrase stats
  // 		 pstats   const* otstats,       // other phrase stats
  // 		 Bitext<Token> const & mybt,    // my bitext
  // 		 Bitext<Token> const * otbt,    // other bitext
  // 		 PhraseScorer<Token> const& mypfwd, 
  // 		 PhraseScorer<Token> const& mypbwd, 
  // 		 PhraseScorer<Token> const* otpfwd, 
  // 		 PhraseScorer<Token> const* otpbwd, 
  // 		 TargetPhraseCollection* tpcoll)
  // {
  //   boost::unordered_map<uint64_t,jstats>::const_iterator t;
  //   vector<FactorType> ofact(1,0);
  //   PhrasePair mypp,otpp,combo; 
  //   mypp.init(mypid1, mystats, this->m_numScoreComponents);
  //   if (otstats) 
  //     {
  // 	otpp.init(otpid1, *otstats, 0);
  // 	combo.init(otpid1, mystats, *otstats, 0);
  //     }
  //   else combo = mypp;
    
  //   for (t = mystats.trg.begin(); t != mystats.trg.end(); ++t)
  //     {
  // 	if (!t->second.valid()) continue; 
  // 	// we dealt with this phrase pair already; 
  // 	// see j->second.invalidate() below;
  // 	uint32_t sid,off,len; parse_pid(t->first,sid,off,len);
   
  // 	mypp.update(t->first,t->second);
  // 	apply_pp(mybt,mypp);
  // 	calc_lex (mybt,mypp);
  // 	mypfwd(mybt,mypp);
  // 	mypbwd(mybt,mypp);
	
  // 	if (otbt) // it's a dynamic phrase table
  // 	  {
  // 	    assert(otpfwd);
  // 	    assert(otpbwd);
  // 	    boost::unordered_map<uint64_t,jstats>::iterator j;
	    
  // 	    // look up the current target phrase in the other bitext
  // 	    Token const* x = mybt.T2->sntStart(sid) + off;
  // 	    TSA<TOKEN>::tree_iterator m(otbt->I2.get(),x,x+len);
  // 	    if (otstats     // source phrase exists in other bitext
  // 		&& m.size() // target phrase exists in other bitext
  // 		&& ((j = otstats->trg.find(m.getPid())) 
  // 		    != otstats->trg.end())) // phrase pair found in other bitext
  // 	      {
  // 		otpp.update(j->first,j->second);
  // 		j->second.invalidate(); // mark the phrase pair as seen
  // 		otpfwd(*otbt,otpp,&mypp.fvals);
  // 		otpbwd(*otbt,otpp,&mypp.fvals);
  // 	      }
  // 	    else 
  // 	      {
  // 		if (m.size()) // target phrase seen in other bitext, but not the phrase pair
  // 		  combo.update(t->first,m.approxOccurrenceCount(),t->second);
  // 		else
  // 		  combo.update(t->first,t->second);
  // 		(*otpfwd)(mybt,combo,&mypp.fvals);
  // 		(*otpbwd)(mybt,combo,&mypp.fvals);
  // 	      }
  // 	  }
	
  // 	// now add the phrase pair to the TargetPhraseCollection:
  // 	TargetPhrase* tp = new TargetPhrase();
  // 	for (size_t k = off; k < stop; ++k)
  // 	  {
  // 	    StringPiece wrd = (*mybt.V2)[x[k].id()];
  // 	    Word w; w.CreateFromString(Output,ofact,wrd,false);
  // 	    tp->AddWord(w);
  // 	  }
  // 	tp->GetScoreBreakdown().Assign(this,mypp.fvals);
  // 	tp->Evaluate(src);
  // 	tpcoll->Add(tp);
  //     }
  // }
  
  Mmsapt::
  TargetPhraseCollectionWrapper::
  TargetPhraseCollectionWrapper(size_t r, uint64_t k)
    : revision(r), key(k), refCount(0), idx(-1)
  { }

  Mmsapt::
  TargetPhraseCollectionWrapper::
  ~TargetPhraseCollectionWrapper()
  {
    assert(this->refCount == 0);
  }

  

  // This is not the most efficient way of phrase lookup! 
  TargetPhraseCollection const* 
  Mmsapt::
  GetTargetPhraseCollectionLEGACY(const Phrase& src) const
  {
    // map from Moses Phrase to internal id sequence
    vector<id_type> sphrase; 
    fillIdSeq(src,input_factor,*btfix.V1,sphrase);
    if (sphrase.size() == 0) return NULL;
    
    // lookup in static bitext 
    TSA<Token>::tree_iterator mfix(btfix.I1.get(),&sphrase[0],sphrase.size());

    // lookup in dynamic bitext
    // Reserve a local copy of the dynamic bitext in its current form. /btdyn/
    // is set to a new copy of the dynamic bitext every time a sentence pair
    // is added. /dyn/ keeps the old bitext around as long as we need it.
    sptr<imBitext<Token> > dyn;
    { // braces are needed for scoping mutex lock guard!
      boost::lock_guard<boost::mutex> guard(this->lock);
      dyn = btdyn;
    }
    assert(dyn);
    TSA<Token>::tree_iterator mdyn(dyn->I1.get());
    if (dyn->I1.get())
      {
	for (size_t i = 0; mdyn.size() == i && i < sphrase.size(); ++i)
	  mdyn.extend(sphrase[i]);
      }
    
    // phrase not found in either
    if (mdyn.size() != sphrase.size() && 
	mfix.size() != sphrase.size()) 
      return NULL; // not found

    // cache lookup:

    uint64_t phrasekey;
    if (mfix.size() == sphrase.size())
      phrasekey = (mfix.getPid()<<1);
    else
      phrasekey = (mdyn.getPid()<<1)+1;

    size_t revision = dyn->revision();
    {
      boost::lock_guard<boost::mutex> guard(this->lock);
      tpc_cache_t::iterator c = m_cache.find(phrasekey);
      if (c != m_cache.end() && c->second->revision == revision)
	return encache(c->second);
    }
    
    // not found or not up to date
    sptr<pstats> sfix,sdyn;
    if (mfix.size() == sphrase.size())
      sfix = btfix.lookup(mfix);
    if (mdyn.size() == sphrase.size())
      sdyn = dyn->lookup(mdyn);
    
    TargetPhraseCollectionWrapper* 
      ret = new TargetPhraseCollectionWrapper(revision,phrasekey);
    if ((poolCounts && 
	 pool_pstats(src, mfix.getPid(),sfix.get(),btfix, 
		     mdyn.getPid(),sdyn.get(),*dyn,ret))
	|| combine_pstats(src, mfix.getPid(),sfix.get(),btfix, 
			  mdyn.getPid(),sdyn.get(),*dyn,ret))
      {
	ret->NthElement(m_tableLimit);
#if 0
	sort(ret->begin(), ret->end(), CompareTargetPhrase());
	cout << "SOURCE PHRASE: " << src << endl;
	size_t i = 0;
	for (TargetPhraseCollection::iterator r = ret->begin(); r != ret->end(); ++r)
	  {
	    cout << ++i << " " << **r << endl;
	    FVector fv = (*r)->GetScoreBreakdown().CreateFVector();
	    typedef pair<Moses::FName,float> item_t;
	    BOOST_FOREACH(item_t f, fv)
	      cout << f.first << ":" << f.second << " ";
	    cout << endl;
	  }
#endif
      }
    boost::lock_guard<boost::mutex> guard(this->lock);
    m_cache[phrasekey] = ret;
    return encache(ret);
  }

  void
  Mmsapt::
  CleanUpAfterSentenceProcessing(const InputType& source)
  { }


  ChartRuleLookupManager*
  Mmsapt::
  CreateRuleLookupManager(const ChartParser &, const ChartCellCollectionBase &)
  {
    throw "CreateRuleLookupManager is currently not supported in Mmsapt!";
  }

  ChartRuleLookupManager*
  Mmsapt::
  CreateRuleLookupManager(const ChartParser &, const ChartCellCollectionBase &,
			  size_t UnclearWhatThisVariableIsSupposedToAccomplishBecauseNobodyBotheredToDocumentItInPhraseTableDotHButIllTakeThisAsAnOpportunityToComplyWithTheMosesConventionOfRidiculouslyLongVariableAndClassNames)
  {
    throw "CreateRuleLookupManager is currently not supported in Mmsapt!";
  }

<<<<<<< HEAD
  template<typename Token>
=======
>>>>>>> 3d4ab5a0
  void 
  Mmsapt::
  InitializeForInput(InputType const& source)
  {
    // assert(0);
  }

  bool operator<(timespec const& a, timespec const& b)
  {
    if (a.tv_sec != b.tv_sec) return a.tv_sec < b.tv_sec;
    return (a.tv_nsec < b.tv_nsec);
  }

  bool operator>=(timespec const& a, timespec const& b)
  {
    if (a.tv_sec != b.tv_sec) return a.tv_sec > b.tv_sec;
    return (a.tv_nsec >= b.tv_nsec);
  }

  void 
  bubble_up(vector<Mmsapt::TargetPhraseCollectionWrapper*>& v, size_t k)
  {
    if (k >= v.size()) return; 
    for (;k && (v[k]->tstamp < v[k/2]->tstamp); k /=2)
      {
  	std::swap(v[k],v[k/2]);
  	std::swap(v[k]->idx,v[k/2]->idx);
      }
  }

  void 
  bubble_down(vector<Mmsapt::TargetPhraseCollectionWrapper*>& v, size_t k)
  {
    for (size_t j = 2*(k+1); j <= v.size(); j = 2*((k=j)+1))
      {
	if (j == v.size() || (v[j-1]->tstamp < v[j]->tstamp)) --j;
	if (v[j]->tstamp >= v[k]->tstamp) break;
	std::swap(v[k],v[j]);
	v[k]->idx = k;
	v[j]->idx = j;
      }
  }

  void
  Mmsapt::
  decache(TargetPhraseCollectionWrapper* ptr) const
  {
    if (ptr->refCount || ptr->idx >= 0) return;
    
    timespec t; clock_gettime(CLOCK_MONOTONIC,&t);
    timespec r; clock_getres(CLOCK_MONOTONIC,&r);

    // if (t.tv_nsec < v[0]->tstamp.tv_nsec)
#if 0
    float delta = t.tv_sec - ptr->tstamp.tv_sec;
    cerr << "deleting old cache entry after "
	 << delta << " seconds."
	 << " clock resolution is " << r.tv_sec << ":" << r.tv_nsec 
	 << " at " << __FILE__ << ":" << __LINE__ << endl;
#endif
    tpc_cache_t::iterator m = m_cache.find(ptr->key);
    if (m != m_cache.end())
      if (m->second == ptr)
	m_cache.erase(m);
    delete ptr;
    --m_tpc_ctr;
  }
  

  Mmsapt::
  TargetPhraseCollectionWrapper*
  Mmsapt::
  encache(TargetPhraseCollectionWrapper* ptr) const
  {
    // Calling process must lock for thread safety!!
    if (!ptr) return NULL;
    ++ptr->refCount;
    ++m_tpc_ctr;
    clock_gettime(CLOCK_MONOTONIC, &ptr->tstamp);
    
    // update history
    if (m_history.capacity() > 1)
      {
	vector<TargetPhraseCollectionWrapper*>& v = m_history;
	if (ptr->idx >= 0) // ptr is already in history
	  { 
	    assert(ptr == v[ptr->idx]);
	    size_t k = 2 * (ptr->idx + 1);
	    if (k < v.size()) bubble_up(v,k--);
	    if (k < v.size()) bubble_up(v,k);
	  }
	else if (v.size() < v.capacity())
	  {
	    size_t k = ptr->idx = v.size();
	    v.push_back(ptr);
	    bubble_up(v,k);
	  }
	else 
	  {
	    v[0]->idx = -1;
	    decache(v[0]);
	    v[0] = ptr;
	    bubble_down(v,0);
	  }
      }
    return ptr;
  }

  bool
  Mmsapt::
  PrefixExists(Moses::Phrase const& phrase) const
  {
    if (phrase.GetSize() == 0) return false;
    vector<id_type> myphrase; 
    fillIdSeq(phrase,input_factor,*btfix.V1,myphrase);
    
    TSA<Token>::tree_iterator mfix(btfix.I1.get(),&myphrase[0],myphrase.size());
    if (mfix.size() == myphrase.size()) 
      {
	// cerr << phrase << " " << mfix.approxOccurrenceCount() << endl;
	return true;
      }

    sptr<imBitext<Token> > dyn;
    { // braces are needed for scoping mutex lock guard!
      boost::lock_guard<boost::mutex> guard(this->lock);
      dyn = btdyn;
    }
    assert(dyn);
    TSA<Token>::tree_iterator mdyn(dyn->I1.get());
    if (dyn->I1.get())
      {
	for (size_t i = 0; mdyn.size() == i && i < myphrase.size(); ++i)
	  mdyn.extend(myphrase[i]);
      }
    return mdyn.size() == myphrase.size();
  }

  void
  Mmsapt::
  Release(TargetPhraseCollection const* tpc) const
  {
    if (!tpc) return;
    boost::lock_guard<boost::mutex> guard(this->lock);
    TargetPhraseCollectionWrapper* ptr 
      = (reinterpret_cast<TargetPhraseCollectionWrapper*>
	 (const_cast<TargetPhraseCollection*>(tpc)));
    if (--ptr->refCount == 0 && ptr->idx < 0)
      decache(ptr);
#if 0
    cerr << ptr->refCount << " references at " 
	 << __FILE__ << ":" << __LINE__ 
	 << "; " << m_tpc_ctr << " TPC references still in circulation; "
	 << m_history.size() << " instances in history."
	 << endl;
#endif
  }

  bool
  Mmsapt::
  ProvidesPrefixCheck() const
  {
    return true;
  }

}<|MERGE_RESOLUTION|>--- conflicted
+++ resolved
@@ -608,10 +608,6 @@
     throw "CreateRuleLookupManager is currently not supported in Mmsapt!";
   }
 
-<<<<<<< HEAD
-  template<typename Token>
-=======
->>>>>>> 3d4ab5a0
   void 
   Mmsapt::
   InitializeForInput(InputType const& source)
