--- conflicted
+++ resolved
@@ -55,8 +55,6 @@
   return currNode.GetOrCreateTargetPhraseCollection();
 }
 
-<<<<<<< HEAD
-=======
 const TargetPhraseCollection *PhraseDictionaryMemory::GetTargetPhraseCollection(const Phrase& sourceOrig) const
 {
   Phrase source(sourceOrig);
@@ -76,7 +74,6 @@
   return currNode->GetTargetPhraseCollection();
 }
 
->>>>>>> 17366b9d
 PhraseDictionaryNodeMemory &PhraseDictionaryMemory::GetOrCreateNode(const Phrase &source
     , const TargetPhrase &target
     , const Word *sourceLHS)
@@ -128,32 +125,6 @@
   if (GetTableLimit()) {
     m_collection.Sort(GetTableLimit());
   }
-}
-
-const TargetPhraseCollection *PhraseDictionaryMemory::GetTargetPhraseCollection(const Phrase& sourceOrig) const
-{
-  Phrase source(sourceOrig);
-  source.OnlyTheseFactors(m_inputFactors);
-
-  // exactly like CreateTargetPhraseCollection, but don't create
-  const size_t size = source.GetSize();
-
-  const PhraseDictionaryNodeMemory *currNode = &m_collection;
-  for (size_t pos = 0 ; pos < size ; ++pos) {
-    const Word& word = source.GetWord(pos);
-    currNode = currNode->GetChild(word);
-    if (currNode == NULL)
-      return NULL;
-  }
-
-  const TargetPhraseCollection *coll = currNode->GetTargetPhraseCollection();
-  /*
-if (coll) {
-cerr << "source=" << source << endl
-<< *coll << endl;
-}
-*/
-  return coll;
 }
 
 void PhraseDictionaryMemory::GetTargetPhraseCollectionBatch(const InputPathList &phraseDictionaryQueue) const
