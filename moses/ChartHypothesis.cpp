// vim:tabstop=2
/***********************************************************************
 Moses - factored phrase-based language decoder
 Copyright (C) 2010 Hieu Hoang

 This library is free software; you can redistribute it and/or
 modify it under the terms of the GNU Lesser General Public
 License as published by the Free Software Foundation; either
 version 2.1 of the License, or (at your option) any later version.

 This library is distributed in the hope that it will be useful,
 but WITHOUT ANY WARRANTY; without even the implied warranty of
 MERCHANTABILITY or FITNESS FOR A PARTICULAR PURPOSE.  See the GNU
 Lesser General Public License for more details.

 You should have received a copy of the GNU Lesser General Public
 License along with this library; if not, write to the Free Software
 Foundation, Inc., 51 Franklin Street, Fifth Floor, Boston, MA  02110-1301  USA
 ***********************************************************************/

#include <algorithm>
#include <vector>
#include "ChartHypothesis.h"
#include "RuleCubeItem.h"
#include "ChartCell.h"
#include "ChartManager.h"
#include "TargetPhrase.h"
#include "Phrase.h"
#include "StaticData.h"
#include "ChartTranslationOptions.h"
#include "moses/FF/FFState.h"
#include "moses/FF/StatefulFeatureFunction.h"
#include "moses/FF/StatelessFeatureFunction.h"

using namespace std;

namespace Moses
{

#ifdef USE_HYPO_POOL
ObjectPool<ChartHypothesis> ChartHypothesis::s_objectPool("ChartHypothesis", 300000);
#endif

/** Create a hypothesis from a rule
 * \param transOpt wrapper around the rule
 * \param item @todo dunno
 * \param manager reference back to manager
 */
ChartHypothesis::ChartHypothesis(const ChartTranslationOptions &transOpt,
                                 const RuleCubeItem &item,
                                 ChartManager &manager)
  :m_transOpt(item.GetTranslationDimension().GetTranslationOption())
  ,m_currSourceWordsRange(transOpt.GetSourceWordsRange())
  ,m_ffStates(StatefulFeatureFunction::GetStatefulFeatureFunctions().size())
  ,m_arcList(NULL)
  ,m_winningHypo(NULL)
  ,m_manager(manager)
  ,m_id(manager.GetNextHypoId())
{
  // underlying hypotheses for sub-spans
  const std::vector<HypothesisDimension> &childEntries = item.GetHypothesisDimensions();
  m_prevHypos.reserve(childEntries.size());
  std::vector<HypothesisDimension>::const_iterator iter;
  for (iter = childEntries.begin(); iter != childEntries.end(); ++iter) {
    m_prevHypos.push_back(iter->GetHypothesis());
  }
}

// Intended to be used by ChartKBestExtractor only.  This creates a mock
// ChartHypothesis for use by the extractor's top-level target vertex.
ChartHypothesis::ChartHypothesis(const ChartHypothesis &pred,
                                 const ChartKBestExtractor & /*unused*/)
  :m_currSourceWordsRange(pred.m_currSourceWordsRange)
  ,m_scoreBreakdown(pred.m_scoreBreakdown)
  ,m_totalScore(pred.m_totalScore)
  ,m_arcList(NULL)
  ,m_winningHypo(NULL)
  ,m_manager(pred.m_manager)
  ,m_id(pred.m_manager.GetNextHypoId())
{
  // One predecessor, which is an existing top-level ChartHypothesis.
  m_prevHypos.push_back(&pred);
}

ChartHypothesis::~ChartHypothesis()
{
  // delete feature function states
  for (unsigned i = 0; i < m_ffStates.size(); ++i) {
    delete m_ffStates[i];
  }

  // delete hypotheses that are not in the chart (recombined away)
  if (m_arcList) {
    ChartArcList::iterator iter;
    for (iter = m_arcList->begin() ; iter != m_arcList->end() ; ++iter) {
      ChartHypothesis *hypo = *iter;
      Delete(hypo);
    }
    m_arcList->clear();

    delete m_arcList;
  }
}

/** Create full output phrase that is contained in the hypothesis (and its children)
 * \param outPhrase full output phrase as return argument
 */
void ChartHypothesis::GetOutputPhrase(Phrase &outPhrase) const
{
  FactorType placeholderFactor = StaticData::Instance().GetPlaceholderFactor();

  for (size_t pos = 0; pos < GetCurrTargetPhrase().GetSize(); ++pos) {
    const Word &word = GetCurrTargetPhrase().GetWord(pos);
    if (word.IsNonTerminal()) {
      // non-term. fill out with prev hypo
      size_t nonTermInd = GetCurrTargetPhrase().GetAlignNonTerm().GetNonTermIndexMap()[pos];
      const ChartHypothesis *prevHypo = m_prevHypos[nonTermInd];
      prevHypo->GetOutputPhrase(outPhrase);
    } else {
      outPhrase.AddWord(word);

      if (placeholderFactor != NOT_FOUND) {
        std::set<size_t> sourcePosSet = GetCurrTargetPhrase().GetAlignTerm().GetAlignmentsForTarget(pos);
        if (sourcePosSet.size() == 1) {
          const std::vector<const Word*> *ruleSourceFromInputPath = GetTranslationOption().GetSourceRuleFromInputPath();
          UTIL_THROW_IF2(ruleSourceFromInputPath == NULL,
        		  "No source rule");

          size_t sourcePos = *sourcePosSet.begin();
          const Word *sourceWord = ruleSourceFromInputPath->at(sourcePos);
          UTIL_THROW_IF2(sourceWord == NULL,
        		  "No source word");
          const Factor *factor = sourceWord->GetFactor(placeholderFactor);
          if (factor) {
            outPhrase.Back()[0] = factor;
          }
        }
      }

    }
  }
}

/** Return full output phrase */
Phrase ChartHypothesis::GetOutputPhrase() const
{
  Phrase outPhrase(ARRAY_SIZE_INCR);
  GetOutputPhrase(outPhrase);
  return outPhrase;
}

void ChartHypothesis::GetOutputPhrase(int leftRightMost, int numWords, Phrase &outPhrase) const
{
<<<<<<< HEAD
  int targetSize = GetCurrTargetPhrase().GetSize();
=======
  const TargetPhrase &tp = GetCurrTargetPhrase();

  int targetSize = tp.GetSize();
>>>>>>> a402523e
  for (int i = 0; i < targetSize; ++i) {
	int pos;
	if (leftRightMost == 1) {
	  pos = i;
	}
	else if (leftRightMost == 2) {
<<<<<<< HEAD
	  pos = targetSize - i;
=======
	  pos = targetSize - i - 1;
>>>>>>> a402523e
	}
	else {
		abort();
	}

<<<<<<< HEAD
	const Word &word = GetCurrTargetPhrase().GetWord(pos);

	if (word.IsNonTerminal()) {
	  // non-term. fill out with prev hypo
	  size_t nonTermInd = GetCurrTargetPhrase().GetAlignNonTerm().GetNonTermIndexMap()[pos];
=======
	const Word &word = tp.GetWord(pos);

	if (word.IsNonTerminal()) {
	  // non-term. fill out with prev hypo
	  size_t nonTermInd = tp.GetAlignNonTerm().GetNonTermIndexMap()[pos];
>>>>>>> a402523e
	  const ChartHypothesis *prevHypo = m_prevHypos[nonTermInd];
	  prevHypo->GetOutputPhrase(outPhrase);
	} else {
	  outPhrase.AddWord(word);
	}

	if (outPhrase.GetSize() >= numWords) {
		return;
	}
  }
}

<<<<<<< HEAD

=======
>>>>>>> a402523e
/** check, if two hypothesis can be recombined.
    this is actually a sorting function that allows us to
    keep an ordered list of hypotheses. This makes recombination
    much quicker. Returns one of 3 possible values:
      -1 = this < compare
      +1 = this > compare
      0	= this ==compare
 \param compare the other hypo to compare to
*/
int ChartHypothesis::RecombineCompare(const ChartHypothesis &compare) const
{
  int comp = 0;

  for (unsigned i = 0; i < m_ffStates.size(); ++i) {
    if (m_ffStates[i] == NULL || compare.m_ffStates[i] == NULL)
      comp = m_ffStates[i] - compare.m_ffStates[i];
    else
      comp = m_ffStates[i]->Compare(*compare.m_ffStates[i]);

    if (comp != 0)
      return comp;
  }

  return 0;
}

/** calculate total score
  * @todo this should be in ScoreBreakdown
 */
void ChartHypothesis::Evaluate()
{
  const StaticData &staticData = StaticData::Instance();
  // total scores from prev hypos
  std::vector<const ChartHypothesis*>::iterator iter;
  for (iter = m_prevHypos.begin(); iter != m_prevHypos.end(); ++iter) {
    const ChartHypothesis &prevHypo = **iter;
    const ScoreComponentCollection &scoreBreakdown = prevHypo.GetScoreBreakdown();

    m_scoreBreakdown.PlusEquals(scoreBreakdown);
  }

  // scores from current translation rule. eg. translation models & word penalty
  const ScoreComponentCollection &scoreBreakdown = GetTranslationOption().GetScores();
  m_scoreBreakdown.PlusEquals(scoreBreakdown);

  // compute values of stateless feature functions that were not
  // cached in the translation option-- there is no principled distinction
  const std::vector<const StatelessFeatureFunction*>& sfs =
    StatelessFeatureFunction::GetStatelessFeatureFunctions();
  for (unsigned i = 0; i < sfs.size(); ++i) {
    if (! staticData.IsFeatureFunctionIgnored( *sfs[i] )) {
      sfs[i]->EvaluateWhenApplied(*this,&m_scoreBreakdown);
    }
  }

  const std::vector<const StatefulFeatureFunction*>& ffs =
    StatefulFeatureFunction::GetStatefulFeatureFunctions();
  for (unsigned i = 0; i < ffs.size(); ++i) {
    if (! staticData.IsFeatureFunctionIgnored( *ffs[i] )) {
      m_ffStates[i] = ffs[i]->EvaluateWhenApplied(*this,i,&m_scoreBreakdown);
    }
  }

  m_totalScore	= m_scoreBreakdown.GetWeightedScore();
}

void ChartHypothesis::AddArc(ChartHypothesis *loserHypo)
{
  if (!m_arcList) {
    if (loserHypo->m_arcList) { // we don't have an arcList, but loser does
      this->m_arcList = loserHypo->m_arcList;  // take ownership, we'll delete
      loserHypo->m_arcList = 0;                // prevent a double deletion
    } else {
      this->m_arcList = new ChartArcList();
    }
  } else {
    if (loserHypo->m_arcList) {  // both have an arc list: merge. delete loser
      size_t my_size = m_arcList->size();
      size_t add_size = loserHypo->m_arcList->size();
      this->m_arcList->resize(my_size + add_size, 0);
      std::memcpy(&(*m_arcList)[0] + my_size, &(*loserHypo->m_arcList)[0], add_size * sizeof(ChartHypothesis *));
      delete loserHypo->m_arcList;
      loserHypo->m_arcList = 0;
    } else { // loserHypo doesn't have any arcs
      // DO NOTHING
    }
  }
  m_arcList->push_back(loserHypo);
}

// sorting helper
struct CompareChartChartHypothesisTotalScore {
  bool operator()(const ChartHypothesis* hypo1, const ChartHypothesis* hypo2) const {
    return hypo1->GetTotalScore() > hypo2->GetTotalScore();
  }
};

void ChartHypothesis::CleanupArcList()
{
  // point this hypo's main hypo to itself
  m_winningHypo = this;

  if (!m_arcList) return;

  /* keep only number of arcs we need to create all n-best paths.
   * However, may not be enough if only unique candidates are needed,
   * so we'll keep all of arc list if nedd distinct n-best list
   */
  const StaticData &staticData = StaticData::Instance();
  size_t nBestSize = staticData.GetNBestSize();
  bool distinctNBest = staticData.GetDistinctNBest() || staticData.UseMBR() || staticData.GetOutputSearchGraph();

  if (!distinctNBest && m_arcList->size() > nBestSize) {
    // prune arc list only if there too many arcs
	NTH_ELEMENT4(m_arcList->begin()
                , m_arcList->begin() + nBestSize - 1
                , m_arcList->end()
                , CompareChartChartHypothesisTotalScore());

    // delete bad ones
    ChartArcList::iterator iter;
    for (iter = m_arcList->begin() + nBestSize ; iter != m_arcList->end() ; ++iter) {
      ChartHypothesis *arc = *iter;
      ChartHypothesis::Delete(arc);
    }
    m_arcList->erase(m_arcList->begin() + nBestSize
                     , m_arcList->end());
  }

  // set all arc's main hypo variable to this hypo
  ChartArcList::iterator iter = m_arcList->begin();
  for (; iter != m_arcList->end() ; ++iter) {
    ChartHypothesis *arc = *iter;
    arc->SetWinningHypo(this);
  }

  //cerr << m_arcList->size() << " ";
}

void ChartHypothesis::SetWinningHypo(const ChartHypothesis *hypo)
{
  m_winningHypo = hypo;
}

TO_STRING_BODY(ChartHypothesis)

// friend
std::ostream& operator<<(std::ostream& out, const ChartHypothesis& hypo)
{

  out << hypo.GetId();

  // recombination
  if (hypo.GetWinningHypothesis() != NULL &&
      hypo.GetWinningHypothesis() != &hypo) {
    out << "->" << hypo.GetWinningHypothesis()->GetId();
  }

  if (StaticData::Instance().GetIncludeLHSInSearchGraph()) {
    out << " " << hypo.GetTargetLHS() << "=>";
  }
  out << " " << hypo.GetCurrTargetPhrase()
      //<< " " << outPhrase
      << " " << hypo.GetCurrSourceRange();

  HypoList::const_iterator iter;
  for (iter = hypo.GetPrevHypos().begin(); iter != hypo.GetPrevHypos().end(); ++iter) {
    const ChartHypothesis &prevHypo = **iter;
    out << " " << prevHypo.GetId();
  }

  out << " [total=" << hypo.GetTotalScore() << "]";
  out << " " << hypo.GetScoreBreakdown();

  //out << endl;

  return out;
}

}<|MERGE_RESOLUTION|>--- conflicted
+++ resolved
@@ -151,42 +151,26 @@
 
 void ChartHypothesis::GetOutputPhrase(int leftRightMost, int numWords, Phrase &outPhrase) const
 {
-<<<<<<< HEAD
-  int targetSize = GetCurrTargetPhrase().GetSize();
-=======
   const TargetPhrase &tp = GetCurrTargetPhrase();
-
   int targetSize = tp.GetSize();
->>>>>>> a402523e
+
   for (int i = 0; i < targetSize; ++i) {
 	int pos;
 	if (leftRightMost == 1) {
 	  pos = i;
 	}
 	else if (leftRightMost == 2) {
-<<<<<<< HEAD
-	  pos = targetSize - i;
-=======
 	  pos = targetSize - i - 1;
->>>>>>> a402523e
 	}
 	else {
 		abort();
 	}
 
-<<<<<<< HEAD
-	const Word &word = GetCurrTargetPhrase().GetWord(pos);
-
-	if (word.IsNonTerminal()) {
-	  // non-term. fill out with prev hypo
-	  size_t nonTermInd = GetCurrTargetPhrase().GetAlignNonTerm().GetNonTermIndexMap()[pos];
-=======
 	const Word &word = tp.GetWord(pos);
 
 	if (word.IsNonTerminal()) {
 	  // non-term. fill out with prev hypo
 	  size_t nonTermInd = tp.GetAlignNonTerm().GetNonTermIndexMap()[pos];
->>>>>>> a402523e
 	  const ChartHypothesis *prevHypo = m_prevHypos[nonTermInd];
 	  prevHypo->GetOutputPhrase(outPhrase);
 	} else {
@@ -199,10 +183,6 @@
   }
 }
 
-<<<<<<< HEAD
-
-=======
->>>>>>> a402523e
 /** check, if two hypothesis can be recombined.
     this is actually a sorting function that allows us to
     keep an ordered list of hypotheses. This makes recombination
