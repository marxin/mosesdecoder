// $Id$
// vim:tabstop=2

/***********************************************************************
Moses - factored phrase-based language decoder
Copyright (C) 2006 University of Edinburgh

This library is free software; you can redistribute it and/or
modify it under the terms of the GNU Lesser General Public
License as published by the Free Software Foundation; either
version 2.1 of the License, or (at your option) any later version.

This library is distributed in the hope that it will be useful,
but WITHOUT ANY WARRANTY; without even the implied warranty of
MERCHANTABILITY or FITNESS FOR A PARTICULAR PURPOSE.  See the GNU
Lesser General Public License for more details.

You should have received a copy of the GNU Lesser General Public
License along with this library; if not, write to the Free Software
Foundation, Inc., 51 Franklin Street, Fifth Floor, Boston, MA  02110-1301  USA
***********************************************************************/
#ifdef WIN32
#include <hash_set>
#else
#include <ext/hash_set>
#endif

#include <algorithm>
#include <cmath>
#include <limits>
#include <map>
#include <set>
#include "Manager.h"
#include "TypeDef.h"
#include "Util.h"
#include "TargetPhrase.h"
#include "TrellisPath.h"
#include "TrellisPathCollection.h"
#include "TranslationOption.h"
#include "TranslationOptionCollection.h"
#include "Timer.h"
#include "moses/FF/DistortionScoreProducer.h"

#ifdef HAVE_PROTOBUF
#include "hypergraph.pb.h"
#include "rule.pb.h"
#endif

#include "util/exception.hh"

using namespace std;

namespace Moses
{
Manager::Manager(size_t lineNumber, InputType const& source, SearchAlgorithm searchAlgorithm)
  :m_transOptColl(source.CreateTranslationOptionCollection())
  ,m_search(Search::CreateSearch(*this, source, searchAlgorithm, *m_transOptColl))
  ,interrupted_flag(0)
  ,m_hypoId(0)
  ,m_lineNumber(lineNumber)
  ,m_source(source)
{
  StaticData::Instance().InitializeForInput(source);
}

Manager::~Manager()
{
  delete m_transOptColl;
  delete m_search;
  // this is a comment ...

  StaticData::Instance().CleanUpAfterSentenceProcessing(m_source);
}

/**
 * Main decoder loop that translates a sentence by expanding
 * hypotheses stack by stack, until the end of the sentence.
 */
void Manager::ProcessSentence()
{
  // reset statistics
  ResetSentenceStats(m_source);

  // check if alternate weight setting is used
  // this is not thread safe! it changes StaticData
  if (StaticData::Instance().GetHasAlternateWeightSettings()) {
    if (m_source.GetSpecifiesWeightSetting()) {
      StaticData::Instance().SetWeightSetting(m_source.GetWeightSetting());
    } else {
      StaticData::Instance().SetWeightSetting("default");
    }
  }

  // get translation options
  Timer getOptionsTime;
  getOptionsTime.start();
  m_transOptColl->CreateTranslationOptions();
  VERBOSE(1, "Line "<< m_lineNumber << ": Collecting options took " << getOptionsTime << " seconds" << endl);

  // some reporting on how long this took
  IFVERBOSE(2) {
    // TODO: XXX: Hack: SentenceStats.h currently requires all values to be of type clock_t
    GetSentenceStats().AddTimeCollectOpts((clock_t) (getOptionsTime.get_elapsed_time() * CLOCKS_PER_SEC));
  }

  // search for best translation with the specified algorithm
  Timer searchTime;
  searchTime.start();
  m_search->ProcessSentence();
  VERBOSE(1, "Line " << m_lineNumber << ": Search took " << searchTime << " seconds" << endl);
}

/**
 * Print all derivations in search graph. Note: The number of derivations is exponential in the sentence length
 *
 */

void Manager::PrintAllDerivations(long translationId, ostream& outputStream) const
{
  const std::vector < HypothesisStack* > &hypoStackColl = m_search->GetHypothesisStacks();

  vector<const Hypothesis*> sortedPureHypo = hypoStackColl.back()->GetSortedList();

  if (sortedPureHypo.size() == 0)
    return;

  float remainingScore = 0;
  vector<const TargetPhrase*> remainingPhrases;

  // add all pure paths
  vector<const Hypothesis*>::const_iterator iterBestHypo;
  for (iterBestHypo = sortedPureHypo.begin()
                      ; iterBestHypo != sortedPureHypo.end()
       ; ++iterBestHypo) {
    printThisHypothesis(translationId, *iterBestHypo, remainingPhrases, remainingScore, outputStream);
    printDivergentHypothesis(translationId, *iterBestHypo, remainingPhrases, remainingScore, outputStream);
  }
}

const TranslationOptionCollection* Manager::getSntTranslationOptions()
{
  return m_transOptColl;
}

void Manager::printDivergentHypothesis(long translationId, const Hypothesis* hypo, const vector <const TargetPhrase*> & remainingPhrases, float remainingScore , ostream& outputStream ) const
{
  //Backtrack from the predecessor
  if (hypo->GetId()  > 0) {
    vector <const TargetPhrase*> followingPhrases;
    followingPhrases.push_back(& (hypo->GetCurrTargetPhrase()));
    ///((Phrase) hypo->GetPrevHypo()->GetTargetPhrase());
    followingPhrases.insert(followingPhrases.end()--, remainingPhrases.begin(), remainingPhrases.end());
    printDivergentHypothesis(translationId, hypo->GetPrevHypo(), followingPhrases , remainingScore + hypo->GetScore() - hypo->GetPrevHypo()->GetScore(), outputStream);
  }

  //Process the arcs
  const ArcList *pAL = hypo->GetArcList();
  if (pAL) {
    const ArcList &arcList = *pAL;
    // every possible Arc to replace this edge
    ArcList::const_iterator iterArc;
    for (iterArc = arcList.begin() ; iterArc != arcList.end() ; ++iterArc) {
      const Hypothesis *loserHypo = *iterArc;
      const Hypothesis* loserPrevHypo = loserHypo->GetPrevHypo();
      float arcScore = loserHypo->GetScore() - loserPrevHypo->GetScore();
      vector <const TargetPhrase* > followingPhrases;
      followingPhrases.push_back(&(loserHypo->GetCurrTargetPhrase()));
      followingPhrases.insert(followingPhrases.end()--, remainingPhrases.begin(), remainingPhrases.end());
      printThisHypothesis(translationId, loserPrevHypo, followingPhrases, remainingScore + arcScore, outputStream);
      printDivergentHypothesis(translationId, loserPrevHypo, followingPhrases, remainingScore + arcScore, outputStream);
    }
  }
}


void Manager::printThisHypothesis(long translationId, const Hypothesis* hypo, const vector <const TargetPhrase*> & remainingPhrases, float remainingScore, ostream& outputStream) const
{

  outputStream << translationId << " ||| ";

  //Yield of this hypothesis
  hypo->ToStream(outputStream);
  for (size_t p = 0; p < remainingPhrases.size(); ++p) {
    const TargetPhrase * phrase = remainingPhrases[p];
    size_t size = phrase->GetSize();
    for (size_t pos = 0 ; pos < size ; pos++) {
      const Factor *factor = phrase->GetFactor(pos, 0);
      outputStream << *factor;
      outputStream << " ";
    }
  }

  outputStream << "||| " << hypo->GetScore() + remainingScore;
  outputStream << endl;
}




/**
 * After decoding, the hypotheses in the stacks and additional arcs
 * form a search graph that can be mined for n-best lists.
 * The heavy lifting is done in the TrellisPath and TrellisPathCollection
 * this function controls this for one sentence.
 *
 * \param count the number of n-best translations to produce
 * \param ret holds the n-best list that was calculated
 */
void Manager::CalcNBest(size_t count, TrellisPathList &ret,bool onlyDistinct) const
{
  if (count <= 0)
    return;

  const std::vector < HypothesisStack* > &hypoStackColl = m_search->GetHypothesisStacks();

  vector<const Hypothesis*> sortedPureHypo = hypoStackColl.back()->GetSortedList();

  if (sortedPureHypo.size() == 0)
    return;

  TrellisPathCollection contenders;

  set<Phrase> distinctHyps;

  // add all pure paths
  vector<const Hypothesis*>::const_iterator iterBestHypo;
  for (iterBestHypo = sortedPureHypo.begin()
                      ; iterBestHypo != sortedPureHypo.end()
       ; ++iterBestHypo) {
    contenders.Add(new TrellisPath(*iterBestHypo));
  }

  // factor defines stopping point for distinct n-best list if too many candidates identical
  size_t nBestFactor = StaticData::Instance().GetNBestFactor();
  if (nBestFactor < 1) nBestFactor = 1000; // 0 = unlimited

  // MAIN loop
  for (size_t iteration = 0 ; (onlyDistinct ? distinctHyps.size() : ret.GetSize()) < count && contenders.GetSize() > 0 && (iteration < count * nBestFactor) ; iteration++) {
    // get next best from list of contenders
    TrellisPath *path = contenders.pop();
    CHECK(path);
    // create deviations from current best
    path->CreateDeviantPaths(contenders);
    if(onlyDistinct) {
      Phrase tgtPhrase = path->GetSurfacePhrase();
      if (distinctHyps.insert(tgtPhrase).second) {
        ret.Add(path);
      } else {
        delete path;
        path = NULL;
      }
    } else {
      ret.Add(path);
    }


    if(onlyDistinct) {
      const size_t nBestFactor = StaticData::Instance().GetNBestFactor();
      if (nBestFactor > 0)
        contenders.Prune(count * nBestFactor);
    } else {
      contenders.Prune(count);
    }
  }
}

struct SGNReverseCompare {
  bool operator() (const SearchGraphNode& s1, const SearchGraphNode& s2) const {
    return s1.hypo->GetId() > s2.hypo->GetId();
  }
};

/**
  * Implements lattice sampling, as in Chatterjee & Cancedda, emnlp 2010
  **/
void Manager::CalcLatticeSamples(size_t count, TrellisPathList &ret) const
{

  vector<SearchGraphNode> searchGraph;
  GetSearchGraph(searchGraph);

  //Calculation of the sigmas of each hypothesis and edge. In C&C notation this is
  //the "log of the cumulative unnormalized probability of all the paths in the
  // lattice for the hypothesis to a final node"
  typedef pair<int, int> Edge;
  map<const Hypothesis*, float> sigmas;
  map<Edge, float> edgeScores;
  map<const Hypothesis*, set<const Hypothesis*> > outgoingHyps;
  map<int,const Hypothesis*> idToHyp;
  map<int,float> fscores;

  //Iterating through the hypos in reverse order of id gives  a reverse
  //topological order. We rely on the fact that hypo ids are given out
  //sequentially, as the search proceeds.
  //NB: Could just sort by stack.
  sort(searchGraph.begin(), searchGraph.end(), SGNReverseCompare());

  //first task is to fill in the outgoing hypos and edge scores.
  for (vector<SearchGraphNode>::const_iterator i = searchGraph.begin();
       i != searchGraph.end(); ++i) {
    const Hypothesis* hypo = i->hypo;
    idToHyp[hypo->GetId()] = hypo;
    fscores[hypo->GetId()] = i->fscore;
    if (hypo->GetId()) {
      //back to  current
      const Hypothesis* prevHypo = i->hypo->GetPrevHypo();
      outgoingHyps[prevHypo].insert(hypo);
      edgeScores[Edge(prevHypo->GetId(),hypo->GetId())] =
        hypo->GetScore() - prevHypo->GetScore();
    }
    //forward from current
    if (i->forward >= 0) {
      map<int,const Hypothesis*>::const_iterator idToHypIter = idToHyp.find(i->forward);
      CHECK(idToHypIter != idToHyp.end());
      const Hypothesis* nextHypo = idToHypIter->second;
      outgoingHyps[hypo].insert(nextHypo);
      map<int,float>::const_iterator fscoreIter = fscores.find(nextHypo->GetId());
      CHECK(fscoreIter != fscores.end());
      edgeScores[Edge(hypo->GetId(),nextHypo->GetId())] =
        i->fscore - fscoreIter->second;
    }
  }


  //then run through again to calculate sigmas
  for (vector<SearchGraphNode>::const_iterator i = searchGraph.begin();
       i != searchGraph.end(); ++i) {

    if (i->forward == -1) {
      sigmas[i->hypo] = 0;
    } else {
      map<const Hypothesis*, set<const Hypothesis*> >::const_iterator outIter =
        outgoingHyps.find(i->hypo);

      CHECK(outIter != outgoingHyps.end());
      float sigma = 0;
      for (set<const Hypothesis*>::const_iterator j = outIter->second.begin();
           j != outIter->second.end(); ++j) {
        map<const Hypothesis*, float>::const_iterator succIter = sigmas.find(*j);
        CHECK(succIter != sigmas.end());
        map<Edge,float>::const_iterator edgeScoreIter =
          edgeScores.find(Edge(i->hypo->GetId(),(*j)->GetId()));
        CHECK(edgeScoreIter != edgeScores.end());
        float term = edgeScoreIter->second + succIter->second; // Add sigma(*j)
        if (sigma == 0) {
          sigma = term;
        } else {
          sigma = log_sum(sigma,term);
        }
      }
      sigmas[i->hypo] = sigma;
    }
  }

  //The actual sampling!
  const Hypothesis* startHypo = searchGraph.back().hypo;
  CHECK(startHypo->GetId() == 0);
  for (size_t i = 0; i < count; ++i) {
    vector<const Hypothesis*> path;
    path.push_back(startHypo);
    while(1) {
      map<const Hypothesis*, set<const Hypothesis*> >::const_iterator outIter =
        outgoingHyps.find(path.back());
      if (outIter == outgoingHyps.end() || !outIter->second.size()) {
        //end of the path
        break;
      }
      //score the possibles
      vector<const Hypothesis*> candidates;
      vector<float> candidateScores;
      float scoreTotal = 0;
      for (set<const Hypothesis*>::const_iterator j = outIter->second.begin();
           j != outIter->second.end(); ++j) {
        candidates.push_back(*j);
        CHECK(sigmas.find(*j) != sigmas.end());
        Edge edge(path.back()->GetId(),(*j)->GetId());
        CHECK(edgeScores.find(edge) != edgeScores.end());
        candidateScores.push_back(sigmas[*j]  + edgeScores[edge]);
        if (scoreTotal == 0) {
          scoreTotal = candidateScores.back();
        } else {
          scoreTotal = log_sum(candidateScores.back(), scoreTotal);
        }
      }

      //normalise
      transform(candidateScores.begin(), candidateScores.end(), candidateScores.begin(), bind2nd(minus<float>(),scoreTotal));
      //copy(candidateScores.begin(),candidateScores.end(),ostream_iterator<float>(cerr," "));
      //cerr << endl;

      //draw the sample
      float random = log((float)rand()/RAND_MAX);
      size_t position = 1;
      float sum = candidateScores[0];
      for (; position < candidateScores.size() && sum < random; ++position) {
        sum = log_sum(sum,candidateScores[position]);
      }
      //cerr << "Random: " << random << " Chose " << position-1 << endl;
      const Hypothesis* chosen =  candidates[position-1];
      path.push_back(chosen);
    }
    //cerr << "Path: " << endl;
    //for (size_t j = 0; j < path.size(); ++j) {
    // cerr << path[j]->GetId() <<  " " << path[j]->GetScoreBreakdown() << endl;
    //}
    //cerr << endl;

    //Convert the hypos to TrellisPath
    ret.Add(new TrellisPath(path));
    //cerr << ret.at(ret.GetSize()-1).GetScoreBreakdown() << endl;
  }

}



void Manager::CalcDecoderStatistics() const
{
  const Hypothesis *hypo = GetBestHypothesis();
  if (hypo != NULL) {
    GetSentenceStats().CalcFinalStats(*hypo);
    IFVERBOSE(2) {
      if (hypo != NULL) {
        string buff;
        string buff2;
        TRACE_ERR( "Source and Target Units:"
                   << hypo->GetInput());
        buff2.insert(0,"] ");
        buff2.insert(0,(hypo->GetCurrTargetPhrase()).ToString());
        buff2.insert(0,":");
        buff2.insert(0,(hypo->GetCurrSourceWordsRange()).ToString());
        buff2.insert(0,"[");

        hypo = hypo->GetPrevHypo();
        while (hypo != NULL) {
          //dont print out the empty final hypo
          buff.insert(0,buff2);
          buff2.clear();
          buff2.insert(0,"] ");
          buff2.insert(0,(hypo->GetCurrTargetPhrase()).ToString());
          buff2.insert(0,":");
          buff2.insert(0,(hypo->GetCurrSourceWordsRange()).ToString());
          buff2.insert(0,"[");
          hypo = hypo->GetPrevHypo();
        }
        TRACE_ERR( buff << endl);
      }
    }
  }
}

void OutputWordGraph(std::ostream &outputWordGraphStream, const Hypothesis *hypo, size_t &linkId)
{

  const Hypothesis *prevHypo = hypo->GetPrevHypo();


  outputWordGraphStream << "J=" << linkId++
                        << "\tS=" << prevHypo->GetId()
                        << "\tE=" << hypo->GetId()
                        << "\ta=";

  // phrase table scores
  const StaticData &staticData = StaticData::Instance();
  const std::vector<PhraseDictionary*> &phraseTables = staticData.GetPhraseDictionaries();
  std::vector<PhraseDictionary*>::const_iterator iterPhraseTable;
  for (iterPhraseTable = phraseTables.begin() ; iterPhraseTable != phraseTables.end() ; ++iterPhraseTable) {
    const PhraseDictionary *phraseTable = *iterPhraseTable;
    vector<float> scores = hypo->GetScoreBreakdown().GetScoresForProducer(phraseTable);

    outputWordGraphStream << scores[0];
    vector<float>::const_iterator iterScore;
    for (iterScore = ++scores.begin() ; iterScore != scores.end() ; ++iterScore) {
      outputWordGraphStream << ", " << *iterScore;
    }
  }

  // language model scores
  outputWordGraphStream << "\tl=";

  const std::vector<const StatefulFeatureFunction*> &statefulFFs = StatefulFeatureFunction::GetAllStatefulFF();
  for (size_t i = 0; i < statefulFFs.size(); ++i) {
    const StatefulFeatureFunction *ff = statefulFFs[i];
    const LanguageModel *lm = dynamic_cast<const LanguageModel*>(ff);

    vector<float> scores = hypo->GetScoreBreakdown().GetScoresForProducer(lm);

    outputWordGraphStream << scores[0];
    vector<float>::const_iterator iterScore;
    for (iterScore = ++scores.begin() ; iterScore != scores.end() ; ++iterScore) {
      outputWordGraphStream << ", " << *iterScore;
    }
  }

  // re-ordering
  outputWordGraphStream << "\tr=";

  const std::vector<FeatureFunction*> &ffs = FeatureFunction::GetAllFF();
  std::vector<FeatureFunction*>::const_iterator iter;
  for (iter = ffs.begin(); iter != ffs.end(); ++iter) {
    const FeatureFunction *ff = *iter;

    const DistortionScoreProducer *model = dynamic_cast<const DistortionScoreProducer*>(ff);
    if (model) {
      outputWordGraphStream << hypo->GetScoreBreakdown().GetScoreForProducer(model);
    }
  }

  // lexicalised re-ordering
  /*
  const std::vector<LexicalReordering*> &lexOrderings = StaticData::Instance().GetReorderModels();
  std::vector<LexicalReordering*>::const_iterator iterLexOrdering;
  for (iterLexOrdering = lexOrderings.begin() ; iterLexOrdering != lexOrderings.end() ; ++iterLexOrdering) {
    LexicalReordering *lexicalReordering = *iterLexOrdering;
    vector<float> scores = hypo->GetScoreBreakdown().GetScoresForProducer(lexicalReordering);

    outputWordGraphStream << scores[0];
    vector<float>::const_iterator iterScore;
    for (iterScore = ++scores.begin() ; iterScore != scores.end() ; ++iterScore) {
      outputWordGraphStream << ", " << *iterScore;
    }
  }
  */
  // words !!
//  outputWordGraphStream << "\tw=" << hypo->GetCurrTargetPhrase();

  // output both source and target phrases in the word graph
  outputWordGraphStream << "\tw=" << hypo->GetSourcePhraseStringRep() << "|" << hypo->GetCurrTargetPhrase();

  outputWordGraphStream << endl;
}

void Manager::GetWordGraph(long translationId, std::ostream &outputWordGraphStream) const
{
  const StaticData &staticData = StaticData::Instance();
  string fileName = staticData.GetParam("output-word-graph")[0];
  bool outputNBest = Scan<bool>(staticData.GetParam("output-word-graph")[1]);
  const std::vector < HypothesisStack* > &hypoStackColl = m_search->GetHypothesisStacks();

  outputWordGraphStream << "VERSION=1.0" << endl
                        << "UTTERANCE=" << translationId << endl;

  size_t linkId = 0;
  size_t stackNo = 1;
  std::vector < HypothesisStack* >::const_iterator iterStack;
  for (iterStack = ++hypoStackColl.begin() ; iterStack != hypoStackColl.end() ; ++iterStack) {
    const HypothesisStack &stack = **iterStack;
    HypothesisStack::const_iterator iterHypo;
    for (iterHypo = stack.begin() ; iterHypo != stack.end() ; ++iterHypo) {
      const Hypothesis *hypo = *iterHypo;
      OutputWordGraph(outputWordGraphStream, hypo, linkId);

      if (outputNBest) {
        const ArcList *arcList = hypo->GetArcList();
        if (arcList != NULL) {
          ArcList::const_iterator iterArcList;
          for (iterArcList = arcList->begin() ; iterArcList != arcList->end() ; ++iterArcList) {
            const Hypothesis *loserHypo = *iterArcList;
            OutputWordGraph(outputWordGraphStream, loserHypo, linkId);
          }
        }
      } //if (outputNBest)
    } //for (iterHypo
  } // for (iterStack
}

void Manager::GetSearchGraph(vector<SearchGraphNode>& searchGraph) const
{
  std::map < int, bool > connected;
  std::map < int, int > forward;
  std::map < int, double > forwardScore;

  // *** find connected hypotheses ***
  std::vector< const Hypothesis *> connectedList;
  GetConnectedGraph(&connected, &connectedList);

  // ** compute best forward path for each hypothesis *** //

  // forward cost of hypotheses on final stack is 0
  const std::vector < HypothesisStack* > &hypoStackColl = m_search->GetHypothesisStacks();
  const HypothesisStack &finalStack = *hypoStackColl.back();
  HypothesisStack::const_iterator iterHypo;
  for (iterHypo = finalStack.begin() ; iterHypo != finalStack.end() ; ++iterHypo) {
    const Hypothesis *hypo = *iterHypo;
    forwardScore[ hypo->GetId() ] = 0.0f;
    forward[ hypo->GetId() ] = -1;
  }

  // compete for best forward score of previous hypothesis
  std::vector < HypothesisStack* >::const_iterator iterStack;
  for (iterStack = --hypoStackColl.end() ; iterStack != hypoStackColl.begin() ; --iterStack) {
    const HypothesisStack &stack = **iterStack;
    HypothesisStack::const_iterator iterHypo;
    for (iterHypo = stack.begin() ; iterHypo != stack.end() ; ++iterHypo) {
      const Hypothesis *hypo = *iterHypo;
      if (connected.find( hypo->GetId() ) != connected.end()) {
        // make a play for previous hypothesis
        const Hypothesis *prevHypo = hypo->GetPrevHypo();
        double fscore = forwardScore[ hypo->GetId() ] +
                        hypo->GetScore() - prevHypo->GetScore();
        if (forwardScore.find( prevHypo->GetId() ) == forwardScore.end()
            || forwardScore.find( prevHypo->GetId() )->second < fscore) {
          forwardScore[ prevHypo->GetId() ] = fscore;
          forward[ prevHypo->GetId() ] = hypo->GetId();
        }
        // all arcs also make a play
        const ArcList *arcList = hypo->GetArcList();
        if (arcList != NULL) {
          ArcList::const_iterator iterArcList;
          for (iterArcList = arcList->begin() ; iterArcList != arcList->end() ; ++iterArcList) {
            const Hypothesis *loserHypo = *iterArcList;
            // make a play
            const Hypothesis *loserPrevHypo = loserHypo->GetPrevHypo();
            double fscore = forwardScore[ hypo->GetId() ] +
                            loserHypo->GetScore() - loserPrevHypo->GetScore();
            if (forwardScore.find( loserPrevHypo->GetId() ) == forwardScore.end()
                || forwardScore.find( loserPrevHypo->GetId() )->second < fscore) {
              forwardScore[ loserPrevHypo->GetId() ] = fscore;
              forward[ loserPrevHypo->GetId() ] = loserHypo->GetId();
            }
          } // end for arc list
        } // end if arc list empty
      } // end if hypo connected
    } // end for hypo
  } // end for stack

  // *** output all connected hypotheses *** //

  connected[ 0 ] = true;
  for (iterStack = hypoStackColl.begin() ; iterStack != hypoStackColl.end() ; ++iterStack) {
    const HypothesisStack &stack = **iterStack;
    HypothesisStack::const_iterator iterHypo;
    for (iterHypo = stack.begin() ; iterHypo != stack.end() ; ++iterHypo) {
      const Hypothesis *hypo = *iterHypo;
      if (connected.find( hypo->GetId() ) != connected.end()) {
        searchGraph.push_back(SearchGraphNode(hypo,NULL,forward[hypo->GetId()],
                                              forwardScore[hypo->GetId()]));

        const ArcList *arcList = hypo->GetArcList();
        if (arcList != NULL) {
          ArcList::const_iterator iterArcList;
          for (iterArcList = arcList->begin() ; iterArcList != arcList->end() ; ++iterArcList) {
            const Hypothesis *loserHypo = *iterArcList;
            searchGraph.push_back(SearchGraphNode(loserHypo,hypo,
                                                  forward[hypo->GetId()], forwardScore[hypo->GetId()]));
          }
        } // end if arcList empty
      } // end if connected
    } // end for iterHypo
  } // end for iterStack

}

void Manager::OutputFeatureWeightsForSLF(std::ostream &outputSearchGraphStream) const
{
  outputSearchGraphStream.setf(std::ios::fixed);
  outputSearchGraphStream.precision(6);

  const StaticData& staticData = StaticData::Instance();
  const vector<const StatelessFeatureFunction*> &slf  = StatelessFeatureFunction::GetAllStatelessFF();
  const vector<const StatefulFeatureFunction*> &sff   = StatefulFeatureFunction::GetAllStatefulFF();
  size_t featureIndex = 1;
  for (size_t i = 0; i < sff.size(); ++i) {
    featureIndex = OutputFeatureWeightsForSLF(featureIndex, sff[i], outputSearchGraphStream);
  }
  for (size_t i = 0; i < slf.size(); ++i) {
    /*
    if (slf[i]->GetScoreProducerWeightShortName() != "u" &&
          slf[i]->GetScoreProducerWeightShortName() != "tm" &&
          slf[i]->GetScoreProducerWeightShortName() != "I" &&
          slf[i]->GetScoreProducerWeightShortName() != "g")
    */
    {
      featureIndex = OutputFeatureWeightsForSLF(featureIndex, slf[i], outputSearchGraphStream);
    }
  }
  const vector<PhraseDictionary*>& pds = staticData.GetPhraseDictionaries();
  for( size_t i=0; i<pds.size(); i++ ) {
    featureIndex = OutputFeatureWeightsForSLF(featureIndex, pds[i], outputSearchGraphStream);
  }
  const vector<const GenerationDictionary*>& gds = staticData.GetGenerationDictionaries();
  for( size_t i=0; i<gds.size(); i++ ) {
    featureIndex = OutputFeatureWeightsForSLF(featureIndex, gds[i], outputSearchGraphStream);
  }

}

void Manager::OutputFeatureValuesForSLF(const Hypothesis* hypo, bool zeros, std::ostream &outputSearchGraphStream) const
{
  outputSearchGraphStream.setf(std::ios::fixed);
  outputSearchGraphStream.precision(6);

  // outputSearchGraphStream << endl;
  // outputSearchGraphStream << (*hypo) << endl;
  // const ScoreComponentCollection& scoreCollection = hypo->GetScoreBreakdown();
  // outputSearchGraphStream << scoreCollection << endl;

  const StaticData& staticData = StaticData::Instance();
  const vector<const StatelessFeatureFunction*> &slf=StatelessFeatureFunction::GetAllStatelessFF();
  const vector<const StatefulFeatureFunction*> &sff	= StatefulFeatureFunction::GetAllStatefulFF();
  size_t featureIndex = 1;
  for (size_t i = 0; i < sff.size(); ++i) {
    featureIndex = OutputFeatureValuesForSLF(featureIndex, zeros, hypo, sff[i], outputSearchGraphStream);
  }
  for (size_t i = 0; i < slf.size(); ++i) {
    /*
    if (slf[i]->GetScoreProducerWeightShortName() != "u" &&
          slf[i]->GetScoreProducerWeightShortName() != "tm" &&
          slf[i]->GetScoreProducerWeightShortName() != "I" &&
          slf[i]->GetScoreProducerWeightShortName() != "g")
    */
    {
      featureIndex = OutputFeatureValuesForSLF(featureIndex, zeros, hypo, slf[i], outputSearchGraphStream);
    }
  }
  const vector<PhraseDictionary*>& pds = staticData.GetPhraseDictionaries();
  for( size_t i=0; i<pds.size(); i++ ) {
    featureIndex = OutputFeatureValuesForSLF(featureIndex, zeros, hypo, pds[i], outputSearchGraphStream);
  }
  const vector<const GenerationDictionary*>& gds = staticData.GetGenerationDictionaries();
  for( size_t i=0; i<gds.size(); i++ ) {
    featureIndex = OutputFeatureValuesForSLF(featureIndex, zeros, hypo, gds[i], outputSearchGraphStream);
  }

}

void Manager::OutputFeatureValuesForHypergraph(const Hypothesis* hypo, std::ostream &outputSearchGraphStream) const
{
  outputSearchGraphStream.setf(std::ios::fixed);
  outputSearchGraphStream.precision(6);

  const StaticData& staticData = StaticData::Instance();
  const vector<const StatelessFeatureFunction*>& slf=StatelessFeatureFunction::GetAllStatelessFF();
  const vector<const StatefulFeatureFunction*> &sff = StatefulFeatureFunction::GetAllStatefulFF();
  size_t featureIndex = 1;
  for (size_t i = 0; i < sff.size(); ++i) {
    featureIndex = OutputFeatureValuesForHypergraph(featureIndex, hypo, sff[i], outputSearchGraphStream);
  }
  for (size_t i = 0; i < slf.size(); ++i) {
    /*
    if (slf[i]->GetScoreProducerWeightShortName() != "u" &&
          slf[i]->GetScoreProducerWeightShortName() != "tm" &&
          slf[i]->GetScoreProducerWeightShortName() != "I" &&
          slf[i]->GetScoreProducerWeightShortName() != "g")
    */
    {
      featureIndex = OutputFeatureValuesForHypergraph(featureIndex, hypo, slf[i], outputSearchGraphStream);
    }
  }
  const vector<PhraseDictionary*>& pds = staticData.GetPhraseDictionaries();
  for( size_t i=0; i<pds.size(); i++ ) {
    featureIndex = OutputFeatureValuesForHypergraph(featureIndex, hypo, pds[i], outputSearchGraphStream);
  }
  const vector<const GenerationDictionary*>& gds = staticData.GetGenerationDictionaries();
  for( size_t i=0; i<gds.size(); i++ ) {
    featureIndex = OutputFeatureValuesForHypergraph(featureIndex, hypo, gds[i], outputSearchGraphStream);
  }

}


size_t Manager::OutputFeatureWeightsForSLF(size_t index, const FeatureFunction* ff, std::ostream &outputSearchGraphStream) const
{
  size_t numScoreComps = ff->GetNumScoreComponents();
  if (numScoreComps != 0) {
    vector<float> values = StaticData::Instance().GetAllWeights().GetScoresForProducer(ff);
    for (size_t i = 0; i < numScoreComps; ++i) {
      outputSearchGraphStream << "# " << ff->GetScoreProducerDescription()
                              << " "  << ff->GetScoreProducerDescription()
                              << " "  << (i+1) << " of " << numScoreComps << endl
                              << "x"  << (index+i) << "scale=" << values[i] << endl;
    }
    return index+numScoreComps;
  } else {
    cerr << "Sparse features are not supported when outputting HTK standard lattice format" << endl;
    assert(false);
    return 0;
  }
}

size_t Manager::OutputFeatureValuesForSLF(size_t index, bool zeros, const Hypothesis* hypo, const FeatureFunction* ff, std::ostream &outputSearchGraphStream) const
{

  // { const FeatureFunction* sp = ff;
  //   const FVector& m_scores = scoreCollection.GetScoresVector();
  //   FVector& scores = const_cast<FVector&>(m_scores);
  //   std::string prefix = sp->GetScoreProducerDescription() + FName::SEP;
  //   // std::cout << "prefix==" << prefix << endl;
  //   // cout << "m_scores==" << m_scores << endl;
  //   // cout << "m_scores.size()==" << m_scores.size() << endl;
  //   // cout << "m_scores.coreSize()==" << m_scores.coreSize() << endl;
  //   // cout << "m_scores.cbegin() ?= m_scores.cend()\t" <<  (m_scores.cbegin() == m_scores.cend()) << endl;


  //   // for(FVector::FNVmap::const_iterator i = m_scores.cbegin(); i != m_scores.cend(); i++) {
  //   //   std::cout<<prefix << "\t" << (i->first) << "\t" << (i->second) << std::endl;
  //   // }
  //   for(int i=0, n=v.size(); i<n; i+=1) {
  //     //      outputSearchGraphStream << prefix << i << "==" << v[i] << std::endl;

  //   }
  // }

  // FVector featureValues = scoreCollection.GetVectorForProducer(ff);
  // outputSearchGraphStream << featureValues << endl;
  const ScoreComponentCollection& scoreCollection = hypo->GetScoreBreakdown();

  vector<float> featureValues = scoreCollection.GetScoresForProducer(ff);
  size_t numScoreComps = featureValues.size();//featureValues.coreSize();
  //  if (numScoreComps != ScoreProducer::unlimited) {
  // vector<float> values = StaticData::Instance().GetAllWeights().GetScoresForProducer(ff);
  for (size_t i = 0; i < numScoreComps; ++i) {
    outputSearchGraphStream << "x"  << (index+i) << "=" << ((zeros) ? 0.0 : featureValues[i]) << " ";
  }
  return index+numScoreComps;
  // } else {
  //   cerr << "Sparse features are not supported when outputting HTK standard lattice format" << endl;
  //   assert(false);
  //   return 0;
  // }
}

size_t Manager::OutputFeatureValuesForHypergraph(size_t index, const Hypothesis* hypo, const FeatureFunction* ff, std::ostream &outputSearchGraphStream) const
{
  ScoreComponentCollection scoreCollection = hypo->GetScoreBreakdown();
  const Hypothesis *prevHypo = hypo->GetPrevHypo();
  if (prevHypo) {
    scoreCollection.MinusEquals( prevHypo->GetScoreBreakdown() );
  }
  vector<float> featureValues = scoreCollection.GetScoresForProducer(ff);
  size_t numScoreComps = featureValues.size();

  if (numScoreComps > 1) {
    for (size_t i = 0; i < numScoreComps; ++i) {
      outputSearchGraphStream << ff->GetScoreProducerDescription()  << i << "=" << featureValues[i] << " ";
    }
  } else {
    outputSearchGraphStream << ff->GetScoreProducerDescription()  << "=" << featureValues[0] << " ";
  }

  return index+numScoreComps;
}

/**! Output search graph in hypergraph format of Kenneth Heafield's lazy hypergraph decoder */
void Manager::OutputSearchGraphAsHypergraph(long translationId, std::ostream &outputSearchGraphStream) const
{

  VERBOSE(2,"Getting search graph to output as hypergraph for sentence " << translationId << std::endl)

  vector<SearchGraphNode> searchGraph;
  GetSearchGraph(searchGraph);


  map<int,int> mosesIDToHypergraphID;
  // map<int,int> hypergraphIDToMosesID;
  set<int> terminalNodes;
  multimap<int,int> hypergraphIDToArcs;

  VERBOSE(2,"Gathering information about search graph to output as hypergraph for sentence " << translationId << std::endl)

  long numNodes = 0;
  long endNode = 0;
  {
    long hypergraphHypothesisID = 0;
    for (size_t arcNumber = 0, size=searchGraph.size(); arcNumber < size; ++arcNumber) {

      // Get an id number for the previous hypothesis
      const Hypothesis *prevHypo = searchGraph[arcNumber].hypo->GetPrevHypo();
      if (prevHypo!=NULL) {
        int mosesPrevHypothesisID = prevHypo->GetId();
        if (mosesIDToHypergraphID.count(mosesPrevHypothesisID) == 0) {
          mosesIDToHypergraphID[mosesPrevHypothesisID] = hypergraphHypothesisID;
          //	hypergraphIDToMosesID[hypergraphHypothesisID] = mosesPrevHypothesisID;
          hypergraphHypothesisID += 1;
        }
      }

      // Get an id number for this hypothesis
      int mosesHypothesisID;
      if (searchGraph[arcNumber].recombinationHypo) {
        mosesHypothesisID = searchGraph[arcNumber].recombinationHypo->GetId();
      } else {
        mosesHypothesisID = searchGraph[arcNumber].hypo->GetId();
      }

      if (mosesIDToHypergraphID.count(mosesHypothesisID) == 0) {

        mosesIDToHypergraphID[mosesHypothesisID] = hypergraphHypothesisID;
        //      hypergraphIDToMosesID[hypergraphHypothesisID] = mosesHypothesisID;

        bool terminalNode = (searchGraph[arcNumber].forward == -1);
        if (terminalNode) {
          // Final arc to end node, representing the end of the sentence </s>
          terminalNodes.insert(hypergraphHypothesisID);
        }

        hypergraphHypothesisID += 1;
      }

      // Record that this arc ends at this node
      hypergraphIDToArcs.insert(pair<int,int>(mosesIDToHypergraphID[mosesHypothesisID],arcNumber));

    }

    // Unique end node
    endNode = hypergraphHypothesisID;
    //    mosesIDToHypergraphID[hypergraphHypothesisID] = hypergraphHypothesisID;
    numNodes = endNode + 1;

  }


  long numArcs = searchGraph.size() + terminalNodes.size();

  // Print number of nodes and arcs
  outputSearchGraphStream << numNodes << " " << numArcs << endl;

  VERBOSE(2,"Search graph to output as hypergraph for sentence " << translationId
          << " contains " << numArcs << " arcs and " << numNodes << " nodes" << std::endl)

  VERBOSE(2,"Outputting search graph to output as hypergraph for sentence " << translationId << std::endl)


  for (int hypergraphHypothesisID=0; hypergraphHypothesisID < endNode; hypergraphHypothesisID+=1) {
    if (hypergraphHypothesisID % 100000 == 0) {
      VERBOSE(2,"Processed " << hypergraphHypothesisID << " of " << numNodes << " hypergraph nodes for sentence " << translationId << std::endl);
    }
    //    int mosesID = hypergraphIDToMosesID[hypergraphHypothesisID];
    size_t count = hypergraphIDToArcs.count(hypergraphHypothesisID);
    //    VERBOSE(2,"Hypergraph node " << hypergraphHypothesisID << " has " << count << " incoming arcs" << std::endl)
    if (count > 0) {
      outputSearchGraphStream << count << "\n";

      pair<multimap<int,int>::iterator, multimap<int,int>::iterator> range =
        hypergraphIDToArcs.equal_range(hypergraphHypothesisID);
      for (multimap<int,int>::iterator it=range.first; it!=range.second; ++it) {
        int lineNumber = (*it).second;
        const Hypothesis *thisHypo = searchGraph[lineNumber].hypo;
        int mosesHypothesisID;// = thisHypo->GetId();
        if (searchGraph[lineNumber].recombinationHypo) {
          mosesHypothesisID = searchGraph[lineNumber].recombinationHypo->GetId();
        } else {
          mosesHypothesisID = searchGraph[lineNumber].hypo->GetId();
        }
        //	int actualHypergraphHypothesisID = mosesIDToHypergraphID[mosesHypothesisID];
        UTIL_THROW_IF(
          (hypergraphHypothesisID != mosesIDToHypergraphID[mosesHypothesisID]),
          util::Exception,
          "Error while writing search lattice as hypergraph for sentence " << translationId << ". " <<
          "Moses node " << mosesHypothesisID << " was expected to have hypergraph id " << hypergraphHypothesisID <<
          ", but actually had hypergraph id " << mosesIDToHypergraphID[mosesHypothesisID] <<
          ". There are " << numNodes << " nodes in the search lattice."
        );

        const Hypothesis *prevHypo = thisHypo->GetPrevHypo();
        if (prevHypo==NULL) {
          //	VERBOSE(2,"Hypergraph node " << hypergraphHypothesisID << " start of sentence" << std::endl)
          outputSearchGraphStream << "<s> ||| \n";
        } else {
          int startNode = mosesIDToHypergraphID[prevHypo->GetId()];
          //	  VERBOSE(2,"Hypergraph node " << hypergraphHypothesisID << " has parent node " << startNode << std::endl)
          UTIL_THROW_IF(
            (startNode >= hypergraphHypothesisID),
            util::Exception,
            "Error while writing search lattice as hypergraph for sentence" << translationId << ". " <<
            "The nodes must be output in topological order. The code attempted to violate this restriction."
          );

          const TargetPhrase &targetPhrase = thisHypo->GetCurrTargetPhrase();
          int targetWordCount = targetPhrase.GetSize();

          outputSearchGraphStream << "[" << startNode << "]";
          for (int targetWordIndex=0; targetWordIndex<targetWordCount; targetWordIndex+=1) {
            outputSearchGraphStream << " " << targetPhrase.GetWord(targetWordIndex);
          }
          outputSearchGraphStream << " ||| ";
          OutputFeatureValuesForHypergraph(thisHypo, outputSearchGraphStream);
          outputSearchGraphStream << "\n";
        }
      }
    }
  }

  // Print node and arc(s) for end of sentence </s>
  outputSearchGraphStream << terminalNodes.size() << "\n";
  for (set<int>::iterator it=terminalNodes.begin(); it!=terminalNodes.end(); ++it) {
    outputSearchGraphStream << "[" << (*it) << "] </s> ||| \n";
  }

}


/**! Output search graph in HTK standard lattice format (SLF) */
void Manager::OutputSearchGraphAsSLF(long translationId, std::ostream &outputSearchGraphStream) const
{

  vector<SearchGraphNode> searchGraph;
  GetSearchGraph(searchGraph);

  long numArcs = 0;
  long numNodes = 0;

  map<int,int> nodes;
  set<int> terminalNodes;

  // Unique start node
  nodes[0] = 0;

  for (size_t arcNumber = 0; arcNumber < searchGraph.size(); ++arcNumber) {

    int targetWordCount = searchGraph[arcNumber].hypo->GetCurrTargetPhrase().GetSize();
    numArcs += targetWordCount;

    int hypothesisID = searchGraph[arcNumber].hypo->GetId();
    if (nodes.count(hypothesisID) == 0) {

      numNodes += targetWordCount;
      nodes[hypothesisID] = numNodes;
      //numNodes += 1;

      bool terminalNode = (searchGraph[arcNumber].forward == -1);
      if (terminalNode) {
        numArcs += 1;
      }
    }

  }
  numNodes += 1;

  // Unique end node
  nodes[numNodes] = numNodes;

  outputSearchGraphStream << "UTTERANCE=Sentence_" << translationId << endl;
  outputSearchGraphStream << "VERSION=1.1" << endl;
  outputSearchGraphStream << "base=2.71828182845905" << endl;
  outputSearchGraphStream << "NODES=" << (numNodes+1) << endl;
  outputSearchGraphStream << "LINKS=" << numArcs  << endl;

  OutputFeatureWeightsForSLF(outputSearchGraphStream);

  for (size_t arcNumber = 0, lineNumber = 0; lineNumber < searchGraph.size(); ++lineNumber) {
    const Hypothesis *thisHypo = searchGraph[lineNumber].hypo;
    const Hypothesis *prevHypo = thisHypo->GetPrevHypo();
    if (prevHypo) {

      int startNode = nodes[prevHypo->GetId()];
      int endNode   = nodes[thisHypo->GetId()];
      bool terminalNode = (searchGraph[lineNumber].forward == -1);
      const TargetPhrase &targetPhrase = thisHypo->GetCurrTargetPhrase();
      int targetWordCount = targetPhrase.GetSize();

      for (int targetWordIndex=0; targetWordIndex<targetWordCount; targetWordIndex+=1) {
        int x = (targetWordCount-targetWordIndex);

        outputSearchGraphStream <<  "J=" << arcNumber;

        if (targetWordIndex==0) {
          outputSearchGraphStream << " S=" << startNode;
        } else {
          outputSearchGraphStream << " S=" << endNode - x;
        }

        outputSearchGraphStream << " E=" << endNode - (x-1)
                                << " W=" << targetPhrase.GetWord(targetWordIndex);

        OutputFeatureValuesForSLF(thisHypo, (targetWordIndex>0), outputSearchGraphStream);

        outputSearchGraphStream  << endl;

        arcNumber += 1;
      }

      if (terminalNode && terminalNodes.count(endNode) == 0) {
        terminalNodes.insert(endNode);
        outputSearchGraphStream <<  "J="   << arcNumber
                                << " S="   << endNode
                                << " E="   << numNodes
                                << endl;
        arcNumber += 1;
      }
    }
  }

}

void OutputSearchNode(long translationId, std::ostream &outputSearchGraphStream,
                      const SearchGraphNode& searchNode)
{
  const vector<FactorType> &outputFactorOrder = StaticData::Instance().GetOutputFactorOrder();
  bool extendedFormat = StaticData::Instance().GetOutputSearchGraphExtended();
  outputSearchGraphStream << translationId;

  // special case: initial hypothesis
  if ( searchNode.hypo->GetId() == 0 ) {
    outputSearchGraphStream << " hyp=0 stack=0";
    if (extendedFormat) {
      outputSearchGraphStream << " forward=" << searchNode.forward	<< " fscore=" << searchNode.fscore;
    }
    outputSearchGraphStream << endl;
    return;
  }

  const Hypothesis *prevHypo = searchNode.hypo->GetPrevHypo();

  // output in traditional format
  if (!extendedFormat) {
    outputSearchGraphStream << " hyp=" << searchNode.hypo->GetId()
                            << " stack=" << searchNode.hypo->GetWordsBitmap().GetNumWordsCovered()
                            << " back=" << prevHypo->GetId()
                            << " score=" << searchNode.hypo->GetScore()
                            << " transition=" << (searchNode.hypo->GetScore() - prevHypo->GetScore());

    if (searchNode.recombinationHypo != NULL)
      outputSearchGraphStream << " recombined=" << searchNode.recombinationHypo->GetId();

    outputSearchGraphStream << " forward=" << searchNode.forward	<< " fscore=" << searchNode.fscore
                            << " covered=" << searchNode.hypo->GetCurrSourceWordsRange().GetStartPos()
                            << "-" << searchNode.hypo->GetCurrSourceWordsRange().GetEndPos()
                            << " out=" << searchNode.hypo->GetCurrTargetPhrase().GetStringRep(outputFactorOrder)
                            << endl;
    return;
  }

  // output in extended format
//  if (searchNode.recombinationHypo != NULL)
//    outputSearchGraphStream << " hyp=" << searchNode.recombinationHypo->GetId();
//  else
  outputSearchGraphStream << " hyp=" << searchNode.hypo->GetId();

  outputSearchGraphStream << " stack=" << searchNode.hypo->GetWordsBitmap().GetNumWordsCovered()
                          << " back=" << prevHypo->GetId()
                          << " score=" << searchNode.hypo->GetScore()
                          << " transition=" << (searchNode.hypo->GetScore() - prevHypo->GetScore());

  if (searchNode.recombinationHypo != NULL)
    outputSearchGraphStream << " recombined=" << searchNode.recombinationHypo->GetId();

  outputSearchGraphStream << " forward=" << searchNode.forward	<< " fscore=" << searchNode.fscore
                          << " covered=" << searchNode.hypo->GetCurrSourceWordsRange().GetStartPos()
                          << "-" << searchNode.hypo->GetCurrSourceWordsRange().GetEndPos();

  // Modified so that -osgx is a superset of -osg (GST Oct 2011)
  ScoreComponentCollection scoreBreakdown = searchNode.hypo->GetScoreBreakdown();
  scoreBreakdown.MinusEquals( prevHypo->GetScoreBreakdown() );
  //outputSearchGraphStream << " scores = [ " << StaticData::Instance().GetAllWeights();
  outputSearchGraphStream << " scores=\"" << scoreBreakdown << "\"";

  outputSearchGraphStream << " out=\"" << searchNode.hypo->GetSourcePhraseStringRep() << "|" <<
                          searchNode.hypo->GetCurrTargetPhrase().GetStringRep(outputFactorOrder) << "\"" << endl;
//  outputSearchGraphStream << " out=" << searchNode.hypo->GetCurrTargetPhrase().GetStringRep(outputFactorOrder) << endl;
}

void Manager::GetConnectedGraph(
  std::map< int, bool >* pConnected,
  std::vector< const Hypothesis* >* pConnectedList) const
{
  std::map < int, bool >& connected = *pConnected;
  std::vector< const Hypothesis *>& connectedList = *pConnectedList;

  // start with the ones in the final stack
  const std::vector < HypothesisStack* > &hypoStackColl = m_search->GetHypothesisStacks();
  const HypothesisStack &finalStack = *hypoStackColl.back();
  HypothesisStack::const_iterator iterHypo;
  for (iterHypo = finalStack.begin() ; iterHypo != finalStack.end() ; ++iterHypo) {
    const Hypothesis *hypo = *iterHypo;
    connected[ hypo->GetId() ] = true;
    connectedList.push_back( hypo );
  }
  // move back from known connected hypotheses
  for(size_t i=0; i<connectedList.size(); i++) {
    const Hypothesis *hypo = connectedList[i];

    // add back pointer
    const Hypothesis *prevHypo = hypo->GetPrevHypo();
    if (prevHypo && prevHypo->GetId() > 0 // don't add empty hypothesis
        && connected.find( prevHypo->GetId() ) == connected.end()) { // don't add already added
      connected[ prevHypo->GetId() ] = true;
      connectedList.push_back( prevHypo );
    }

    // add arcs
    const ArcList *arcList = hypo->GetArcList();
    if (arcList != NULL) {
      ArcList::const_iterator iterArcList;
      for (iterArcList = arcList->begin() ; iterArcList != arcList->end() ; ++iterArcList) {
        const Hypothesis *loserHypo = *iterArcList;
        if (connected.find( loserHypo->GetId() ) == connected.end()) { // don't add already added
          connected[ loserHypo->GetId() ] = true;
          connectedList.push_back( loserHypo );
        }
      }
    }
  }
}

void Manager::GetWinnerConnectedGraph(
  std::map< int, bool >* pConnected,
  std::vector< const Hypothesis* >* pConnectedList) const
{
  std::map < int, bool >& connected = *pConnected;
  std::vector< const Hypothesis *>& connectedList = *pConnectedList;

  // start with the ones in the final stack
  const std::vector < HypothesisStack* > &hypoStackColl = m_search->GetHypothesisStacks();
  const HypothesisStack &finalStack = *hypoStackColl.back();
  HypothesisStack::const_iterator iterHypo;
  for (iterHypo = finalStack.begin() ; iterHypo != finalStack.end() ; ++iterHypo) {
    const Hypothesis *hypo = *iterHypo;
    connected[ hypo->GetId() ] = true;
    connectedList.push_back( hypo );
  }

  // move back from known connected hypotheses
  for(size_t i=0; i<connectedList.size(); i++) {
    const Hypothesis *hypo = connectedList[i];

    // add back pointer
    const Hypothesis *prevHypo = hypo->GetPrevHypo();
    if (prevHypo->GetId() > 0 // don't add empty hypothesis
        && connected.find( prevHypo->GetId() ) == connected.end()) { // don't add already added
      connected[ prevHypo->GetId() ] = true;
      connectedList.push_back( prevHypo );
    }

    // add arcs
    const ArcList *arcList = hypo->GetArcList();
    if (arcList != NULL) {
      ArcList::const_iterator iterArcList;
      for (iterArcList = arcList->begin() ; iterArcList != arcList->end() ; ++iterArcList) {
        const Hypothesis *loserHypo = *iterArcList;
        if (connected.find( loserHypo->GetPrevHypo()->GetId() ) == connected.end() && loserHypo->GetPrevHypo()->GetId() > 0) { // don't add already added & don't add hyp 0
          connected[ loserHypo->GetPrevHypo()->GetId() ] = true;
          connectedList.push_back( loserHypo->GetPrevHypo() );
        }
      }
    }
  }
}


#ifdef HAVE_PROTOBUF

void SerializeEdgeInfo(const Hypothesis* hypo, hgmert::Hypergraph_Edge* edge)
{
  hgmert::Rule* rule = edge->mutable_rule();
  hypo->GetCurrTargetPhrase().WriteToRulePB(rule);
  const Hypothesis* prev = hypo->GetPrevHypo();
  // if the feature values are empty, they default to 0
  if (!prev) return;
  // score breakdown is an aggregate (forward) quantity, but the exported
  // graph object just wants the feature values on the edges
  const ScoreComponentCollection& scores = hypo->GetScoreBreakdown();
  const ScoreComponentCollection& pscores = prev->GetScoreBreakdown();
  for (unsigned int i = 0; i < scores.size(); ++i)
    edge->add_feature_values((scores[i] - pscores[i]) * -1.0);
}

hgmert::Hypergraph_Node* GetHGNode(
  const Hypothesis* hypo,
  std::map< int, int>* i2hgnode,
  hgmert::Hypergraph* hg,
  int* hgNodeIdx)
{
  hgmert::Hypergraph_Node* hgnode;
  std::map < int, int >::iterator idxi = i2hgnode->find(hypo->GetId());
  if (idxi == i2hgnode->end()) {
    *hgNodeIdx = ((*i2hgnode)[hypo->GetId()] = hg->nodes_size());
    hgnode = hg->add_nodes();
  } else {
    *hgNodeIdx = idxi->second;
    hgnode = hg->mutable_nodes(*hgNodeIdx);
  }
  return hgnode;
}

void Manager::SerializeSearchGraphPB(
  long translationId,
  std::ostream& outputStream) const
{
  using namespace hgmert;
  std::map < int, bool > connected;
  std::map < int, int > i2hgnode;
  std::vector< const Hypothesis *> connectedList;
  GetConnectedGraph(&connected, &connectedList);
  connected[ 0 ] = true;
  Hypergraph hg;
  hg.set_is_sorted(false);
  int num_feats = (*m_search->GetHypothesisStacks().back()->begin())->GetScoreBreakdown().size();
  hg.set_num_features(num_feats);
  StaticData::Instance().GetScoreIndexManager().SerializeFeatureNamesToPB(&hg);
  Hypergraph_Node* goal = hg.add_nodes();  // idx=0 goal node must have idx 0
  Hypergraph_Node* source = hg.add_nodes();  // idx=1
  i2hgnode[-1] = 1; // source node
  const std::vector < HypothesisStack* > &hypoStackColl = m_search->GetHypothesisStacks();
  const HypothesisStack &finalStack = *hypoStackColl.back();
  for (std::vector < HypothesisStack* >::const_iterator iterStack = hypoStackColl.begin();
       iterStack != hypoStackColl.end() ; ++iterStack) {
    const HypothesisStack &stack = **iterStack;
    HypothesisStack::const_iterator iterHypo;

    for (iterHypo = stack.begin() ; iterHypo != stack.end() ; ++iterHypo) {
      const Hypothesis *hypo = *iterHypo;
      bool is_goal = hypo->GetWordsBitmap().IsComplete();
      if (connected.find( hypo->GetId() ) != connected.end()) {
        int headNodeIdx;
        Hypergraph_Node* headNode = GetHGNode(hypo, &i2hgnode, &hg, &headNodeIdx);
        if (is_goal) {
          Hypergraph_Edge* ge = hg.add_edges();
          ge->set_head_node(0);  // goal
          ge->add_tail_nodes(headNodeIdx);
          ge->mutable_rule()->add_trg_words("[X,1]");
        }
        Hypergraph_Edge* edge = hg.add_edges();
        SerializeEdgeInfo(hypo, edge);
        edge->set_head_node(headNodeIdx);
        const Hypothesis* prev = hypo->GetPrevHypo();
        int tailNodeIdx = 1; // source
        if (prev)
          tailNodeIdx = i2hgnode.find(prev->GetId())->second;
        edge->add_tail_nodes(tailNodeIdx);

        const ArcList *arcList = hypo->GetArcList();
        if (arcList != NULL) {
          ArcList::const_iterator iterArcList;
          for (iterArcList = arcList->begin() ; iterArcList != arcList->end() ; ++iterArcList) {
            const Hypothesis *loserHypo = *iterArcList;
            CHECK(connected[loserHypo->GetId()]);
            Hypergraph_Edge* edge = hg.add_edges();
            SerializeEdgeInfo(loserHypo, edge);
            edge->set_head_node(headNodeIdx);
            tailNodeIdx = i2hgnode.find(loserHypo->GetPrevHypo()->GetId())->second;
            edge->add_tail_nodes(tailNodeIdx);
          }
        } // end if arcList empty
      } // end if connected
    } // end for iterHypo
  } // end for iterStack
  hg.SerializeToOstream(&outputStream);
}
#endif

void Manager::OutputSearchGraph(long translationId, std::ostream &outputSearchGraphStream) const
{
  vector<SearchGraphNode> searchGraph;
  GetSearchGraph(searchGraph);
  for (size_t i = 0; i < searchGraph.size(); ++i) {
    OutputSearchNode(translationId,outputSearchGraphStream,searchGraph[i]);
  }
}

void Manager::GetForwardBackwardSearchGraph(std::map< int, bool >* pConnected,
    std::vector< const Hypothesis* >* pConnectedList, std::map < const Hypothesis*, set< const Hypothesis* > >* pOutgoingHyps, vector< float>* pFwdBwdScores) const
{
  std::map < int, bool > &connected = *pConnected;
  std::vector< const Hypothesis *>& connectedList = *pConnectedList;
  std::map < int, int > forward;
  std::map < int, double > forwardScore;

  std::map < const Hypothesis*, set <const Hypothesis*> > & outgoingHyps = *pOutgoingHyps;
  vector< float> & estimatedScores = *pFwdBwdScores;

  // *** find connected hypotheses ***
  GetWinnerConnectedGraph(&connected, &connectedList);

  // ** compute best forward path for each hypothesis *** //

  // forward cost of hypotheses on final stack is 0
  const std::vector < HypothesisStack* > &hypoStackColl = m_search->GetHypothesisStacks();
  const HypothesisStack &finalStack = *hypoStackColl.back();
  HypothesisStack::const_iterator iterHypo;
  for (iterHypo = finalStack.begin() ; iterHypo != finalStack.end() ; ++iterHypo) {
    const Hypothesis *hypo = *iterHypo;
    forwardScore[ hypo->GetId() ] = 0.0f;
    forward[ hypo->GetId() ] = -1;
  }

  // compete for best forward score of previous hypothesis
  std::vector < HypothesisStack* >::const_iterator iterStack;
  for (iterStack = --hypoStackColl.end() ; iterStack != hypoStackColl.begin() ; --iterStack) {
    const HypothesisStack &stack = **iterStack;
    HypothesisStack::const_iterator iterHypo;
    for (iterHypo = stack.begin() ; iterHypo != stack.end() ; ++iterHypo) {
      const Hypothesis *hypo = *iterHypo;
      if (connected.find( hypo->GetId() ) != connected.end()) {
        // make a play for previous hypothesis
        const Hypothesis *prevHypo = hypo->GetPrevHypo();
        double fscore = forwardScore[ hypo->GetId() ] +
                        hypo->GetScore() - prevHypo->GetScore();
        if (forwardScore.find( prevHypo->GetId() ) == forwardScore.end()
            || forwardScore.find( prevHypo->GetId() )->second < fscore) {
          forwardScore[ prevHypo->GetId() ] = fscore;
          forward[ prevHypo->GetId() ] = hypo->GetId();
        }
        //store outgoing info
        outgoingHyps[prevHypo].insert(hypo);

        // all arcs also make a play
        const ArcList *arcList = hypo->GetArcList();
        if (arcList != NULL) {
          ArcList::const_iterator iterArcList;
          for (iterArcList = arcList->begin() ; iterArcList != arcList->end() ; ++iterArcList) {
            const Hypothesis *loserHypo = *iterArcList;
            // make a play
            const Hypothesis *loserPrevHypo = loserHypo->GetPrevHypo();
            double fscore = forwardScore[ hypo->GetId() ] +
                            loserHypo->GetScore() - loserPrevHypo->GetScore();
            if (forwardScore.find( loserPrevHypo->GetId() ) == forwardScore.end()
                || forwardScore.find( loserPrevHypo->GetId() )->second < fscore) {
              forwardScore[ loserPrevHypo->GetId() ] = fscore;
              forward[ loserPrevHypo->GetId() ] = loserHypo->GetId();
            }
            //store outgoing info
            outgoingHyps[loserPrevHypo].insert(hypo);


          } // end for arc list
        } // end if arc list empty
      } // end if hypo connected
    } // end for hypo
  } // end for stack

  for (std::vector< const Hypothesis *>::iterator it = connectedList.begin(); it != connectedList.end(); ++it) {
    float estimatedScore = (*it)->GetScore() + forwardScore[(*it)->GetId()];
    estimatedScores.push_back(estimatedScore);
  }
}


const Hypothesis *Manager::GetBestHypothesis() const {
  return m_search->GetBestHypothesis();
}

int Manager::GetNextHypoId() {
  return m_hypoId++;
}

void Manager::ResetSentenceStats(const InputType& source) {
  m_sentenceStats = std::auto_ptr<SentenceStats>(new SentenceStats(source));
}
SentenceStats& Manager::GetSentenceStats() const {
  return *m_sentenceStats;
}


/********************************** Fethi Bougares and Loic Barrault ********************
 * 				search space rescoring with CSLM
 **********************************************************************************************/

void Manager::RescoreLattice()
{
	// 1- cerr<<" CSLMHypothesesScore "<<endl;
	std::vector < HypothesisStack* > &hypoStackColl = const_cast<std::vector < HypothesisStack* >&>(m_search->GetHypothesisStacks());

	// cerr<<" hypoStackColl size : "<<hypoStackColl.size()<<endl;
	StaticData::Instance().GetCSLM()->RescoreLattice(hypoStackColl);

    //PrintCSLMScores(); // print and cumulate  to be done in one pass !!!!!!
	CumulateCslmScores();

	// 2- cerr<<" BackwardScoreBDMinus "<<endl;
	MinusBackwardScoreBreakdown();

	// 3- cerr<<" ForwardSwitch "<<endl;
	ForwardSwitch();
}

<<<<<<< HEAD
void Manager::CumulateCslmScores()
{
	//	cerr<<" --------- CSLM Scores  -------- "<<endl;
	std::vector < HypothesisStack* > &hypoStackColl = const_cast<std::vector < HypothesisStack* >&>(m_search->GetHypothesisStacks());
	std::vector < HypothesisStack* >::iterator iterStack;
	//const vector<FactorType> &outputFactorOrder = StaticData::Instance().GetOutputFactorOrder();
	//float sum=0;

	for (iterStack = ++hypoStackColl.begin() ; iterStack != hypoStackColl.end() ; ++iterStack){
		HypothesisStack::iterator iterHypo;
		for(iterHypo = (*iterStack)->Nocbegin() ; iterHypo != (*iterStack)->Nocend() ; ++iterHypo){
			//	cerr<<"After hypo ID "<<(*iterHypo)->GetId()<<" m_nbwords "<<(*iterHypo)->GetNBWords()<<" : ";
			//TODO: should we initialize CslmScore?
			(*iterHypo)->InnerSumCurrCslmScore();

			/*for(size_t i = 0; i< (*iterHypo)->GetNbWords();i++ ){
				//	cerr<<" "<<(*iterHypo)->m_cslmprobs[i];
				(*iterHypo)->AddCslmScore((*iterHypo)->m_cslmprobs[i]);
				//	sum += (*iterHypo)->m_cslmprobs[i] ;
			}*/
			if((*iterHypo)->GetCurrCslmScore()  > 0 )
				cerr<<" Positive hyp cslm Score "<<(*iterHypo)->GetCurrCslmScore()<<endl;
				//	(*iterHypo)->SetCurrCslmScore(sum);
			(*iterHypo)->SetCslmScore( (*iterHypo)->GetCurrCslmScore() + (*iterHypo)->GetPrevHypo()->GetCslmScore() );
				//	cerr<<" Sum = "<<sum <<" cumul = "<<(*iterHypo)->GetCslmScore()<<endl;

			const ArcList *pAL =   (*iterHypo)->GetArcList();
			if(pAL){
				ArcList::const_iterator iterArc;
				for (iterArc = pAL->begin() ; iterArc != pAL->end() ; ++iterArc){
					Hypothesis *arc = const_cast<Hypothesis*>(*iterArc);
					//	cerr<<"After hypo ID "<<arc->GetId()<<" m_nbwords "<<arc->GetNbWords()<<" : ";

					//TODO: should we initialize CslmScore before?
					arc->InnerSumCurrCslmScore();
					/*for(size_t i= 0 ; i< arc->GetNbWords(); i++ ){
						//	cerr<<" "<<arc->m_cslmprobs[i];
						//	sum += (*iterHypo)->m_cslmprobs[i] ;
						arc->AddCslmScore(arc->m_cslmprobs[i]);
					}*/

					if(arc->GetCurrCslmScore() > 0 ) cerr<<" Positive arc cslm score "<<arc->GetCurrCslmScore()<<endl;
					//	arc->SetCurrCSLMScore(sum);
					arc->SetCslmScore( arc->GetCurrCslmScore() + arc->GetPrevHypo()->GetCslmScore() );
					//	cerr<<" Arc Sum = "<<sum<<" cumul = "<<arc->GetCslmScore()<<endl;
				}
			}
		}
	}
}

/**************************************************************************************
 * Backward Pass : Minus Previous Breakdown Score To clean the Scores (Merci Loic ;) )
 **************************************************************************************/
void Manager::MinusBackwardScoreBreakdown()
{
	std::vector < HypothesisStack* > &hypoStackColl = const_cast<std::vector < HypothesisStack* >&>(m_search->GetHypothesisStacks());
	std::vector < HypothesisStack* >::iterator iterStack;

	for (iterStack = --hypoStackColl.end() ; iterStack != hypoStackColl.begin() ; --iterStack){
		HypothesisStack::iterator iterHypo;
		for(iterHypo = (*iterStack)->Nocbegin() ; iterHypo != (*iterStack)->Nocend() ; ++iterHypo){
			ScoreComponentCollection &hyp_scoreBreakdown     = (*iterHypo)->GetScoreBreakdownAddr();
			hyp_scoreBreakdown.MinusEquals((*iterHypo)->GetPrevHypo()->GetScoreBreakdown() ); // Minus the actual previous
			(*iterHypo)->GetScoreBreakdownAddr().CoreAssign(hyp_scoreBreakdown);  // Assign ScoreBreakdown
			// update the cslm score
			(*iterHypo)->SetCslmScore( (*iterHypo)->GetCslmScore() - (*iterHypo)->GetPrevHypo()->GetCslmScore() );

			const ArcList *pAL = (*iterHypo)->GetArcList();
			if(pAL){
				ArcList::const_iterator iterArc;
				for (iterArc = pAL->begin() ; iterArc != pAL->end() ; ++iterArc){
					Hypothesis *arc = const_cast<Hypothesis*>(*iterArc);
					ScoreComponentCollection &arc_scoreBreakdown = arc->GetScoreBreakdownAddr();
					arc_scoreBreakdown.MinusEquals(arc->GetPrevHypo()->GetScoreBreakdown() );
					arc->GetScoreBreakdownAddr().CoreAssign(arc_scoreBreakdown);
					arc->SetCslmScore( arc->GetCslmScore() - arc->GetPrevHypo()->GetCslmScore() );
				}
			}
		}
	}
}


void Manager::ForwardSwitch()
{
	std::vector < HypothesisStack* > &hypoStackColl = const_cast<std::vector < HypothesisStack* >&>(m_search->GetHypothesisStacks());
	std::vector < HypothesisStack* >::iterator iterStack;
	const vector<FactorType> &outputFactorOrder = StaticData::Instance().GetOutputFactorOrder();
	size_t stack_nb=1;

	for (iterStack = ++hypoStackColl.begin() ; iterStack != hypoStackColl.end() ; ++iterStack) {
		VERBOSE(2," Stack nb "<<stack_nb<<endl);
		HypothesisStack::iterator iterHypo;
		for(iterHypo = (*iterStack)->Nocbegin() ; iterHypo != (*iterStack)->Nocend() ; ++iterHypo) {
			VERBOSE(2,endl<<endl<<" Hypo ID "<<(*iterHypo)->GetId()<<" Prev : "<<(*iterHypo)->GetPrevHypo()->GetId()
					<< " Trans : "<<(*iterHypo)->GetCurrTargetPhrase().GetStringRep(outputFactorOrder)<<endl );
			ScoreComponentCollection &hyp_scoreBreakdown = (*iterHypo)->GetScoreBreakdownAddr();

			(*iterHypo)->SetPrevHypo( (*iterHypo)->GetPrevHypo()->GetWinningHypo() );

			hyp_scoreBreakdown.PlusEquals((*iterHypo)->GetPrevHypo()->GetScoreBreakdown());
			(*iterHypo)->GetScoreBreakdownAddr().CoreAssign(hyp_scoreBreakdown);
			(*iterHypo)->SetCslmScore( (*iterHypo)->GetCurrCslmScore() + (*iterHypo)->GetPrevHypo()->GetCslmScore() );

			UpdateHypoTotalScore(*iterHypo);

			const ArcList *pAL = (*iterHypo)->GetArcList();
			Hypothesis* NewHypoWinner = *iterHypo;
			if(pAL){
				VERBOSE(2,endl<<" ------------------ recombine BEGIN ----------------- "<<endl);
				ArcList::const_iterator iterArc;
				for (iterArc = pAL->begin() ; iterArc != pAL->end() ; ++iterArc){
					Hypothesis *arc = const_cast<Hypothesis*>(*iterArc);
					ScoreComponentCollection &arc_scoreBreakdown = arc->GetScoreBreakdownAddr();
					arc->SetPrevHypo( arc->GetPrevHypo()->GetWinningHypo() );
					arc_scoreBreakdown.PlusEquals( arc->GetPrevHypo()->GetScoreBreakdown());
					arc->GetScoreBreakdownAddr().CoreAssign(arc_scoreBreakdown);
					arc->SetCslmScore( arc->GetCurrCslmScore() + arc->GetPrevHypo()->GetCslmScore() );

					UpdateHypoTotalScore(arc);

					if(arc->GetTotalScore() > NewHypoWinner->GetTotalScore() )
						NewHypoWinner = arc;
				}
			}

			if( (*iterHypo)->GetId() != NewHypoWinner->GetId()  ){
				VERBOSE(2," Winning changed : from "<< (*iterHypo)->GetId() <<" to "<<NewHypoWinner->GetId()<<endl );
				NewHypoWinner->AddArc(*iterHypo); // Add iterHypo as arc of NewHypoWinner
				NewHypoWinner->CleanupArcList(); // Set this as wining hypothesis
				(*iterStack)->AddPrune_Rescoring(NewHypoWinner,*iterHypo); // Add NewHypoWinner to the Stack and remove iterHypo
			}

		}
		stack_nb++;
	}
}


/*********************************************************************
 *  Add cslm score*cslm-weight to the totalScore of each hypothesis  *
 *********************************************************************/
void Manager::UpdateHypoTotalScore( Hypothesis* hypo )
{

  float TotalScore=0.0;
  std::vector<float > Weights  = StaticData::Instance().GetRescoringWeights();
  std::valarray<float > Scores = hypo->GetScoreBreakdown().getCoreFeatures();

  if(Scores.size() != Weights.size()){
      std::cerr<<" Problem of size Scores vs Weights "<<Scores.size()<<" <?> "<<Weights.size()<<endl;
  }

   for(size_t i=0;i<Scores.size();i++)
        TotalScore += Scores[i]*Weights[i];
  		TotalScore += hypo->GetCslmScore() * StaticData::Instance().GetLMRescoringWeight();
  		hypo->SetTotalScore(TotalScore);
}


}
=======
const HypothesisStack& Manager::GetLastSearchStack() const
{
  return *m_search->GetHypothesisStacks().back();
}

}
>>>>>>> d7d530ec
<|MERGE_RESOLUTION|>--- conflicted
+++ resolved
@@ -1426,45 +1426,26 @@
 }
 
 
-const Hypothesis *Manager::GetBestHypothesis() const {
+const Hypothesis *Manager::GetBestHypothesis() const
+{
   return m_search->GetBestHypothesis();
 }
 
-int Manager::GetNextHypoId() {
+int Manager::GetNextHypoId()
+{
   return m_hypoId++;
 }
 
-void Manager::ResetSentenceStats(const InputType& source) {
+void Manager::ResetSentenceStats(const InputType& source)
+{
   m_sentenceStats = std::auto_ptr<SentenceStats>(new SentenceStats(source));
 }
-SentenceStats& Manager::GetSentenceStats() const {
+SentenceStats& Manager::GetSentenceStats() const
+{
   return *m_sentenceStats;
-}
-
-
-/********************************** Fethi Bougares and Loic Barrault ********************
- * 				search space rescoring with CSLM
- **********************************************************************************************/
-
-void Manager::RescoreLattice()
-{
-	// 1- cerr<<" CSLMHypothesesScore "<<endl;
-	std::vector < HypothesisStack* > &hypoStackColl = const_cast<std::vector < HypothesisStack* >&>(m_search->GetHypothesisStacks());
-
-	// cerr<<" hypoStackColl size : "<<hypoStackColl.size()<<endl;
-	StaticData::Instance().GetCSLM()->RescoreLattice(hypoStackColl);
-
-    //PrintCSLMScores(); // print and cumulate  to be done in one pass !!!!!!
-	CumulateCslmScores();
-
-	// 2- cerr<<" BackwardScoreBDMinus "<<endl;
-	MinusBackwardScoreBreakdown();
-
-	// 3- cerr<<" ForwardSwitch "<<endl;
-	ForwardSwitch();
-}
-
-<<<<<<< HEAD
+
+}
+
 void Manager::CumulateCslmScores()
 {
 	//	cerr<<" --------- CSLM Scores  -------- "<<endl;
@@ -1514,6 +1495,9 @@
 			}
 		}
 	}
+const HypothesisStack& Manager::GetLastSearchStack() const
+{
+  return *m_search->GetHypothesisStacks().back();
 }
 
 /**************************************************************************************
@@ -1627,11 +1611,5 @@
 
 
 }
-=======
-const HypothesisStack& Manager::GetLastSearchStack() const
-{
-  return *m_search->GetHypothesisStacks().back();
-}
-
-}
->>>>>>> d7d530ec
+
+}
