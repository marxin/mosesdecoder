// $Id$

/***********************************************************************
Moses - factored phrase-based language decoder
Copyright (C) 2006 University of Edinburgh

This library is free software; you can redistribute it and/or
modify it under the terms of the GNU Lesser General Public
License as published by the Free Software Foundation; either
version 2.1 of the License, or (at your option) any later version.

This library is distributed in the hope that it will be useful,
but WITHOUT ANY WARRANTY; without even the implied warranty of
MERCHANTABILITY or FITNESS FOR A PARTICULAR PURPOSE.  See the GNU
Lesser General Public License for more details.

You should have received a copy of the GNU Lesser General Public
License along with this library; if not, write to the Free Software
Foundation, Inc., 51 Franklin Street, Fifth Floor, Boston, MA  02110-1301  USA
***********************************************************************/

#include <limits>
#include <iostream>
#include <fstream>
#include "dictionary.h"
#include "n_gram.h"
#include "lmContainer.h"

#include "IRST.h"
#include "moses/TypeDef.h"
#include "moses/Util.h"
#include "moses/FactorCollection.h"
#include "moses/Phrase.h"
#include "moses/InputFileStream.h"
#include "moses/StaticData.h"
#include "moses/UserMessage.h"

using namespace std;

namespace Moses
{
LanguageModelIRST::LanguageModelIRST(const std::string &line)
:LanguageModelSingleFactor("IRSTLM", line)
{
<<<<<<< HEAD
  cerr << "line=" << line << endl;
=======
>>>>>>> 86680702
  FactorType factorType;
  size_t nGramOrder;
  string filePath;

<<<<<<< HEAD
  vector<string> toks = Tokenize(line);
  for (size_t i = 1; i < toks.size(); ++i) {
    vector<string> args = Tokenize(toks[i], "=");
    CHECK(args.size() == 2);
=======
  for (size_t i = 0; i < m_args.size(); ++i) {
	const vector<string> &args = m_args[i];
>>>>>>> 86680702

    if (args[0] == "factor") {
      factorType = Scan<FactorType>(args[1]);
    }
    else if (args[0] == "order") {
      nGramOrder = Scan<size_t>(args[1]);
    }
    else if (args[0] == "path") {
      filePath = args[1];
    }
    else {
      throw "Unknown argument " + args[0];
    }
  }

  Load(filePath, factorType, nGramOrder);
}

LanguageModelIRST::~LanguageModelIRST()
{

#ifndef WIN32
  TRACE_ERR( "reset mmap\n");
  if (m_lmtb) m_lmtb->reset_mmap();
#endif

  delete m_lmtb;
}


bool LanguageModelIRST::Load(const std::string &filePath,
                             FactorType factorType,
                             size_t nGramOrder)
{
  cerr << "In LanguageModelIRST::Load: nGramOrder = " << nGramOrder << "\n";

  const StaticData &staticData = StaticData::Instance();
  int threadCount = staticData.ThreadCount();
  if (threadCount != 1)
  {
    UserMessage::Add(threadCount + " number of threads specified but IRST LM is not threadsafe.");
    return false;
  }

  FactorCollection &factorCollection = FactorCollection::Instance();

  m_factorType 	 = factorType;
  m_nGramOrder	 = nGramOrder;
  m_filePath = filePath;


  m_lmtb = m_lmtb->CreateLanguageModel(m_filePath); 
  m_lmtb->setMaxLoadedLevel(1000);
  m_lmtb->load(m_filePath);
  d=m_lmtb->getDict();
  d->incflag(1);

  m_lmtb_size=m_lmtb->maxlevel();

  // LM can be ok, just outputs warnings
  // Mauro: in the original, the following two instructions are wrongly switched:
  m_unknownId = d->oovcode(); // at the level of micro tags
  m_empty = -1; // code for an empty position

  CreateFactors(factorCollection);

  VERBOSE(1, "IRST: m_unknownId=" << m_unknownId << std::endl);

  //install caches to save time (only if PS_CACHE_ENABLE is defined through compilation flags)
  m_lmtb->init_caches(m_lmtb_size>2?m_lmtb_size-1:2);

  if (m_lmtb_dub > 0) m_lmtb->setlogOOVpenalty(m_lmtb_dub);

  return true;
}

void LanguageModelIRST::CreateFactors(FactorCollection &factorCollection)
{
  // add factors which have srilm id
  // code copied & paste from SRI LM class. should do template function
  std::map<size_t, int> lmIdMap;
  size_t maxFactorId = 0; // to create lookup vector later on
  m_empty = -1; // code for an empty position

  dict_entry *entry;
  dictionary_iter iter(d); // at the level of micro tags
  while ( (entry = iter.next()) != NULL) {
    size_t factorId = factorCollection.AddFactor(Output, m_factorType, entry->word)->GetId();
    lmIdMap[factorId] = entry->code;
    maxFactorId = (factorId > maxFactorId) ? factorId : maxFactorId;
  }

  size_t factorId;

  m_sentenceStart = factorCollection.AddFactor(Output, m_factorType, BOS_);
  factorId = m_sentenceStart->GetId();
  m_lmtb_sentenceStart=lmIdMap[factorId] = GetLmID(BOS_);
  maxFactorId = (factorId > maxFactorId) ? factorId : maxFactorId;
  m_sentenceStartWord[m_factorType] = m_sentenceStart;

  m_sentenceEnd		= factorCollection.AddFactor(Output, m_factorType, EOS_);
  factorId = m_sentenceEnd->GetId();
  m_lmtb_sentenceEnd=lmIdMap[factorId] = GetLmID(EOS_);
  maxFactorId = (factorId > maxFactorId) ? factorId : maxFactorId;
  m_sentenceEndWord[m_factorType] = m_sentenceEnd;

  // add to lookup vector in object
  m_lmIdLookup.resize(maxFactorId+1);
  fill(m_lmIdLookup.begin(), m_lmIdLookup.end(), m_empty);

  map<size_t, int>::iterator iterMap;
  for (iterMap = lmIdMap.begin() ; iterMap != lmIdMap.end() ; ++iterMap) {
    m_lmIdLookup[iterMap->first] = iterMap->second;
  }
}

int LanguageModelIRST::GetLmID( const std::string &str ) const
{
  return d->encode( str.c_str() ); // at the level of micro tags
}

int LanguageModelIRST::GetLmID( const Factor *factor ) const
{  
  size_t factorId = factor->GetId();

  if  ((factorId >= m_lmIdLookup.size()) || (m_lmIdLookup[factorId] == m_empty)) {
    if (d->incflag()==1) {
      std::string s = factor->GetString();
      int code = d->encode(s.c_str());

      //////////
      ///poiche' non c'e' distinzione tra i factorIDs delle parole sorgenti
      ///e delle parole target in Moses, puo' accadere che una parola target 
      ///di cui non sia stato ancora calcolato il suo codice target abbia
      ///comunque un factorID noto (e quindi minore di m_lmIdLookup.size())
      ///E' necessario dunque identificare questi casi di indeterminatezza
      ///del codice target. Attualamente, questo controllo e' stato implementato
      ///impostando a    m_empty     tutti i termini che non hanno ancora 
      //ricevuto un codice target effettivo
      ///////////

      ///OLD PROBLEM - SOLVED
////////////
/// IL PPROBLEMA ERA QUI
/// m_lmIdLookup.push_back(code);
/// PERCHE' USANDO PUSH_BACK IN REALTA' INSEREVIVAMO L'ELEMENTO NUOVO
/// IN POSIZIONE (factorID-1) invece che in posizione factrID dove dopo andiamo a leggerlo (vedi caso C
/// Cosi' funziona ....
/// ho un dubbio su cosa c'e' nelle prime posizioni di m_lmIdLookup
/// quindi 
/// e scopro che rimane vuota una entry ogni due
/// perche' factorID cresce di due in due (perche' codifica sia source che target) "vuota" la posizione (factorID-1)
/// non da problemi di correttezza, ma solo di "spreco" di memoria
/// potremmo sostituirerendere  m_lmIdLookup una std:map invece che un std::vector,
/// ma si perde in efficienza nell'accesso perche' non e' piu' possibile quello random dei vettori
/// a te la scelta!!!!
////////////////


      if (factorId >= m_lmIdLookup.size()){
	//resize and fill with m_empty  
	//increment the array more than needed to avoid too many resizing operation.
	m_lmIdLookup.resize(factorId+10, m_empty); 
      }

      //insert new code
      m_lmIdLookup[factorId] = code;
      return code;

    } else {
      return m_unknownId;
    }
  } else {
    return m_lmIdLookup[factorId];
  }
}

LMResult LanguageModelIRST::GetValue(const vector<const Word*> &contextFactor, State* finalState) const
{
  FactorType factorType = GetFactorType();

  // set up context
  size_t count = contextFactor.size();
  if (count < 0) {
    cerr << "ERROR count < 0\n";
    exit(100);
  };

  // set up context
  int codes[MAX_NGRAM_SIZE];

  size_t idx=0;
  //fill the farthest positions with at most ONE sentenceEnd symbol and at most ONE sentenceEnd symbol, if "empty" positions are available
  //so that the vector looks like = "</s> <s> context_word context_word" for a two-word context and a LM of order 5
  if (count < (size_t) (m_lmtb_size-1)) codes[idx++] = m_lmtb_sentenceEnd;
  if (count < (size_t) m_lmtb_size) codes[idx++] = m_lmtb_sentenceStart;

  for (size_t i = 0 ; i < count ; i++) {
    codes[idx++] =  GetLmID((*contextFactor[i])[factorType]);
  }
  LMResult result;
  result.unknown = (codes[idx - 1] == m_unknownId);

  char* msp = NULL;
  unsigned int ilen;
  result.score = m_lmtb->clprob(codes,idx,NULL,NULL,&msp,&ilen);

  if (finalState) *finalState=(State *) msp;

  result.score = TransformLMScore(result.score);
  return result;
}


bool LMCacheCleanup(size_t sentences_done, size_t m_lmcache_cleanup_threshold)
{
  if (sentences_done==-1) return true;
  if (m_lmcache_cleanup_threshold)
    if (sentences_done % m_lmcache_cleanup_threshold == 0)
      return true;
  return false;
}

void LanguageModelIRST::InitializeForInput(InputType const& source)
{
  //nothing to do
#ifdef TRACE_CACHE
  m_lmtb->sentence_id++;
#endif
}

void LanguageModelIRST::CleanUpAfterSentenceProcessing(const InputType& source)
{
  const StaticData &staticData = StaticData::Instance();
  static int sentenceCount = 0;
  sentenceCount++;

  size_t lmcache_cleanup_threshold = staticData.GetLMCacheCleanupThreshold();

  if (LMCacheCleanup(sentenceCount, lmcache_cleanup_threshold)) {
    TRACE_ERR( "reset caches\n");
    m_lmtb->reset_caches();
  }
}

}
<|MERGE_RESOLUTION|>--- conflicted
+++ resolved
@@ -42,23 +42,12 @@
 LanguageModelIRST::LanguageModelIRST(const std::string &line)
 :LanguageModelSingleFactor("IRSTLM", line)
 {
-<<<<<<< HEAD
-  cerr << "line=" << line << endl;
-=======
->>>>>>> 86680702
   FactorType factorType;
   size_t nGramOrder;
   string filePath;
 
-<<<<<<< HEAD
-  vector<string> toks = Tokenize(line);
-  for (size_t i = 1; i < toks.size(); ++i) {
-    vector<string> args = Tokenize(toks[i], "=");
-    CHECK(args.size() == 2);
-=======
   for (size_t i = 0; i < m_args.size(); ++i) {
 	const vector<string> &args = m_args[i];
->>>>>>> 86680702
 
     if (args[0] == "factor") {
       factorType = Scan<FactorType>(args[1]);
