--- conflicted
+++ resolved
@@ -61,20 +61,13 @@
   *Test.cpp Mock*.cpp
   FF/Factory.cpp
 ]
-headers FF_Factory.o LM//LM TranslationModel/CompactPT//CompactPT synlm ThreadPool
+headers FF_Factory.o LM//LM TranslationModel/CompactPT//CompactPT synlm ThreadPool rt 
 ..//search ../util/double-conversion//double-conversion ..//z ../OnDiskPt//OnDiskPt 
-<<<<<<< HEAD
 TranslationModel/UG/generic//generic TranslationModel/UG/mm//mm
 $(TOP)//boost_iostreams ;
-=======
-$(TOP)//boost_iostreams 
-:
-<threading>single:<source>../util//rt
-;
->>>>>>> d6df8251
 
 
-alias headers-to-install : [ glob-tree [^.]*.h ] ;
+alias headers-to-install : [ glob-tree *.h ] ;
 
 import testing ;
 
