--- conflicted
+++ resolved
@@ -29,27 +29,16 @@
 	return ret;
 }
 
-//////////////////////////////////////////////////////////////////
+
 void ControlRecombination::Load()
 {
-<<<<<<< HEAD
-=======
-  UTIL_THROW(util::Exception, "Not implemented yet");
-  return NULL;
->>>>>>> bfcefec2
 }
 
 std::vector<float> ControlRecombination::DefaultWeights() const
 {
-<<<<<<< HEAD
 	CHECK(m_numScoreComponents == 1);
 	vector<float> ret(1, 1);
 	return ret;
-=======
-  // ControlRecombinationState *state = new ControlRecombinationState();
-  UTIL_THROW(util::Exception, "Not implemented yet");
-  return NULL;
->>>>>>> bfcefec2
 }
 
 FFState* ControlRecombination::Evaluate(
