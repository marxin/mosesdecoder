#include <boost/shared_ptr.hpp>
#include "SpanLength.h"
#include "moses/StaticData.h"
#include "moses/Word.h"
#include "moses/ChartCellLabel.h"
#include "moses/WordsRange.h"
#include "moses/StackVec.h"
#include "moses/TargetPhrase.h"
#include "moses/PP/PhraseProperty.h"

using namespace std;

namespace Moses
{
SpanLength::SpanLength(const std::string &line)
:StatelessFeatureFunction(1, line)
,m_smoothingMethod(None)
{
}

void SpanLength::Evaluate(const Phrase &source
						, const TargetPhrase &targetPhrase
						, ScoreComponentCollection &scoreBreakdown
						, ScoreComponentCollection &estimatedFutureScore) const
{
  targetPhrase.SetRuleSource(source);
}

void SpanLength::Evaluate(const InputType &input
                                   , const InputPath &inputPath
                                   , const TargetPhrase &targetPhrase
                                   , const StackVec *stackVec
                                   , ScoreComponentCollection &scoreBreakdown
                                   , ScoreComponentCollection *estimatedFutureScore) const
{
  assert(stackVec);

  boost::shared_ptr<PhraseProperty> property;
  bool hasProperty = targetPhrase.GetProperty("SpanLength", property);
<<<<<<< HEAD

=======
  if (!hasProperty) {
	  return;
  }
>>>>>>> 21da8299

  const Phrase *ruleSource = targetPhrase.GetRuleSource();
  assert(ruleSource);
  cerr << *ruleSource << endl;

  for (size_t i = 0; i < stackVec->size(); ++i) {
	  const ChartCellLabel &cell = *stackVec->at(i);
	  const WordsRange &ntRange = cell.GetCoverage();


  }

}

void SpanLength::SetParameter(const std::string& key, const std::string& value)
{
  if (key == "smoothing") {
	  if (value == "plus-constant") {
		  m_smoothingMethod = PlusConst;
	  }
	  else if (value == "none") {
		  m_smoothingMethod = None;
	  }
	  else {
		  UTIL_THROW(util::Exception, "Unknown smoothing type " << value);
	  }
  }
  else if (key == "constant") {
	  m_const = Scan<float>(value);
  }
  else {
    StatelessFeatureFunction::SetParameter(key, value);
  }
}

}
<|MERGE_RESOLUTION|>--- conflicted
+++ resolved
@@ -37,13 +37,10 @@
 
   boost::shared_ptr<PhraseProperty> property;
   bool hasProperty = targetPhrase.GetProperty("SpanLength", property);
-<<<<<<< HEAD
 
-=======
   if (!hasProperty) {
 	  return;
   }
->>>>>>> 21da8299
 
   const Phrase *ruleSource = targetPhrase.GetRuleSource();
   assert(ruleSource);
