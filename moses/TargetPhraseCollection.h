--- conflicted
+++ resolved
@@ -58,11 +58,7 @@
   }
 
   ~TargetPhraseCollection() {
-<<<<<<< HEAD
-	  Remove();
-=======
     Remove();
->>>>>>> 0c5618dc
   }
 
   const std::vector<TargetPhrase*> &GetCollection() const {
@@ -84,8 +80,6 @@
   void Add(TargetPhrase *targetPhrase) {
     m_collection.push_back(targetPhrase);
   }
-  //! Shallow copy
-  void Add(const TargetPhraseCollection &copy);
 
   void Prune(bool adhereTableLimit, size_t tableLimit);
   void Sort(bool adhereTableLimit, size_t tableLimit);
