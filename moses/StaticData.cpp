// $Id$
// vim:tabstop=2

/***********************************************************************
Moses - factored phrase-based language decoder
Copyright (C) 2006 University of Edinburgh

This library is free software; you can redistribute it and/or
modify it under the terms of the GNU Lesser General Public
License as published by the Free Software Foundation; either
version 2.1 of the License, or (at your option) any later version.

This library is distributed in the hope that it will be useful,
but WITHOUT ANY WARRANTY; without even the implied warranty of
MERCHANTABILITY or FITNESS FOR A PARTICULAR PURPOSE.  See the GNU
Lesser General Public License for more details.

You should have received a copy of the GNU Lesser General Public
License along with this library; if not, write to the Free Software
Foundation, Inc., 51 Franklin Street, Fifth Floor, Boston, MA  02110-1301  USA
***********************************************************************/

#include <string>
#include "util/check.hh"
#include "moses/TranslationModel/PhraseDictionaryTreeAdaptor.h"
#include "moses/TranslationModel/RuleTable/PhraseDictionaryOnDisk.h"
#include "moses/TranslationModel/PhraseDictionaryMemory.h"
#include "moses/TranslationModel/CompactPT/PhraseDictionaryCompact.h"
#include "moses/TranslationModel/PhraseDictionaryDynSuffixArray.h"
#include "moses/TranslationModel/PhraseDictionaryMultiModel.h"
#include "moses/TranslationModel/PhraseDictionaryMultiModelCounts.h"
#include "moses/TranslationModel/RuleTable/PhraseDictionaryALSuffixArray.h"
#include "moses/TranslationModel/PhraseDictionaryDynSuffixArray.h"

#include "DecodeStepTranslation.h"
#include "DecodeStepGeneration.h"
#include "GenerationDictionary.h"
#include "StaticData.h"
#include "Util.h"
#include "FactorCollection.h"
#include "Timer.h"
#include "LexicalReordering.h"
#include "SentenceStats.h"
#include "UserMessage.h"
#include "TranslationOption.h"
#include "DecodeGraph.h"
#include "InputFileStream.h"
#include "ScoreComponentCollection.h"

#include "moses/FF/BleuScoreFeature.h"
#include "moses/FF/TargetWordInsertionFeature.h"
#include "moses/FF/SourceWordDeletionFeature.h"
#include "moses/FF/GlobalLexicalModel.h"
#include "moses/FF/GlobalLexicalModelUnlimited.h"
#include "moses/FF/UnknownWordPenaltyProducer.h"
#include "moses/FF/WordTranslationFeature.h"
#include "moses/FF/TargetBigramFeature.h"
#include "moses/FF/TargetNgramFeature.h"
#include "moses/FF/PhraseBoundaryFeature.h"
#include "moses/FF/PhrasePairFeature.h"
#include "moses/FF/PhraseLengthFeature.h"
#include "moses/FF/DistortionScoreProducer.h"
#include "moses/FF/WordPenaltyProducer.h"
#include "moses/FF/InputFeature.h"
#include "moses/FF/PhrasePenalty.h"

#include "LM/Ken.h"
#ifdef LM_IRST
#include "LM/IRST.h"
#endif

#ifdef LM_SRI
#include "LM/SRI.h"
#endif

#ifdef HAVE_SYNLM
#include "SyntacticLanguageModel.h"
#endif

#ifdef WITH_THREADS
#include <boost/thread.hpp>
#endif

using namespace std;

namespace Moses
{

StaticData StaticData::s_instance;

StaticData::StaticData()
  :m_numRealWordsInInput(0)
  ,m_sourceStartPosMattersForRecombination(false)
  ,m_inputType(SentenceInput)
<<<<<<< HEAD
  ,m_numInputScores(0)
=======
  ,m_wpProducer(NULL)
  ,m_unknownWordPenaltyProducer(NULL)
  ,m_inputFeature(NULL)
>>>>>>> e15a4fc8
  ,m_detailedTranslationReportingFilePath()
  ,m_onlyDistinctNBest(false)
  ,m_needAlignmentInfo(false)
  ,m_factorDelimiter("|") // default delimiter between factors
  ,m_lmEnableOOVFeature(false)
  ,m_isAlwaysCreateDirectTranslationOption(false)
<<<<<<< HEAD
=======
  ,m_currentWeightSetting("default")
>>>>>>> e15a4fc8
{
  m_xmlBrackets.first="<";
  m_xmlBrackets.second=">";

  // memory pools
  Phrase::InitializeMemPool();
}

StaticData::~StaticData()
{
  RemoveAllInColl(m_decodeGraphs);

  typedef std::map<std::pair<std::pair<size_t, std::string>, Phrase>, std::pair<TranslationOptionList*,clock_t> > Coll;
  Coll::iterator iter;
  for (iter = m_transOptCache.begin(); iter != m_transOptCache.end(); ++iter) {
    std::pair<TranslationOptionList*,clock_t> &valuePair =iter->second;
    TranslationOptionList *transOptList = valuePair.first;
    delete transOptList;
  }

  /*
  const std::vector<FeatureFunction*> &producers = FeatureFunction::GetFeatureFunctions();
  for(size_t i=0;i<producers.size();++i) {
  FeatureFunction *ff = producers[i];
    delete ff;
  }
  */

  // memory pools
  Phrase::FinalizeMemPool();
}

bool StaticData::LoadDataStatic(Parameter *parameter, const std::string &execPath)
{
  s_instance.SetExecPath(execPath);
  return s_instance.LoadData(parameter);
}

bool StaticData::LoadData(Parameter *parameter)
{
  ResetUserTime();
  m_parameter = parameter;

  // verbose level
  m_verboseLevel = 1;
  if (m_parameter->GetParam("verbose").size() == 1) {
    m_verboseLevel = Scan<size_t>( m_parameter->GetParam("verbose")[0]);
  }

  m_parsingAlgorithm = (m_parameter->GetParam("parsing-algorithm").size() > 0) ?
                       (ParsingAlgorithm) Scan<size_t>(m_parameter->GetParam("parsing-algorithm")[0]) : ParseCYKPlus;

  // to cube or not to cube
  m_searchAlgorithm = (m_parameter->GetParam("search-algorithm").size() > 0) ?
                      (SearchAlgorithm) Scan<size_t>(m_parameter->GetParam("search-algorithm")[0]) : Normal;

  if (IsChart())
    LoadChartDecodingParameters();

  // input type has to be specified BEFORE loading the phrase tables!
  if(m_parameter->GetParam("inputtype").size())
    m_inputType= (InputTypeEnum) Scan<int>(m_parameter->GetParam("inputtype")[0]);
  std::string s_it = "text input";
  if (m_inputType == 1) {
    s_it = "confusion net";
  }
  if (m_inputType == 2) {
    s_it = "word lattice";
  }
  VERBOSE(2,"input type is: "<<s_it<<"\n");

  if(m_parameter->GetParam("recover-input-path").size()) {
    m_recoverPath = Scan<bool>(m_parameter->GetParam("recover-input-path")[0]);
    if (m_recoverPath && m_inputType == SentenceInput) {
      TRACE_ERR("--recover-input-path should only be used with confusion net or word lattice input!\n");
      m_recoverPath = false;
    }
  }

  // factor delimiter
  if (m_parameter->GetParam("factor-delimiter").size() > 0) {
    m_factorDelimiter = m_parameter->GetParam("factor-delimiter")[0];
  }

  SetBooleanParameter( &m_continuePartialTranslation, "continue-partial-translation", false );
  SetBooleanParameter( &m_outputHypoScore, "output-hypo-score", false );

  //word-to-word alignment
  // alignments
  SetBooleanParameter( &m_PrintAlignmentInfo, "print-alignment-info", false );
  if (m_PrintAlignmentInfo) {
    m_needAlignmentInfo = true;
  }

  if(m_parameter->GetParam("sort-word-alignment").size()) {
    m_wordAlignmentSort = (WordAlignmentSort) Scan<size_t>(m_parameter->GetParam("sort-word-alignment")[0]);
  }

  SetBooleanParameter( &m_PrintAlignmentInfoNbest, "print-alignment-info-in-n-best", false );
  if (m_PrintAlignmentInfoNbest) {
    m_needAlignmentInfo = true;
  }

  if (m_parameter->GetParam("alignment-output-file").size() > 0) {
    m_alignmentOutputFile = Scan<std::string>(m_parameter->GetParam("alignment-output-file")[0]);
    m_needAlignmentInfo = true;
  }

  // n-best
  if (m_parameter->GetParam("n-best-list").size() >= 2) {
    m_nBestFilePath = m_parameter->GetParam("n-best-list")[0];
    m_nBestSize = Scan<size_t>( m_parameter->GetParam("n-best-list")[1] );
    m_onlyDistinctNBest=(m_parameter->GetParam("n-best-list").size()>2 && m_parameter->GetParam("n-best-list")[2]=="distinct");
  } else if (m_parameter->GetParam("n-best-list").size() == 1) {
    UserMessage::Add(string("wrong format for switch -n-best-list file size"));
    return false;
  } else {
    m_nBestSize = 0;
  }
  if (m_parameter->GetParam("n-best-factor").size() > 0) {
    m_nBestFactor = Scan<size_t>( m_parameter->GetParam("n-best-factor")[0]);
  } else {
    m_nBestFactor = 20;
  }

  //lattice samples
  if (m_parameter->GetParam("lattice-samples").size() ==2 ) {
    m_latticeSamplesFilePath = m_parameter->GetParam("lattice-samples")[0];
    m_latticeSamplesSize = Scan<size_t>(m_parameter->GetParam("lattice-samples")[1]);
  } else if (m_parameter->GetParam("lattice-samples").size() != 0 ) {
    UserMessage::Add(string("wrong format for switch -lattice-samples file size"));
    return false;
  } else {
    m_latticeSamplesSize = 0;
  }

  // word graph
  if (m_parameter->GetParam("output-word-graph").size() == 2)
    m_outputWordGraph = true;
  else
    m_outputWordGraph = false;

  // search graph
  if (m_parameter->GetParam("output-search-graph").size() > 0) {
    if (m_parameter->GetParam("output-search-graph").size() != 1) {
      UserMessage::Add(string("ERROR: wrong format for switch -output-search-graph file"));
      return false;
    }
    m_outputSearchGraph = true;
  }
  // ... in extended format
  else if (m_parameter->GetParam("output-search-graph-extended").size() > 0) {
    if (m_parameter->GetParam("output-search-graph-extended").size() != 1) {
      UserMessage::Add(string("ERROR: wrong format for switch -output-search-graph-extended file"));
      return false;
    }
    m_outputSearchGraph = true;
    m_outputSearchGraphExtended = true;
  } else {
    m_outputSearchGraph = false;
  }
  if (m_parameter->GetParam("output-search-graph-slf").size() > 0) {
    m_outputSearchGraphSLF = true;
  } else {
    m_outputSearchGraphSLF = false;
  }
  if (m_parameter->GetParam("output-search-graph-hypergraph").size() > 0) {
    m_outputSearchGraphHypergraph = true;
  } else {
    m_outputSearchGraphHypergraph = false;
  }
#ifdef HAVE_PROTOBUF
  if (m_parameter->GetParam("output-search-graph-pb").size() > 0) {
    if (m_parameter->GetParam("output-search-graph-pb").size() != 1) {
      UserMessage::Add(string("ERROR: wrong format for switch -output-search-graph-pb path"));
      return false;
    }
    m_outputSearchGraphPB = true;
  } else
    m_outputSearchGraphPB = false;
#endif
  SetBooleanParameter( &m_unprunedSearchGraph, "unpruned-search-graph", false );
  SetBooleanParameter( &m_includeLHSInSearchGraph, "include-lhs-in-search-graph", false );

  if (m_parameter->isParamSpecified("output-unknowns")) {

    if (m_parameter->GetParam("output-unknowns").size() == 1) {
      m_outputUnknownsFile =Scan<string>(m_parameter->GetParam("output-unknowns")[0]);
    } else {
      UserMessage::Add(string("need to specify exactly one file name for unknowns"));
      return false;
    }
  }

  // include feature names in the n-best list
  SetBooleanParameter( &m_labeledNBestList, "labeled-n-best-list", true );

  // include word alignment in the n-best list
  SetBooleanParameter( &m_nBestIncludesSegmentation, "include-segmentation-in-n-best", false );

  // printing source phrase spans
  SetBooleanParameter( &m_reportSegmentation, "report-segmentation", false );

  // print all factors of output translations
  SetBooleanParameter( &m_reportAllFactors, "report-all-factors", false );

  // print all factors of output translations
  SetBooleanParameter( &m_reportAllFactorsNBest, "report-all-factors-in-n-best", false );

  // caching of translation options
  if (m_inputType == SentenceInput) {
    SetBooleanParameter( &m_useTransOptCache, "use-persistent-cache", true );
    m_transOptCacheMaxSize = (m_parameter->GetParam("persistent-cache-size").size() > 0)
                             ? Scan<size_t>(m_parameter->GetParam("persistent-cache-size")[0]) : DEFAULT_MAX_TRANS_OPT_CACHE_SIZE;
  } else {
    m_useTransOptCache = false;
  }

  //input factors
  const vector<string> &inputFactorVector = m_parameter->GetParam("input-factors");
  for(size_t i=0; i<inputFactorVector.size(); i++) {
    m_inputFactorOrder.push_back(Scan<FactorType>(inputFactorVector[i]));
  }
  if(m_inputFactorOrder.empty()) {
    UserMessage::Add(string("no input factor specified in config file"));
    return false;
  }

  //output factors
  const vector<string> &outputFactorVector = m_parameter->GetParam("output-factors");
  for(size_t i=0; i<outputFactorVector.size(); i++) {
    m_outputFactorOrder.push_back(Scan<FactorType>(outputFactorVector[i]));
  }
  if(m_outputFactorOrder.empty()) {
    // default. output factor 0
    m_outputFactorOrder.push_back(0);
  }

  //source word deletion
  SetBooleanParameter( &m_wordDeletionEnabled, "phrase-drop-allowed", false );

  //Disable discarding
  SetBooleanParameter(&m_disableDiscarding, "disable-discarding", false);

  //Print All Derivations
  SetBooleanParameter( &m_printAllDerivations , "print-all-derivations", false );

  // additional output
  if (m_parameter->isParamSpecified("translation-details")) {
    const vector<string> &args = m_parameter->GetParam("translation-details");
    if (args.size() == 1) {
      m_detailedTranslationReportingFilePath = args[0];
    } else {
      UserMessage::Add(string("the translation-details option requires exactly one filename argument"));
      return false;
    }
  }

  // reordering constraints
  m_maxDistortion = (m_parameter->GetParam("distortion-limit").size() > 0) ?
                    Scan<int>(m_parameter->GetParam("distortion-limit")[0])
                    : -1;
  SetBooleanParameter( &m_reorderingConstraint, "monotone-at-punctuation", false );

  // settings for pruning
  m_maxHypoStackSize = (m_parameter->GetParam("stack").size() > 0)
                       ? Scan<size_t>(m_parameter->GetParam("stack")[0]) : DEFAULT_MAX_HYPOSTACK_SIZE;

  m_minHypoStackDiversity = 0;
  if (m_parameter->GetParam("stack-diversity").size() > 0) {
    if (m_maxDistortion > 15) {
      UserMessage::Add("stack diversity > 0 is not allowed for distortion limits larger than 15");
      return false;
    }
    if (m_inputType == WordLatticeInput) {
      UserMessage::Add("stack diversity > 0 is not allowed for lattice input");
      return false;
    }
    m_minHypoStackDiversity = Scan<size_t>(m_parameter->GetParam("stack-diversity")[0]);
  }

  m_beamWidth = (m_parameter->GetParam("beam-threshold").size() > 0) ?
                TransformScore(Scan<float>(m_parameter->GetParam("beam-threshold")[0]))
                : TransformScore(DEFAULT_BEAM_WIDTH);
  m_earlyDiscardingThreshold = (m_parameter->GetParam("early-discarding-threshold").size() > 0) ?
                               TransformScore(Scan<float>(m_parameter->GetParam("early-discarding-threshold")[0]))
                               : TransformScore(DEFAULT_EARLY_DISCARDING_THRESHOLD);
  m_translationOptionThreshold = (m_parameter->GetParam("translation-option-threshold").size() > 0) ?
                                 TransformScore(Scan<float>(m_parameter->GetParam("translation-option-threshold")[0]))
                                 : TransformScore(DEFAULT_TRANSLATION_OPTION_THRESHOLD);

  m_maxNoTransOptPerCoverage = (m_parameter->GetParam("max-trans-opt-per-coverage").size() > 0)
                               ? Scan<size_t>(m_parameter->GetParam("max-trans-opt-per-coverage")[0]) : DEFAULT_MAX_TRANS_OPT_SIZE;

  m_maxNoPartTransOpt = (m_parameter->GetParam("max-partial-trans-opt").size() > 0)
                        ? Scan<size_t>(m_parameter->GetParam("max-partial-trans-opt")[0]) : DEFAULT_MAX_PART_TRANS_OPT_SIZE;

  m_maxPhraseLength = (m_parameter->GetParam("max-phrase-length").size() > 0)
                      ? Scan<size_t>(m_parameter->GetParam("max-phrase-length")[0]) : DEFAULT_MAX_PHRASE_LENGTH;

  m_cubePruningPopLimit = (m_parameter->GetParam("cube-pruning-pop-limit").size() > 0)
                          ? Scan<size_t>(m_parameter->GetParam("cube-pruning-pop-limit")[0]) : DEFAULT_CUBE_PRUNING_POP_LIMIT;

  m_cubePruningDiversity = (m_parameter->GetParam("cube-pruning-diversity").size() > 0)
                           ? Scan<size_t>(m_parameter->GetParam("cube-pruning-diversity")[0]) : DEFAULT_CUBE_PRUNING_DIVERSITY;

  SetBooleanParameter(&m_cubePruningLazyScoring, "cube-pruning-lazy-scoring", false);

  // early distortion cost
  SetBooleanParameter( &m_useEarlyDistortionCost, "early-distortion-cost", false );

  // unknown word processing
  SetBooleanParameter( &m_dropUnknown, "drop-unknown", false );

  SetBooleanParameter( &m_lmEnableOOVFeature, "lmodel-oov-feature", false);

  // minimum Bayes risk decoding
  SetBooleanParameter( &m_mbr, "minimum-bayes-risk", false );
  m_mbrSize = (m_parameter->GetParam("mbr-size").size() > 0) ?
              Scan<size_t>(m_parameter->GetParam("mbr-size")[0]) : 200;
  m_mbrScale = (m_parameter->GetParam("mbr-scale").size() > 0) ?
               Scan<float>(m_parameter->GetParam("mbr-scale")[0]) : 1.0f;

  //lattice mbr
  SetBooleanParameter( &m_useLatticeMBR, "lminimum-bayes-risk", false );
  if (m_useLatticeMBR && m_mbr) {
    cerr << "Errror: Cannot use both n-best mbr and lattice mbr together" << endl;
    exit(1);
  }

  //mira training
  SetBooleanParameter( &m_mira, "mira", false );

  // lattice MBR
  if (m_useLatticeMBR) m_mbr = true;

  m_lmbrPruning = (m_parameter->GetParam("lmbr-pruning-factor").size() > 0) ?
                  Scan<size_t>(m_parameter->GetParam("lmbr-pruning-factor")[0]) : 30;
  m_lmbrThetas = Scan<float>(m_parameter->GetParam("lmbr-thetas"));
  SetBooleanParameter( &m_useLatticeHypSetForLatticeMBR, "lattice-hypo-set", false );
  m_lmbrPrecision = (m_parameter->GetParam("lmbr-p").size() > 0) ?
                    Scan<float>(m_parameter->GetParam("lmbr-p")[0]) : 0.8f;
  m_lmbrPRatio = (m_parameter->GetParam("lmbr-r").size() > 0) ?
                 Scan<float>(m_parameter->GetParam("lmbr-r")[0]) : 0.6f;
  m_lmbrMapWeight = (m_parameter->GetParam("lmbr-map-weight").size() >0) ?
                    Scan<float>(m_parameter->GetParam("lmbr-map-weight")[0]) : 0.0f;

  //consensus decoding
  SetBooleanParameter( &m_useConsensusDecoding, "consensus-decoding", false );
  if (m_useConsensusDecoding && m_mbr) {
    cerr<< "Error: Cannot use consensus decoding together with mbr" << endl;
    exit(1);
  }
  if (m_useConsensusDecoding) m_mbr=true;

  // Compact phrase table and reordering model
  SetBooleanParameter( &m_minphrMemory, "minphr-memory", false );
  SetBooleanParameter( &m_minlexrMemory, "minlexr-memory", false );

  m_timeout_threshold = (m_parameter->GetParam("time-out").size() > 0) ?
                        Scan<size_t>(m_parameter->GetParam("time-out")[0]) : -1;
  m_timeout = (GetTimeoutThreshold() == (size_t)-1) ? false : true;


  m_lmcache_cleanup_threshold = (m_parameter->GetParam("clean-lm-cache").size() > 0) ?
                                Scan<size_t>(m_parameter->GetParam("clean-lm-cache")[0]) : 1;

  m_threadCount = 1;
  const std::vector<std::string> &threadInfo = m_parameter->GetParam("threads");
  if (!threadInfo.empty()) {
    if (threadInfo[0] == "all") {
#ifdef WITH_THREADS
      m_threadCount = boost::thread::hardware_concurrency();
      if (!m_threadCount) {
        UserMessage::Add("-threads all specified but Boost doesn't know how many cores there are");
        return false;
      }
#else
      UserMessage::Add("-threads all specified but moses not built with thread support");
      return false;
#endif
    } else {
      m_threadCount = Scan<int>(threadInfo[0]);
      if (m_threadCount < 1) {
        UserMessage::Add("Specify at least one thread.");
        return false;
      }
#ifndef WITH_THREADS
      if (m_threadCount > 1) {
        UserMessage::Add(std::string("Error: Thread count of ") + threadInfo[0] + " but moses not built with thread support");
        return false;
      }
#endif
    }
  }

  m_startTranslationId = (m_parameter->GetParam("start-translation-id").size() > 0) ?
                         Scan<long>(m_parameter->GetParam("start-translation-id")[0]) : 0;

  // Read in constraint decoding file, if provided
  if(m_parameter->GetParam("constraint").size()) {
    if (m_parameter->GetParam("search-algorithm").size() > 0
        && Scan<size_t>(m_parameter->GetParam("search-algorithm")[0]) != 0) {
      cerr << "Can use -constraint only with stack-based search (-search-algorithm 0)" << endl;
      exit(1);
    }
    m_constraintFileName = m_parameter->GetParam("constraint")[0];

    InputFileStream constraintFile(m_constraintFileName);

    std::string line;

    long sentenceID = GetStartTranslationId() - 1;
    while (getline(constraintFile, line)) {
      vector<string> vecStr = Tokenize(line, "\t");

      if (vecStr.size() == 1) {
        sentenceID++;
        Phrase phrase(0);
        phrase.CreateFromString(Output, GetOutputFactorOrder(), vecStr[0], GetFactorDelimiter(), NULL);
        m_constraints.insert(make_pair(sentenceID,phrase));
      } else if (vecStr.size() == 2) {
        sentenceID = Scan<long>(vecStr[0]);
        Phrase phrase(0);
        phrase.CreateFromString(Output, GetOutputFactorOrder(), vecStr[1], GetFactorDelimiter(), NULL);
        m_constraints.insert(make_pair(sentenceID,phrase));
      } else {
        CHECK(false);
      }
    }
  }

  // use of xml in input
  if (m_parameter->GetParam("xml-input").size() == 0) 
    m_xmlInputType = XmlPassThrough;
  else if (m_parameter->GetParam("xml-input")[0]=="exclusive") 
    m_xmlInputType = XmlExclusive;
  else if (m_parameter->GetParam("xml-input")[0]=="inclusive") 
    m_xmlInputType = XmlInclusive;
  else if (m_parameter->GetParam("xml-input")[0]=="ignore") 
    m_xmlInputType = XmlIgnore;
  else if (m_parameter->GetParam("xml-input")[0]=="pass-through") 
    m_xmlInputType = XmlPassThrough;
  else {
    UserMessage::Add("invalid xml-input value, must be pass-through, exclusive, inclusive, or ignore");
    return false;
  }

  // specify XML tags opening and closing brackets for XML option
  if (m_parameter->GetParam("xml-brackets").size() > 0) {
    std::vector<std::string> brackets = Tokenize(m_parameter->GetParam("xml-brackets")[0]);
    if(brackets.size()!=2) {
      cerr << "invalid xml-brackets value, must specify exactly 2 blank-delimited strings for XML tags opening and closing brackets" << endl;
      exit(1);
    }
    m_xmlBrackets.first= brackets[0];
    m_xmlBrackets.second=brackets[1];
    cerr << "XML tags opening and closing brackets for XML input are: " << m_xmlBrackets.first << " and " << m_xmlBrackets.second << endl;
  }

  // all features
  map<string, int> featureIndexMap;

  const vector<string> &features = m_parameter->GetParam("feature");
  for (size_t i = 0; i < features.size(); ++i) {
    const string &line = Trim(features[i]);
    cerr << "line=" << line << endl;
    if (line.empty())
      continue;

    vector<string> toks = Tokenize(line);

    const string &feature = toks[0];
<<<<<<< HEAD
    // not used:
    // int featureIndex = GetFeatureIndex(featureIndexMap, feature);
=======
    //int featureIndex = GetFeatureIndex(featureIndexMap, feature);
>>>>>>> e15a4fc8

    if (feature == "GlobalLexicalModel") {
      GlobalLexicalModel *model = new GlobalLexicalModel(line);
      vector<float> weights = m_parameter->GetWeights(model->GetScoreProducerDescription());
      SetWeights(model, weights);
    } else if (feature == "GlobalLexicalModelUnlimited") {
      GlobalLexicalModelUnlimited *model = NULL; //new GlobalLexicalModelUnlimited(line);
      vector<float> weights = m_parameter->GetWeights(model->GetScoreProducerDescription());
      SetWeights(model, weights);
    } else if (feature == "SourceWordDeletionFeature") {
      SourceWordDeletionFeature *model = new SourceWordDeletionFeature(line);
      vector<float> weights = m_parameter->GetWeights(model->GetScoreProducerDescription());
      //SetWeights(model, weights);
    } else if (feature == "TargetWordInsertionFeature") {
      TargetWordInsertionFeature *model = new TargetWordInsertionFeature(line);
      vector<float> weights = m_parameter->GetWeights(model->GetScoreProducerDescription());
      //SetWeights(model, weights);
    } else if (feature == "PhraseBoundaryFeature") {
      PhraseBoundaryFeature *model = new PhraseBoundaryFeature(line);
      vector<float> weights = m_parameter->GetWeights(model->GetScoreProducerDescription());
      //SetWeights(model, weights);
    } else if (feature == "PhraseLengthFeature") {
      PhraseLengthFeature *model = new PhraseLengthFeature(line);
      vector<float> weights = m_parameter->GetWeights(model->GetScoreProducerDescription());
      //SetWeights(model, weights);
    } else if (feature == "WordTranslationFeature") {
      WordTranslationFeature *model = new WordTranslationFeature(line);
      vector<float> weights = m_parameter->GetWeights(model->GetScoreProducerDescription());
      //SetWeights(model, weights);
    } else if (feature == "TargetBigramFeature") {
      TargetBigramFeature *model = new TargetBigramFeature(line);
      vector<float> weights = m_parameter->GetWeights(model->GetScoreProducerDescription());
      //SetWeights(model, weights);
    } else if (feature == "TargetNgramFeature") {
      TargetNgramFeature *model = new TargetNgramFeature(line);
      vector<float> weights = m_parameter->GetWeights(model->GetScoreProducerDescription());
      //SetWeights(model, weights);
    } else if (feature == "PhrasePairFeature") {
      PhrasePairFeature *model = new PhrasePairFeature(line);
      vector<float> weights = m_parameter->GetWeights(model->GetScoreProducerDescription());
      //SetWeights(model, weights);
    } else if (feature == "LexicalReordering") {
      LexicalReordering *model = new LexicalReordering(line);
      vector<float> weights = m_parameter->GetWeights(model->GetScoreProducerDescription());
      SetWeights(model, weights);
    } else if (feature == "KENLM") {
      LanguageModel *model = ConstructKenLM(feature, line);
      vector<float> weights = m_parameter->GetWeights(model->GetScoreProducerDescription());
      SetWeights(model, weights);
    }
#ifdef LM_IRST
    else if (feature == "IRSTLM") {
      LanguageModelIRST *model = new LanguageModelIRST(line);
      vector<float> weights = m_parameter->GetWeights(model->GetScoreProducerDescription());
      SetWeights(model, weights);
    }
#endif
#ifdef LM_SRI
    else if (feature == "SRILM") {
      LanguageModelSRI *model = new LanguageModelSRI(line);
      vector<float> weights = m_parameter->GetWeights(model->GetScoreProducerDescription());
      SetWeights(model, weights);
    }
#endif
    else if (feature == "Generation") {
      GenerationDictionary *model = new GenerationDictionary(line);
      vector<float> weights = m_parameter->GetWeights(model->GetScoreProducerDescription());
      SetWeights(model, weights);
    } else if (feature == "BleuScoreFeature") {
      BleuScoreFeature *model = new BleuScoreFeature(line);
      vector<float> weights = m_parameter->GetWeights(model->GetScoreProducerDescription());
      SetWeights(model, weights);
    } else if (feature == "Distortion") {
      DistortionScoreProducer *model = new DistortionScoreProducer(line);
      vector<float> weights = m_parameter->GetWeights(model->GetScoreProducerDescription());
      SetWeights(model, weights);
    } else if (feature == "WordPenalty") {
      WordPenaltyProducer *model = new WordPenaltyProducer(line);
      vector<float> weights = m_parameter->GetWeights(model->GetScoreProducerDescription());
      SetWeights(model, weights);
    } else if (feature == "UnknownWordPenalty") {
      UnknownWordPenaltyProducer *model = new UnknownWordPenaltyProducer(line);
      vector<float> weights = m_parameter->GetWeights(model->GetScoreProducerDescription());
      if (weights.size() == 0)
        weights.push_back(1.0f);
      SetWeights(model, weights);
    } else if (feature == "InputFeature") {
      InputFeature *model = new InputFeature(line);
      vector<float> weights = m_parameter->GetWeights(model->GetScoreProducerDescription());
      SetWeights(model, weights);

    } else if (feature == "PhraseDictionaryBinary") {
      PhraseDictionaryTreeAdaptor* model = new PhraseDictionaryTreeAdaptor(line);
      vector<float> weights = m_parameter->GetWeights(model->GetScoreProducerDescription());
      SetWeights(model, weights);
    } else if (feature == "PhraseDictionaryOnDisk") {
      PhraseDictionaryOnDisk* model = new PhraseDictionaryOnDisk(line);
      vector<float> weights = m_parameter->GetWeights(model->GetScoreProducerDescription());
      SetWeights(model, weights);
    } else if (feature == "PhraseDictionaryMemory") {
      PhraseDictionaryMemory* model = new PhraseDictionaryMemory(line);
      vector<float> weights = m_parameter->GetWeights(model->GetScoreProducerDescription());
      SetWeights(model, weights);
    } else if (feature == "PhraseDictionaryCompact") {
      PhraseDictionaryCompact* model = new PhraseDictionaryCompact(line);
      vector<float> weights = m_parameter->GetWeights(model->GetScoreProducerDescription());
      SetWeights(model, weights);
    } else if (feature == "PhraseDictionaryMultiModel") {
      PhraseDictionaryMultiModel* model = new PhraseDictionaryMultiModel(line);
      vector<float> weights = m_parameter->GetWeights(model->GetScoreProducerDescription());
      SetWeights(model, weights);
    } else if (feature == "PhraseDictionaryMultiModelCounts") {
      PhraseDictionaryMultiModelCounts* model = new PhraseDictionaryMultiModelCounts(line);
      vector<float> weights = m_parameter->GetWeights(model->GetScoreProducerDescription());
      
      SetWeights(model, weights);
    } else if (feature == "PhraseDictionaryALSuffixArray") {
      PhraseDictionaryALSuffixArray* model = new PhraseDictionaryALSuffixArray(line);
      vector<float> weights = m_parameter->GetWeights(model->GetScoreProducerDescription());
      SetWeights(model, weights);
    } else if (feature == "PhraseDictionaryDynSuffixArray") {
      PhraseDictionaryDynSuffixArray* model = new PhraseDictionaryDynSuffixArray(line);
      vector<float> weights = m_parameter->GetWeights(model->GetScoreProducerDescription());
      SetWeights(model, weights);
    } else if (feature == "PhrasePenalty") {
      PhrasePenalty* model = new PhrasePenalty(line);
  	  vector<float> weights = m_parameter->GetWeights(model->GetScoreProducerDescription());
	  SetWeights(model, weights);
    }
    else if (feature == "PhraseDictionaryDynSuffixArray") {
      PhraseDictionaryDynSuffixArray* model;
      model = new PhraseDictionaryDynSuffixArray(line);
      string const& mdesc = model->GetScoreProducerDescription();
      vector<float> weights = m_parameter->GetWeights(mdesc);
      cerr << "PhraseDictionaryDynSuffixArray with " 
	   << weights.size() << " weights. (" 
	   << model->GetScoreProducerDescription() << ")"
	   << endl;
      SetWeights(model, weights);
      m_phraseDictionary.push_back(model);
    }      
#ifdef HAVE_SYNLM
    else if (feature == "SyntacticLanguageModel") {
      SyntacticLanguageModel *model = new SyntacticLanguageModel(line);
      vector<float> weights = m_parameter->GetWeights(model->GetScoreProducerDescription());
      SetWeights(model, weights);
    }
#endif
    else {
      UserMessage::Add("Unknown feature function:" + feature);
      return false;
    }
  }

  OverrideFeatures();

  LoadFeatureFunctions();

  if (!LoadDecodeGraphs()) return false;

  if (!CheckWeights()) {
    return false;
  }

  //Add any other features here.

  //Load extra feature weights
  vector<string> extraWeightConfig = m_parameter->GetParam("weight-file");
  if (extraWeightConfig.size()) {
    if (extraWeightConfig.size() != 1) {
      UserMessage::Add("One argument should be supplied for weight-file");
      return false;
    }
    ScoreComponentCollection extraWeights;
    if (!extraWeights.Load(extraWeightConfig[0])) {
      UserMessage::Add("Unable to load weights from " + extraWeightConfig[0]);
      return false;
    }

    m_allWeights.PlusEquals(extraWeights);
  }

  // alternate weight settings
  if (m_parameter->GetParam("alternate-weight-setting").size() > 0) {
    if (!LoadAlternateWeightSettings()) {
      return false;
    }
  }
  return true;
}

void StaticData::SetBooleanParameter( bool *parameter, string parameterName, bool defaultValue )
{
  // default value if nothing is specified
  *parameter = defaultValue;
  if (! m_parameter->isParamSpecified( parameterName ) ) {
    return;
  }

  // if parameter is just specified as, e.g. "-parameter" set it true
  if (m_parameter->GetParam( parameterName ).size() == 0) {
    *parameter = true;
  }

  // if paramter is specified "-parameter true" or "-parameter false"
  else if (m_parameter->GetParam( parameterName ).size() == 1) {
    *parameter = Scan<bool>( m_parameter->GetParam( parameterName )[0]);
  }
}

void StaticData::SetWeight(const FeatureFunction* sp, float weight)
{
  m_allWeights.Resize();
  m_allWeights.Assign(sp,weight);
}

void StaticData::SetWeights(const FeatureFunction* sp, const std::vector<float>& weights)
{
  m_allWeights.Resize();
  m_allWeights.Assign(sp,weights);
}

void StaticData::LoadNonTerminals()
{
  string defaultNonTerminals;

  if (m_parameter->GetParam("non-terminals").size() == 0) {
    defaultNonTerminals = "X";
  } else {
    vector<std::string> tokens = Tokenize(m_parameter->GetParam("non-terminals")[0]);
    defaultNonTerminals = tokens[0];
  }

  FactorCollection &factorCollection = FactorCollection::Instance();

  m_inputDefaultNonTerminal.SetIsNonTerminal(true);
  const Factor *sourceFactor = factorCollection.AddFactor(Input, 0, defaultNonTerminals);
  m_inputDefaultNonTerminal.SetFactor(0, sourceFactor);

  m_outputDefaultNonTerminal.SetIsNonTerminal(true);
  const Factor *targetFactor = factorCollection.AddFactor(Output, 0, defaultNonTerminals);
  m_outputDefaultNonTerminal.SetFactor(0, targetFactor);

  // for unknwon words
  if (m_parameter->GetParam("unknown-lhs").size() == 0) {
    UnknownLHSEntry entry(defaultNonTerminals, 0.0f);
    m_unknownLHS.push_back(entry);
  } else {
    const string &filePath = m_parameter->GetParam("unknown-lhs")[0];

    InputFileStream inStream(filePath);
    string line;
    while(getline(inStream, line)) {
      vector<string> tokens = Tokenize(line);
      CHECK(tokens.size() == 2);
      UnknownLHSEntry entry(tokens[0], Scan<float>(tokens[1]));
      m_unknownLHS.push_back(entry);
    }

  }

}

void StaticData::LoadChartDecodingParameters()
{
  LoadNonTerminals();

  // source label overlap
  if (m_parameter->GetParam("source-label-overlap").size() > 0) {
    m_sourceLabelOverlap = (SourceLabelOverlap) Scan<int>(m_parameter->GetParam("source-label-overlap")[0]);
  } else {
    m_sourceLabelOverlap = SourceLabelOverlapAdd;
  }

  m_ruleLimit = (m_parameter->GetParam("rule-limit").size() > 0)
                ? Scan<size_t>(m_parameter->GetParam("rule-limit")[0]) : DEFAULT_MAX_TRANS_OPT_SIZE;
}

bool StaticData::LoadDecodeGraphs()
{
  const vector<string> &mappingVector = m_parameter->GetParam("mapping");
  const vector<size_t> &maxChartSpans = Scan<size_t>(m_parameter->GetParam("max-chart-span"));

  const std::vector<FeatureFunction*> *featuresRemaining = &FeatureFunction::GetFeatureFunctions();
  DecodeStep *prev = 0;
  size_t prevDecodeGraphInd = 0;

  for(size_t i=0; i<mappingVector.size(); i++) {
    vector<string>	token		= Tokenize(mappingVector[i]);
    size_t decodeGraphInd;
    DecodeType decodeType;
    size_t index;
    if (token.size() == 2) {
      decodeGraphInd = 0;
      decodeType = token[0] == "T" ? Translate : Generate;
      index = Scan<size_t>(token[1]);
    } else if (token.size() == 3) {
      // For specifying multiple translation model
      decodeGraphInd = Scan<size_t>(token[0]);
      //the vectorList index can only increment by one
      CHECK(decodeGraphInd == prevDecodeGraphInd || decodeGraphInd == prevDecodeGraphInd + 1);
      if (decodeGraphInd > prevDecodeGraphInd) {
        prev = NULL;
      }

      if (prevDecodeGraphInd < decodeGraphInd) {
        featuresRemaining = &FeatureFunction::GetFeatureFunctions();
      }

      decodeType = token[1] == "T" ? Translate : Generate;
      index = Scan<size_t>(token[2]);
    } else {
      UserMessage::Add("Malformed mapping!");
      CHECK(false);
    }

    DecodeStep* decodeStep = NULL;
    switch (decodeType) {
    case Translate:
      if(index>=m_phraseDictionary.size()) {
        stringstream strme;
        strme << "No phrase dictionary with index "
              << index << " available!";
        UserMessage::Add(strme.str());
        CHECK(false);
      }
      decodeStep = new DecodeStepTranslation(m_phraseDictionary[index], prev, *featuresRemaining);
      break;
    case Generate:
      if(index>=m_generationDictionary.size()) {
        stringstream strme;
        strme << "No generation dictionary with index "
              << index << " available!";
        UserMessage::Add(strme.str());
        CHECK(false);
      }
      decodeStep = new DecodeStepGeneration(m_generationDictionary[index], prev, *featuresRemaining);
      break;
    case InsertNullFertilityWord:
      CHECK(!"Please implement NullFertilityInsertion.");
      break;
    }

    featuresRemaining = &decodeStep->GetFeaturesRemaining();

    CHECK(decodeStep);
    if (m_decodeGraphs.size() < decodeGraphInd + 1) {
      DecodeGraph *decodeGraph;
      if (IsChart()) {
        size_t maxChartSpan = (decodeGraphInd < maxChartSpans.size()) ? maxChartSpans[decodeGraphInd] : DEFAULT_MAX_CHART_SPAN;
        cerr << "max-chart-span: " << maxChartSpans[decodeGraphInd] << endl;
        decodeGraph = new DecodeGraph(m_decodeGraphs.size(), maxChartSpan);
      } else {
        decodeGraph = new DecodeGraph(m_decodeGraphs.size());
      }

      m_decodeGraphs.push_back(decodeGraph); // TODO max chart span
    }

    m_decodeGraphs[decodeGraphInd]->Add(decodeStep);
    prev = decodeStep;
    prevDecodeGraphInd = decodeGraphInd;
  }

  // set maximum n-gram size for backoff approach to decoding paths
  // default is always use subsequent paths (value = 0)
  for(size_t i=0; i<m_decodeGraphs.size(); i++) {
    m_decodeGraphBackoff.push_back( 0 );
  }
  // if specified, record maxmimum unseen n-gram size
  const vector<string> &backoffVector = m_parameter->GetParam("decoding-graph-backoff");
  for(size_t i=0; i<m_decodeGraphs.size() && i<backoffVector.size(); i++) {
    m_decodeGraphBackoff[i] = Scan<size_t>(backoffVector[i]);
  }

  return true;
}

const TranslationOptionList* StaticData::FindTransOptListInCache(const DecodeGraph &decodeGraph, const Phrase &sourcePhrase) const
{
  std::pair<size_t, std::string> cacheKey(decodeGraph.GetPosition(), m_currentWeightSetting);
  std::pair<std::pair<size_t, std::string>, Phrase> key(cacheKey, sourcePhrase);
#ifdef WITH_THREADS
  boost::mutex::scoped_lock lock(m_transOptCacheMutex);
#endif
  std::map<std::pair<std::pair<size_t, std::string>, Phrase>, std::pair<TranslationOptionList*,clock_t> >::iterator iter
  = m_transOptCache.find(key);
  if (iter == m_transOptCache.end())
    return NULL;
  iter->second.second = clock(); // update last used time
  return iter->second.first;
}

void StaticData::ReduceTransOptCache() const
{
  if (m_transOptCache.size() <= m_transOptCacheMaxSize) return; // not full
  clock_t t = clock();

  // find cutoff for last used time
  priority_queue< clock_t > lastUsedTimes;

  std::map<std::pair<std::pair<size_t, std::string>, Phrase>, std::pair<TranslationOptionList*,clock_t> >::iterator iter;
  iter = m_transOptCache.begin();
  while( iter != m_transOptCache.end() ) {
    lastUsedTimes.push( iter->second.second );
    iter++;
  }
  for( size_t i=0; i < lastUsedTimes.size()-m_transOptCacheMaxSize/2; i++ )
    lastUsedTimes.pop();
  clock_t cutoffLastUsedTime = lastUsedTimes.top();

  // remove all old entries
  iter = m_transOptCache.begin();
  while( iter != m_transOptCache.end() ) {
    if (iter->second.second < cutoffLastUsedTime) {
      std::map<std::pair<std::pair<size_t, std::string>, Phrase>, std::pair<TranslationOptionList*,clock_t> >::iterator iterRemove = iter++;
      delete iterRemove->second.first;
      m_transOptCache.erase(iterRemove);
    } else iter++;
  }
  VERBOSE(2,"Reduced persistent translation option cache in " << ((clock()-t)/(float)CLOCKS_PER_SEC) << " seconds." << std::endl);
}

void StaticData::AddTransOptListToCache(const DecodeGraph &decodeGraph, const Phrase &sourcePhrase, const TranslationOptionList &transOptList) const
{
  if (m_transOptCacheMaxSize == 0) return;
  std::pair<size_t, std::string> cacheKey(decodeGraph.GetPosition(), m_currentWeightSetting);
  std::pair<std::pair<size_t, std::string>, Phrase> key(cacheKey, sourcePhrase);
  TranslationOptionList* storedTransOptList = new TranslationOptionList(transOptList);
#ifdef WITH_THREADS
  boost::mutex::scoped_lock lock(m_transOptCacheMutex);
#endif
  m_transOptCache[key] = make_pair( storedTransOptList, clock() );
  ReduceTransOptCache();
}
void StaticData::ClearTransOptionCache() const
{
  map<std::pair<std::pair<size_t, std::string>, Phrase>, std::pair< TranslationOptionList*, clock_t > >::iterator iterCache;
  for (iterCache = m_transOptCache.begin() ; iterCache != m_transOptCache.end() ; ++iterCache) {
    TranslationOptionList *transOptList = iterCache->second.first;
    delete transOptList;
  }
}

void StaticData::ReLoadParameter()
{
  assert(false); // TODO completely redo. Too many hardcoded ff
  /*
  m_verboseLevel = 1;
  if (m_parameter->GetParam("verbose").size() == 1) {
    m_verboseLevel = Scan<size_t>( m_parameter->GetParam("verbose")[0]);
  }

  // check whether "weight-u" is already set
  if (m_parameter->isParamShortNameSpecified("u")) {
    if (m_parameter->GetParamShortName("u").size() < 1 ) {
      PARAM_VEC w(1,"1.0");
      m_parameter->OverwriteParamShortName("u", w);
    }
  }

  //loop over all ScoreProducer to update weights

  std::vector<const ScoreProducer*>::const_iterator iterSP;
  for (iterSP = transSystem.GetFeatureFunctions().begin() ; iterSP != transSystem.GetFeatureFunctions().end() ; ++iterSP) {
    std::string paramShortName = (*iterSP)->GetScoreProducerWeightShortName();
    vector<float> Weights = Scan<float>(m_parameter->GetParamShortName(paramShortName));

    if (paramShortName == "d") { //basic distortion model takes the first weight
      if ((*iterSP)->GetScoreProducerDescription() == "Distortion") {
        Weights.resize(1); //take only the first element
      } else { //lexicalized reordering model takes the other
        Weights.erase(Weights.begin()); //remove the first element
      }
      //			std::cerr << "this is the Distortion Score Producer -> " << (*iterSP)->GetScoreProducerDescription() << std::cerr;
      //			std::cerr << "this is the Distortion Score Producer; it has " << (*iterSP)->GetNumScoreComponents() << " weights"<< std::cerr;
      //  	std::cerr << Weights << std::endl;
    } else if (paramShortName == "tm") {
      continue;
    }
    SetWeights(*iterSP, Weights);
  }

  //	std::cerr << "There are " << m_phraseDictionary.size() << " m_phraseDictionaryfeatures" << std::endl;

  const vector<float> WeightsTM = Scan<float>(m_parameter->GetParamShortName("tm"));
  //  std::cerr << "WeightsTM: " << WeightsTM << std::endl;

  const vector<float> WeightsLM = Scan<float>(m_parameter->GetParamShortName("lm"));
  //  std::cerr << "WeightsLM: " << WeightsLM << std::endl;

  size_t index_WeightTM = 0;
  for(size_t i=0; i<transSystem.GetPhraseDictionaries().size(); ++i) {
    PhraseDictionaryFeature &phraseDictionaryFeature = *m_phraseDictionary[i];

    //		std::cerr << "phraseDictionaryFeature.GetNumScoreComponents():" << phraseDictionaryFeature.GetNumScoreComponents() << std::endl;
    //		std::cerr << "phraseDictionaryFeature.GetNumInputScores():" << phraseDictionaryFeature.GetNumInputScores() << std::endl;

    vector<float> tmp_weights;
    for(size_t j=0; j<phraseDictionaryFeature.GetNumScoreComponents(); ++j)
      tmp_weights.push_back(WeightsTM[index_WeightTM++]);

    //  std::cerr << tmp_weights << std::endl;

    SetWeights(&phraseDictionaryFeature, tmp_weights);
  }
  */
}

void StaticData::ReLoadBleuScoreFeatureParameter(float weight)
{
  assert(false);
  /*
  //loop over ScoreProducers to update weights of BleuScoreFeature

  std::vector<const ScoreProducer*>::const_iterator iterSP;
  for (iterSP = transSystem.GetFeatureFunctions().begin() ; iterSP != transSystem.GetFeatureFunctions().end() ; ++iterSP) {
    std::string paramShortName = (*iterSP)->GetScoreProducerWeightShortName();
    if (paramShortName == "bl") {
      SetWeight(*iterSP, weight);
      break;
    }
  }
  */
}

// ScoreComponentCollection StaticData::GetAllWeightsScoreComponentCollection() const {}
// in ScoreComponentCollection.h

void StaticData::SetExecPath(const std::string &path)
{
  /*
   namespace fs = boost::filesystem;

   fs::path full_path( fs::initial_path<fs::path>() );

   full_path = fs::system_complete( fs::path( path ) );

   //Without file name
   m_binPath = full_path.parent_path().string();
   */

  // NOT TESTED
  size_t pos = path.rfind("/");
  if (pos !=  string::npos) {
    m_binPath = path.substr(0, pos);
  }
  cerr << m_binPath << endl;
}

const string &StaticData::GetBinDirectory() const
{
  return m_binPath;
}

float StaticData::GetWeightWordPenalty() const
{
  float weightWP = GetWeight(m_wpProducer);
  //VERBOSE(1, "Read weightWP from translation sytem: " << weightWP << std::endl);
  return weightWP;
}

float StaticData::GetWeightUnknownWordPenalty() const
{
  return GetWeight(m_unknownWordPenaltyProducer);
}

void StaticData::InitializeForInput(const InputType& source) const
{
  const std::vector<FeatureFunction*> &producers = FeatureFunction::GetFeatureFunctions();
  for(size_t i=0; i<producers.size(); ++i) {
    FeatureFunction &ff = *producers[i];
    ff.InitializeForInput(source);
  }
}

void StaticData::CleanUpAfterSentenceProcessing(const InputType& source) const
{
  const std::vector<FeatureFunction*> &producers = FeatureFunction::GetFeatureFunctions();
  for(size_t i=0; i<producers.size(); ++i) {
    FeatureFunction &ff = *producers[i];
    ff.CleanUpAfterSentenceProcessing(source);
  }
}

void StaticData::LoadFeatureFunctions()
{
  const std::vector<FeatureFunction*> &ffs = FeatureFunction::GetFeatureFunctions();
  std::vector<FeatureFunction*>::const_iterator iter;
  for (iter = ffs.begin(); iter != ffs.end(); ++iter) {
    FeatureFunction *ff = *iter;
    bool doLoad = true;

    if (PhraseDictionary *ffCast = dynamic_cast<PhraseDictionary*>(ff)) {
      m_phraseDictionary.push_back(ffCast);
      doLoad = false;
    } else if (const GenerationDictionary *ffCast = dynamic_cast<const GenerationDictionary*>(ff)) {
      m_generationDictionary.push_back(ffCast);
    } else if (WordPenaltyProducer *ffCast = dynamic_cast<WordPenaltyProducer*>(ff)) {
      CHECK(m_wpProducer == NULL); // max 1 feature;
      m_wpProducer = ffCast;
    } else if (UnknownWordPenaltyProducer *ffCast = dynamic_cast<UnknownWordPenaltyProducer*>(ff)) {
      CHECK(m_unknownWordPenaltyProducer == NULL); // max 1 feature;
      m_unknownWordPenaltyProducer = ffCast;
    } else if (const InputFeature *ffCast = dynamic_cast<const InputFeature*>(ff)) {
      CHECK(m_inputFeature == NULL); // max 1 input feature;
      m_inputFeature = ffCast;
    }

    if (doLoad) {
      ff->Load();
    }
  }

  // load phrase table
  for (size_t i = 0; i < m_phraseDictionary.size(); ++i) {
    PhraseDictionary *pt = m_phraseDictionary[i];
    pt->Load();
  }

}

bool StaticData::CheckWeights() const
{
  set<string> weightNames = m_parameter->GetWeightNames();

  const std::vector<FeatureFunction*> &ffs = FeatureFunction::GetFeatureFunctions();
  for (size_t i = 0; i < ffs.size(); ++i) {
    const FeatureFunction &ff = *ffs[i];
    const string &descr = ff.GetScoreProducerDescription();

    set<string>::iterator iter = weightNames.find(descr);
    if (iter == weightNames.end()) {
      cerr << "Can't find weights for feature function " << descr << endl;
    } else {
      weightNames.erase(iter);
    }
  }

  if (!weightNames.empty()) {
    cerr << "The following weights have no feature function. Maybe incorrectly spelt weights: ";
    set<string>::iterator iter;
    for (iter = weightNames.begin(); iter != weightNames.end(); ++iter) {
      cerr << *iter << ",";
    }
    return false;
  }

  return true;
}

/**! Read in settings for alternative weights */
bool StaticData::LoadAlternateWeightSettings()
{
  if (m_threadCount > 1) {
    cerr << "ERROR: alternative weight settings currently not supported with multi-threading.";
    return false;
  }

  const vector<string> &weightSpecification = m_parameter->GetParam("alternate-weight-setting");

  // get mapping from feature names to feature functions
  map<string,FeatureFunction*> nameToFF;
  const std::vector<FeatureFunction*> &ffs = FeatureFunction::GetFeatureFunctions();
  for (size_t i = 0; i < ffs.size(); ++i) {
    nameToFF[ ffs[i]->GetScoreProducerDescription() ] = ffs[i];
  }

  // copy main weight setting as default
  m_weightSetting["default"] = new ScoreComponentCollection( m_allWeights );

  // go through specification in config file
  string currentId = "";
  bool hasErrors = false;
  for (size_t i=0; i<weightSpecification.size(); ++i) {

    // identifier line (with optional additional specifications)
    if (weightSpecification[i].find("id=") == 0) {
      vector<string> tokens = Tokenize(weightSpecification[i]);
      vector<string> args = Tokenize(tokens[0], "=");
      currentId = args[1];
      cerr << "alternate weight setting " << currentId << endl;
      CHECK(m_weightSetting.find(currentId) == m_weightSetting.end());
      m_weightSetting[ currentId ] = new ScoreComponentCollection;

      // other specifications
      for(size_t j=1; j<tokens.size(); j++) {
        vector<string> args = Tokenize(tokens[j], "=");
        // TODO: support for sparse weights
        if (args[0] == "weight-file") {
          cerr << "ERROR: sparse weight files currently not supported";
        }
        // ignore feature functions
        else if (args[0] == "ignore-ff") {
          set< string > *ffNameSet = new set< string >;
          m_weightSettingIgnoreFF[ currentId ] = *ffNameSet;
          vector<string> featureFunctionName = Tokenize(args[1], " ");
          for(size_t k=0; k<featureFunctionName.size(); k++) {
            // check if a valid nane
            map<string,FeatureFunction*>::iterator ffLookUp = nameToFF.find(featureFunctionName[k]);
            if (ffLookUp == nameToFF.end()) {
              cerr << "ERROR: alternate weight setting " << currentId << " specifies to ignore feature function " << featureFunctionName[k] << " but there is no such feature function" << endl;
              hasErrors = true;
            } else {
              m_weightSettingIgnoreFF[ currentId ].insert( featureFunctionName[k] );
            }
          }
        }
      }
    }

    // weight lines
    else {
      CHECK(currentId != "");
      vector<string> tokens = Tokenize(weightSpecification[i]);
      CHECK(tokens.size() >= 2);

      // get name and weight values
      string name = tokens[0];
      name = name.substr(0, name.size() - 1); // remove trailing "="
      vector<float> weights(tokens.size() - 1);
      for (size_t i = 1; i < tokens.size(); ++i) {
        float weight = Scan<float>(tokens[i]);
        weights[i - 1] = weight;
      }

      // check if a valid nane
      map<string,FeatureFunction*>::iterator ffLookUp = nameToFF.find(name);
      if (ffLookUp == nameToFF.end()) {
        cerr << "ERROR: alternate weight setting " << currentId << " specifies weight(s) for " << name << " but there is no such feature function" << endl;
        hasErrors = true;
      } else {
        m_weightSetting[ currentId ]->Assign( nameToFF[name], weights);
      }
    }
  }
  CHECK(!hasErrors);
  return true;
}

void StaticData::OverrideFeatures()
{
  const PARAM_VEC &params = m_parameter->GetParam("feature-overwrite");
  for (size_t i = 0; i < params.size(); ++i) {
    const string &str = params[i];
    vector<string> toks = Tokenize(str);
    CHECK(toks.size() > 1);

    FeatureFunction &ff = FeatureFunction::FindFeatureFunction(toks[0]);

    for (size_t j = 1; j < toks.size(); ++j) {
      const string &keyValStr = toks[j];
      vector<string> keyVal = Tokenize(keyValStr, "=");
      CHECK(keyVal.size() == 2);
      ff.SetParameter(keyVal[0], keyVal[1]);

    }
  }

}

} // namespace
<|MERGE_RESOLUTION|>--- conflicted
+++ resolved
@@ -26,7 +26,6 @@
 #include "moses/TranslationModel/RuleTable/PhraseDictionaryOnDisk.h"
 #include "moses/TranslationModel/PhraseDictionaryMemory.h"
 #include "moses/TranslationModel/CompactPT/PhraseDictionaryCompact.h"
-#include "moses/TranslationModel/PhraseDictionaryDynSuffixArray.h"
 #include "moses/TranslationModel/PhraseDictionaryMultiModel.h"
 #include "moses/TranslationModel/PhraseDictionaryMultiModelCounts.h"
 #include "moses/TranslationModel/RuleTable/PhraseDictionaryALSuffixArray.h"
@@ -89,26 +88,18 @@
 StaticData StaticData::s_instance;
 
 StaticData::StaticData()
-  :m_numRealWordsInInput(0)
-  ,m_sourceStartPosMattersForRecombination(false)
+  :m_sourceStartPosMattersForRecombination(false)
   ,m_inputType(SentenceInput)
-<<<<<<< HEAD
-  ,m_numInputScores(0)
-=======
   ,m_wpProducer(NULL)
   ,m_unknownWordPenaltyProducer(NULL)
   ,m_inputFeature(NULL)
->>>>>>> e15a4fc8
   ,m_detailedTranslationReportingFilePath()
   ,m_onlyDistinctNBest(false)
   ,m_needAlignmentInfo(false)
   ,m_factorDelimiter("|") // default delimiter between factors
   ,m_lmEnableOOVFeature(false)
   ,m_isAlwaysCreateDirectTranslationOption(false)
-<<<<<<< HEAD
-=======
   ,m_currentWeightSetting("default")
->>>>>>> e15a4fc8
 {
   m_xmlBrackets.first="<";
   m_xmlBrackets.second=">";
@@ -542,16 +533,11 @@
   }
 
   // use of xml in input
-  if (m_parameter->GetParam("xml-input").size() == 0) 
-    m_xmlInputType = XmlPassThrough;
-  else if (m_parameter->GetParam("xml-input")[0]=="exclusive") 
-    m_xmlInputType = XmlExclusive;
-  else if (m_parameter->GetParam("xml-input")[0]=="inclusive") 
-    m_xmlInputType = XmlInclusive;
-  else if (m_parameter->GetParam("xml-input")[0]=="ignore") 
-    m_xmlInputType = XmlIgnore;
-  else if (m_parameter->GetParam("xml-input")[0]=="pass-through") 
-    m_xmlInputType = XmlPassThrough;
+  if (m_parameter->GetParam("xml-input").size() == 0) m_xmlInputType = XmlPassThrough;
+  else if (m_parameter->GetParam("xml-input")[0]=="exclusive") m_xmlInputType = XmlExclusive;
+  else if (m_parameter->GetParam("xml-input")[0]=="inclusive") m_xmlInputType = XmlInclusive;
+  else if (m_parameter->GetParam("xml-input")[0]=="ignore") m_xmlInputType = XmlIgnore;
+  else if (m_parameter->GetParam("xml-input")[0]=="pass-through") m_xmlInputType = XmlPassThrough;
   else {
     UserMessage::Add("invalid xml-input value, must be pass-through, exclusive, inclusive, or ignore");
     return false;
@@ -582,12 +568,7 @@
     vector<string> toks = Tokenize(line);
 
     const string &feature = toks[0];
-<<<<<<< HEAD
-    // not used:
-    // int featureIndex = GetFeatureIndex(featureIndexMap, feature);
-=======
     //int featureIndex = GetFeatureIndex(featureIndexMap, feature);
->>>>>>> e15a4fc8
 
     if (feature == "GlobalLexicalModel") {
       GlobalLexicalModel *model = new GlobalLexicalModel(line);
@@ -702,7 +683,6 @@
     } else if (feature == "PhraseDictionaryMultiModelCounts") {
       PhraseDictionaryMultiModelCounts* model = new PhraseDictionaryMultiModelCounts(line);
       vector<float> weights = m_parameter->GetWeights(model->GetScoreProducerDescription());
-      
       SetWeights(model, weights);
     } else if (feature == "PhraseDictionaryALSuffixArray") {
       PhraseDictionaryALSuffixArray* model = new PhraseDictionaryALSuffixArray(line);
@@ -717,18 +697,7 @@
   	  vector<float> weights = m_parameter->GetWeights(model->GetScoreProducerDescription());
 	  SetWeights(model, weights);
     }
-    else if (feature == "PhraseDictionaryDynSuffixArray") {
-      PhraseDictionaryDynSuffixArray* model;
-      model = new PhraseDictionaryDynSuffixArray(line);
-      string const& mdesc = model->GetScoreProducerDescription();
-      vector<float> weights = m_parameter->GetWeights(mdesc);
-      cerr << "PhraseDictionaryDynSuffixArray with " 
-	   << weights.size() << " weights. (" 
-	   << model->GetScoreProducerDescription() << ")"
-	   << endl;
-      SetWeights(model, weights);
-      m_phraseDictionary.push_back(model);
-    }      
+
 #ifdef HAVE_SYNLM
     else if (feature == "SyntacticLanguageModel") {
       SyntacticLanguageModel *model = new SyntacticLanguageModel(line);
@@ -1202,7 +1171,6 @@
     }
   }
 
-  // load phrase table
   for (size_t i = 0; i < m_phraseDictionary.size(); ++i) {
     PhraseDictionary *pt = m_phraseDictionary[i];
     pt->Load();
