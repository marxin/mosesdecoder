// $Id$
// vim:tabstop=2

/***********************************************************************
Moses - factored phrase-based language decoder
Copyright (C) 2006 University of Edinburgh

This library is free software; you can redistribute it and/or
modify it under the terms of the GNU Lesser General Public
License as published by the Free Software Foundation; either
version 2.1 of the License, or (at your option) any later version.

This library is distributed in the hope that it will be useful,
but WITHOUT ANY WARRANTY; without even the implied warranty of
MERCHANTABILITY or FITNESS FOR A PARTICULAR PURPOSE.  See the GNU
Lesser General Public License for more details.

You should have received a copy of the GNU Lesser General Public
License along with this library; if not, write to the Free Software
Foundation, Inc., 51 Franklin Street, Fifth Floor, Boston, MA  02110-1301  USA
***********************************************************************/

#include <string>
#include "util/check.hh"
#include "moses/TranslationModel/PhraseDictionaryTreeAdaptor.h"
#include "moses/TranslationModel/RuleTable/PhraseDictionaryOnDisk.h"
#include "moses/TranslationModel/PhraseDictionaryMemory.h"
#include "moses/TranslationModel/CompactPT/PhraseDictionaryCompact.h"
#include "moses/TranslationModel/PhraseDictionaryMultiModel.h"
#include "moses/TranslationModel/PhraseDictionaryMultiModelCounts.h"
#include "moses/TranslationModel/RuleTable/PhraseDictionaryALSuffixArray.h"
#include "moses/TranslationModel/PhraseDictionaryDynSuffixArray.h"

#include "DecodeStepTranslation.h"
#include "DecodeStepGeneration.h"
#include "GenerationDictionary.h"
#include "StaticData.h"
#include "Util.h"
#include "FactorCollection.h"
#include "Timer.h"
#include "LexicalReordering.h"
#include "SentenceStats.h"
#include "UserMessage.h"
#include "TranslationOption.h"
#include "DecodeGraph.h"
#include "InputFileStream.h"
#include "ScoreComponentCollection.h"

#include "moses/FF/BleuScoreFeature.h"
#include "moses/FF/TargetWordInsertionFeature.h"
#include "moses/FF/SourceWordDeletionFeature.h"
#include "moses/FF/GlobalLexicalModel.h"
#include "moses/FF/GlobalLexicalModelUnlimited.h"
#include "moses/FF/UnknownWordPenaltyProducer.h"
#include "moses/FF/WordTranslationFeature.h"
#include "moses/FF/TargetBigramFeature.h"
#include "moses/FF/TargetNgramFeature.h"
#include "moses/FF/PhraseBoundaryFeature.h"
#include "moses/FF/PhrasePairFeature.h"
#include "moses/FF/PhraseLengthFeature.h"
#include "moses/FF/DistortionScoreProducer.h"
#include "moses/FF/WordPenaltyProducer.h"
#include "moses/FF/InputFeature.h"
#include "moses/FF/PhrasePenalty.h"

<<<<<<< HEAD
#include "moses/FF/OSM-Feature/OpSequenceModel.h"
=======
#ifdef LM_SRI
#include "moses/FF/OSM-Feature/OpSequenceModel.h"
#endif
>>>>>>> 51c0b6ae

#include "LM/Ken.h"
#ifdef LM_IRST
#include "LM/IRST.h"
#endif

#ifdef LM_SRI
#include "LM/SRI.h"
#endif

#ifdef HAVE_SYNLM
#include "SyntacticLanguageModel.h"
#endif

#ifdef WITH_THREADS
#include <boost/thread.hpp>
#endif

using namespace std;

namespace Moses
{

StaticData StaticData::s_instance;

StaticData::StaticData()
  :m_sourceStartPosMattersForRecombination(false)
  ,m_inputType(SentenceInput)
  ,m_wpProducer(NULL)
  ,m_unknownWordPenaltyProducer(NULL)
  ,m_inputFeature(NULL)
  ,m_detailedTranslationReportingFilePath()
  ,m_onlyDistinctNBest(false)
  ,m_needAlignmentInfo(false)
  ,m_factorDelimiter("|") // default delimiter between factors
  ,m_lmEnableOOVFeature(false)
  ,m_isAlwaysCreateDirectTranslationOption(false)
  ,m_currentWeightSetting("default")
{
  m_xmlBrackets.first="<";
  m_xmlBrackets.second=">";

  // memory pools
  Phrase::InitializeMemPool();
}

StaticData::~StaticData()
{
  RemoveAllInColl(m_decodeGraphs);

  typedef std::map<std::pair<std::pair<size_t, std::string>, Phrase>, std::pair<TranslationOptionList*,clock_t> > Coll;
  Coll::iterator iter;
  for (iter = m_transOptCache.begin(); iter != m_transOptCache.end(); ++iter) {
    std::pair<TranslationOptionList*,clock_t> &valuePair =iter->second;
    TranslationOptionList *transOptList = valuePair.first;
    delete transOptList;
  }

  /*
  const std::vector<FeatureFunction*> &producers = FeatureFunction::GetFeatureFunctions();
  for(size_t i=0;i<producers.size();++i) {
  FeatureFunction *ff = producers[i];
    delete ff;
  }
  */

  // memory pools
  Phrase::FinalizeMemPool();
}

bool StaticData::LoadDataStatic(Parameter *parameter, const std::string &execPath)
{
  s_instance.SetExecPath(execPath);
  return s_instance.LoadData(parameter);
}

bool StaticData::LoadData(Parameter *parameter)
{
  ResetUserTime();
  m_parameter = parameter;

  // verbose level
  m_verboseLevel = 1;
  if (m_parameter->GetParam("verbose").size() == 1) {
    m_verboseLevel = Scan<size_t>( m_parameter->GetParam("verbose")[0]);
  }

  m_parsingAlgorithm = (m_parameter->GetParam("parsing-algorithm").size() > 0) ?
                       (ParsingAlgorithm) Scan<size_t>(m_parameter->GetParam("parsing-algorithm")[0]) : ParseCYKPlus;

  // to cube or not to cube
  m_searchAlgorithm = (m_parameter->GetParam("search-algorithm").size() > 0) ?
                      (SearchAlgorithm) Scan<size_t>(m_parameter->GetParam("search-algorithm")[0]) : Normal;

  if (IsChart())
    LoadChartDecodingParameters();

  // input type has to be specified BEFORE loading the phrase tables!
  if(m_parameter->GetParam("inputtype").size())
    m_inputType= (InputTypeEnum) Scan<int>(m_parameter->GetParam("inputtype")[0]);
  std::string s_it = "text input";
  if (m_inputType == 1) {
    s_it = "confusion net";
  }
  if (m_inputType == 2) {
    s_it = "word lattice";
  }
  VERBOSE(2,"input type is: "<<s_it<<"\n");

  if(m_parameter->GetParam("recover-input-path").size()) {
    m_recoverPath = Scan<bool>(m_parameter->GetParam("recover-input-path")[0]);
    if (m_recoverPath && m_inputType == SentenceInput) {
      TRACE_ERR("--recover-input-path should only be used with confusion net or word lattice input!\n");
      m_recoverPath = false;
    }
  }

  // factor delimiter
  if (m_parameter->GetParam("factor-delimiter").size() > 0) {
    m_factorDelimiter = m_parameter->GetParam("factor-delimiter")[0];
  }

  SetBooleanParameter( &m_continuePartialTranslation, "continue-partial-translation", false );
  SetBooleanParameter( &m_outputHypoScore, "output-hypo-score", false );

  //word-to-word alignment
  // alignments
  SetBooleanParameter( &m_PrintAlignmentInfo, "print-alignment-info", false );
  if (m_PrintAlignmentInfo) {
    m_needAlignmentInfo = true;
  }

  if(m_parameter->GetParam("sort-word-alignment").size()) {
    m_wordAlignmentSort = (WordAlignmentSort) Scan<size_t>(m_parameter->GetParam("sort-word-alignment")[0]);
  }

  SetBooleanParameter( &m_PrintAlignmentInfoNbest, "print-alignment-info-in-n-best", false );
  if (m_PrintAlignmentInfoNbest) {
    m_needAlignmentInfo = true;
  }

  if (m_parameter->GetParam("alignment-output-file").size() > 0) {
    m_alignmentOutputFile = Scan<std::string>(m_parameter->GetParam("alignment-output-file")[0]);
    m_needAlignmentInfo = true;
  }

  // n-best
  if (m_parameter->GetParam("n-best-list").size() >= 2) {
    m_nBestFilePath = m_parameter->GetParam("n-best-list")[0];
    m_nBestSize = Scan<size_t>( m_parameter->GetParam("n-best-list")[1] );
    m_onlyDistinctNBest=(m_parameter->GetParam("n-best-list").size()>2 && m_parameter->GetParam("n-best-list")[2]=="distinct");
  } else if (m_parameter->GetParam("n-best-list").size() == 1) {
    UserMessage::Add(string("wrong format for switch -n-best-list file size"));
    return false;
  } else {
    m_nBestSize = 0;
  }
  if (m_parameter->GetParam("n-best-factor").size() > 0) {
    m_nBestFactor = Scan<size_t>( m_parameter->GetParam("n-best-factor")[0]);
  } else {
    m_nBestFactor = 20;
  }

  //lattice samples
  if (m_parameter->GetParam("lattice-samples").size() ==2 ) {
    m_latticeSamplesFilePath = m_parameter->GetParam("lattice-samples")[0];
    m_latticeSamplesSize = Scan<size_t>(m_parameter->GetParam("lattice-samples")[1]);
  } else if (m_parameter->GetParam("lattice-samples").size() != 0 ) {
    UserMessage::Add(string("wrong format for switch -lattice-samples file size"));
    return false;
  } else {
    m_latticeSamplesSize = 0;
  }

  // word graph
  if (m_parameter->GetParam("output-word-graph").size() == 2)
    m_outputWordGraph = true;
  else
    m_outputWordGraph = false;

  // search graph
  if (m_parameter->GetParam("output-search-graph").size() > 0) {
    if (m_parameter->GetParam("output-search-graph").size() != 1) {
      UserMessage::Add(string("ERROR: wrong format for switch -output-search-graph file"));
      return false;
    }
    m_outputSearchGraph = true;
  }
  // ... in extended format
  else if (m_parameter->GetParam("output-search-graph-extended").size() > 0) {
    if (m_parameter->GetParam("output-search-graph-extended").size() != 1) {
      UserMessage::Add(string("ERROR: wrong format for switch -output-search-graph-extended file"));
      return false;
    }
    m_outputSearchGraph = true;
    m_outputSearchGraphExtended = true;
  } else {
    m_outputSearchGraph = false;
  }
  if (m_parameter->GetParam("output-search-graph-slf").size() > 0) {
    m_outputSearchGraphSLF = true;
  } else {
    m_outputSearchGraphSLF = false;
  }
  if (m_parameter->GetParam("output-search-graph-hypergraph").size() > 0) {
    m_outputSearchGraphHypergraph = true;
  } else {
    m_outputSearchGraphHypergraph = false;
  }
#ifdef HAVE_PROTOBUF
  if (m_parameter->GetParam("output-search-graph-pb").size() > 0) {
    if (m_parameter->GetParam("output-search-graph-pb").size() != 1) {
      UserMessage::Add(string("ERROR: wrong format for switch -output-search-graph-pb path"));
      return false;
    }
    m_outputSearchGraphPB = true;
  } else
    m_outputSearchGraphPB = false;
#endif
  SetBooleanParameter( &m_unprunedSearchGraph, "unpruned-search-graph", false );
  SetBooleanParameter( &m_includeLHSInSearchGraph, "include-lhs-in-search-graph", false );

  if (m_parameter->isParamSpecified("output-unknowns")) {

    if (m_parameter->GetParam("output-unknowns").size() == 1) {
      m_outputUnknownsFile =Scan<string>(m_parameter->GetParam("output-unknowns")[0]);
    } else {
      UserMessage::Add(string("need to specify exactly one file name for unknowns"));
      return false;
    }
  }

  // include feature names in the n-best list
  SetBooleanParameter( &m_labeledNBestList, "labeled-n-best-list", true );

  // include word alignment in the n-best list
  SetBooleanParameter( &m_nBestIncludesSegmentation, "include-segmentation-in-n-best", false );

  // printing source phrase spans
  SetBooleanParameter( &m_reportSegmentation, "report-segmentation", false );

  // print all factors of output translations
  SetBooleanParameter( &m_reportAllFactors, "report-all-factors", false );

  // print all factors of output translations
  SetBooleanParameter( &m_reportAllFactorsNBest, "report-all-factors-in-n-best", false );

  // caching of translation options
  if (m_inputType == SentenceInput) {
    SetBooleanParameter( &m_useTransOptCache, "use-persistent-cache", true );
    m_transOptCacheMaxSize = (m_parameter->GetParam("persistent-cache-size").size() > 0)
                             ? Scan<size_t>(m_parameter->GetParam("persistent-cache-size")[0]) : DEFAULT_MAX_TRANS_OPT_CACHE_SIZE;
  } else {
    m_useTransOptCache = false;
  }

  //input factors
  const vector<string> &inputFactorVector = m_parameter->GetParam("input-factors");
  for(size_t i=0; i<inputFactorVector.size(); i++) {
    m_inputFactorOrder.push_back(Scan<FactorType>(inputFactorVector[i]));
  }
  if(m_inputFactorOrder.empty()) {
    UserMessage::Add(string("no input factor specified in config file"));
    return false;
  }

  //output factors
  const vector<string> &outputFactorVector = m_parameter->GetParam("output-factors");
  for(size_t i=0; i<outputFactorVector.size(); i++) {
    m_outputFactorOrder.push_back(Scan<FactorType>(outputFactorVector[i]));
  }
  if(m_outputFactorOrder.empty()) {
    // default. output factor 0
    m_outputFactorOrder.push_back(0);
  }

  //source word deletion
  SetBooleanParameter( &m_wordDeletionEnabled, "phrase-drop-allowed", false );

  //Disable discarding
  SetBooleanParameter(&m_disableDiscarding, "disable-discarding", false);

  //Print All Derivations
  SetBooleanParameter( &m_printAllDerivations , "print-all-derivations", false );

  // additional output
  if (m_parameter->isParamSpecified("translation-details")) {
    const vector<string> &args = m_parameter->GetParam("translation-details");
    if (args.size() == 1) {
      m_detailedTranslationReportingFilePath = args[0];
    } else {
      UserMessage::Add(string("the translation-details option requires exactly one filename argument"));
      return false;
    }
  }

  // reordering constraints
  m_maxDistortion = (m_parameter->GetParam("distortion-limit").size() > 0) ?
                    Scan<int>(m_parameter->GetParam("distortion-limit")[0])
                    : -1;
  SetBooleanParameter( &m_reorderingConstraint, "monotone-at-punctuation", false );

  // settings for pruning
  m_maxHypoStackSize = (m_parameter->GetParam("stack").size() > 0)
                       ? Scan<size_t>(m_parameter->GetParam("stack")[0]) : DEFAULT_MAX_HYPOSTACK_SIZE;

  m_minHypoStackDiversity = 0;
  if (m_parameter->GetParam("stack-diversity").size() > 0) {
    if (m_maxDistortion > 15) {
      UserMessage::Add("stack diversity > 0 is not allowed for distortion limits larger than 15");
      return false;
    }
    if (m_inputType == WordLatticeInput) {
      UserMessage::Add("stack diversity > 0 is not allowed for lattice input");
      return false;
    }
    m_minHypoStackDiversity = Scan<size_t>(m_parameter->GetParam("stack-diversity")[0]);
  }

  m_beamWidth = (m_parameter->GetParam("beam-threshold").size() > 0) ?
                TransformScore(Scan<float>(m_parameter->GetParam("beam-threshold")[0]))
                : TransformScore(DEFAULT_BEAM_WIDTH);
  m_earlyDiscardingThreshold = (m_parameter->GetParam("early-discarding-threshold").size() > 0) ?
                               TransformScore(Scan<float>(m_parameter->GetParam("early-discarding-threshold")[0]))
                               : TransformScore(DEFAULT_EARLY_DISCARDING_THRESHOLD);
  m_translationOptionThreshold = (m_parameter->GetParam("translation-option-threshold").size() > 0) ?
                                 TransformScore(Scan<float>(m_parameter->GetParam("translation-option-threshold")[0]))
                                 : TransformScore(DEFAULT_TRANSLATION_OPTION_THRESHOLD);

  m_maxNoTransOptPerCoverage = (m_parameter->GetParam("max-trans-opt-per-coverage").size() > 0)
                               ? Scan<size_t>(m_parameter->GetParam("max-trans-opt-per-coverage")[0]) : DEFAULT_MAX_TRANS_OPT_SIZE;

  m_maxNoPartTransOpt = (m_parameter->GetParam("max-partial-trans-opt").size() > 0)
                        ? Scan<size_t>(m_parameter->GetParam("max-partial-trans-opt")[0]) : DEFAULT_MAX_PART_TRANS_OPT_SIZE;

  m_maxPhraseLength = (m_parameter->GetParam("max-phrase-length").size() > 0)
                      ? Scan<size_t>(m_parameter->GetParam("max-phrase-length")[0]) : DEFAULT_MAX_PHRASE_LENGTH;

  m_cubePruningPopLimit = (m_parameter->GetParam("cube-pruning-pop-limit").size() > 0)
                          ? Scan<size_t>(m_parameter->GetParam("cube-pruning-pop-limit")[0]) : DEFAULT_CUBE_PRUNING_POP_LIMIT;

  m_cubePruningDiversity = (m_parameter->GetParam("cube-pruning-diversity").size() > 0)
                           ? Scan<size_t>(m_parameter->GetParam("cube-pruning-diversity")[0]) : DEFAULT_CUBE_PRUNING_DIVERSITY;

  SetBooleanParameter(&m_cubePruningLazyScoring, "cube-pruning-lazy-scoring", false);

  // early distortion cost
  SetBooleanParameter( &m_useEarlyDistortionCost, "early-distortion-cost", false );

  // unknown word processing
  SetBooleanParameter( &m_dropUnknown, "drop-unknown", false );

  SetBooleanParameter( &m_lmEnableOOVFeature, "lmodel-oov-feature", false);

  // minimum Bayes risk decoding
  SetBooleanParameter( &m_mbr, "minimum-bayes-risk", false );
  m_mbrSize = (m_parameter->GetParam("mbr-size").size() > 0) ?
              Scan<size_t>(m_parameter->GetParam("mbr-size")[0]) : 200;
  m_mbrScale = (m_parameter->GetParam("mbr-scale").size() > 0) ?
               Scan<float>(m_parameter->GetParam("mbr-scale")[0]) : 1.0f;

  //lattice mbr
  SetBooleanParameter( &m_useLatticeMBR, "lminimum-bayes-risk", false );
  if (m_useLatticeMBR && m_mbr) {
    cerr << "Errror: Cannot use both n-best mbr and lattice mbr together" << endl;
    exit(1);
  }

  //mira training
  SetBooleanParameter( &m_mira, "mira", false );

  // lattice MBR
  if (m_useLatticeMBR) m_mbr = true;

  m_lmbrPruning = (m_parameter->GetParam("lmbr-pruning-factor").size() > 0) ?
                  Scan<size_t>(m_parameter->GetParam("lmbr-pruning-factor")[0]) : 30;
  m_lmbrThetas = Scan<float>(m_parameter->GetParam("lmbr-thetas"));
  SetBooleanParameter( &m_useLatticeHypSetForLatticeMBR, "lattice-hypo-set", false );
  m_lmbrPrecision = (m_parameter->GetParam("lmbr-p").size() > 0) ?
                    Scan<float>(m_parameter->GetParam("lmbr-p")[0]) : 0.8f;
  m_lmbrPRatio = (m_parameter->GetParam("lmbr-r").size() > 0) ?
                 Scan<float>(m_parameter->GetParam("lmbr-r")[0]) : 0.6f;
  m_lmbrMapWeight = (m_parameter->GetParam("lmbr-map-weight").size() >0) ?
                    Scan<float>(m_parameter->GetParam("lmbr-map-weight")[0]) : 0.0f;

  //consensus decoding
  SetBooleanParameter( &m_useConsensusDecoding, "consensus-decoding", false );
  if (m_useConsensusDecoding && m_mbr) {
    cerr<< "Error: Cannot use consensus decoding together with mbr" << endl;
    exit(1);
  }
  if (m_useConsensusDecoding) m_mbr=true;

  // Compact phrase table and reordering model
  SetBooleanParameter( &m_minphrMemory, "minphr-memory", false );
  SetBooleanParameter( &m_minlexrMemory, "minlexr-memory", false );

  m_timeout_threshold = (m_parameter->GetParam("time-out").size() > 0) ?
                        Scan<size_t>(m_parameter->GetParam("time-out")[0]) : -1;
  m_timeout = (GetTimeoutThreshold() == (size_t)-1) ? false : true;


  m_lmcache_cleanup_threshold = (m_parameter->GetParam("clean-lm-cache").size() > 0) ?
                                Scan<size_t>(m_parameter->GetParam("clean-lm-cache")[0]) : 1;

  m_threadCount = 1;
  const std::vector<std::string> &threadInfo = m_parameter->GetParam("threads");
  if (!threadInfo.empty()) {
    if (threadInfo[0] == "all") {
#ifdef WITH_THREADS
      m_threadCount = boost::thread::hardware_concurrency();
      if (!m_threadCount) {
        UserMessage::Add("-threads all specified but Boost doesn't know how many cores there are");
        return false;
      }
#else
      UserMessage::Add("-threads all specified but moses not built with thread support");
      return false;
#endif
    } else {
      m_threadCount = Scan<int>(threadInfo[0]);
      if (m_threadCount < 1) {
        UserMessage::Add("Specify at least one thread.");
        return false;
      }
#ifndef WITH_THREADS
      if (m_threadCount > 1) {
        UserMessage::Add(std::string("Error: Thread count of ") + threadInfo[0] + " but moses not built with thread support");
        return false;
      }
#endif
    }
  }

  m_startTranslationId = (m_parameter->GetParam("start-translation-id").size() > 0) ?
                         Scan<long>(m_parameter->GetParam("start-translation-id")[0]) : 0;

  // Read in constraint decoding file, if provided
  if(m_parameter->GetParam("constraint").size()) {
    if (m_parameter->GetParam("search-algorithm").size() > 0
        && Scan<size_t>(m_parameter->GetParam("search-algorithm")[0]) != 0) {
      cerr << "Can use -constraint only with stack-based search (-search-algorithm 0)" << endl;
      exit(1);
    }
    m_constraintFileName = m_parameter->GetParam("constraint")[0];

    InputFileStream constraintFile(m_constraintFileName);

    std::string line;

    long sentenceID = GetStartTranslationId() - 1;
    while (getline(constraintFile, line)) {
      vector<string> vecStr = Tokenize(line, "\t");

      if (vecStr.size() == 1) {
        sentenceID++;
        Phrase phrase(0);
        phrase.CreateFromString(Output, GetOutputFactorOrder(), vecStr[0], GetFactorDelimiter(), NULL);
        m_constraints.insert(make_pair(sentenceID,phrase));
      } else if (vecStr.size() == 2) {
        sentenceID = Scan<long>(vecStr[0]);
        Phrase phrase(0);
        phrase.CreateFromString(Output, GetOutputFactorOrder(), vecStr[1], GetFactorDelimiter(), NULL);
        m_constraints.insert(make_pair(sentenceID,phrase));
      } else {
        CHECK(false);
      }
    }
  }

  // use of xml in input
  if (m_parameter->GetParam("xml-input").size() == 0) m_xmlInputType = XmlPassThrough;
  else if (m_parameter->GetParam("xml-input")[0]=="exclusive") m_xmlInputType = XmlExclusive;
  else if (m_parameter->GetParam("xml-input")[0]=="inclusive") m_xmlInputType = XmlInclusive;
  else if (m_parameter->GetParam("xml-input")[0]=="ignore") m_xmlInputType = XmlIgnore;
  else if (m_parameter->GetParam("xml-input")[0]=="pass-through") m_xmlInputType = XmlPassThrough;
  else {
    UserMessage::Add("invalid xml-input value, must be pass-through, exclusive, inclusive, or ignore");
    return false;
  }

  // specify XML tags opening and closing brackets for XML option
  if (m_parameter->GetParam("xml-brackets").size() > 0) {
    std::vector<std::string> brackets = Tokenize(m_parameter->GetParam("xml-brackets")[0]);
    if(brackets.size()!=2) {
      cerr << "invalid xml-brackets value, must specify exactly 2 blank-delimited strings for XML tags opening and closing brackets" << endl;
      exit(1);
    }
    m_xmlBrackets.first= brackets[0];
    m_xmlBrackets.second=brackets[1];
    cerr << "XML tags opening and closing brackets for XML input are: " << m_xmlBrackets.first << " and " << m_xmlBrackets.second << endl;
  }

  // all features
  map<string, int> featureIndexMap;

  const vector<string> &features = m_parameter->GetParam("feature");
  for (size_t i = 0; i < features.size(); ++i) {
    const string &line = Trim(features[i]);
    cerr << "line=" << line << endl;
    if (line.empty())
      continue;

    vector<string> toks = Tokenize(line);

    const string &feature = toks[0];
    //int featureIndex = GetFeatureIndex(featureIndexMap, feature);

    if (feature == "GlobalLexicalModel") {
      GlobalLexicalModel *model = new GlobalLexicalModel(line);
      vector<float> weights = m_parameter->GetWeights(model->GetScoreProducerDescription());
      SetWeights(model, weights);
    } else if (feature == "GlobalLexicalModelUnlimited") {
      GlobalLexicalModelUnlimited *model = NULL; //new GlobalLexicalModelUnlimited(line);
      vector<float> weights = m_parameter->GetWeights(model->GetScoreProducerDescription());
      SetWeights(model, weights);
    } else if (feature == "SourceWordDeletionFeature") {
      SourceWordDeletionFeature *model = new SourceWordDeletionFeature(line);
      vector<float> weights = m_parameter->GetWeights(model->GetScoreProducerDescription());
      //SetWeights(model, weights);
    } else if (feature == "TargetWordInsertionFeature") {
      TargetWordInsertionFeature *model = new TargetWordInsertionFeature(line);
      vector<float> weights = m_parameter->GetWeights(model->GetScoreProducerDescription());
      //SetWeights(model, weights);
    } else if (feature == "PhraseBoundaryFeature") {
      PhraseBoundaryFeature *model = new PhraseBoundaryFeature(line);
      vector<float> weights = m_parameter->GetWeights(model->GetScoreProducerDescription());
      //SetWeights(model, weights);
    } else if (feature == "PhraseLengthFeature") {
      PhraseLengthFeature *model = new PhraseLengthFeature(line);
      vector<float> weights = m_parameter->GetWeights(model->GetScoreProducerDescription());
      //SetWeights(model, weights);
    } else if (feature == "WordTranslationFeature") {
      WordTranslationFeature *model = new WordTranslationFeature(line);
      vector<float> weights = m_parameter->GetWeights(model->GetScoreProducerDescription());
      //SetWeights(model, weights);
    } else if (feature == "TargetBigramFeature") {
      TargetBigramFeature *model = new TargetBigramFeature(line);
      vector<float> weights = m_parameter->GetWeights(model->GetScoreProducerDescription());
      //SetWeights(model, weights);
    } else if (feature == "TargetNgramFeature") {
      TargetNgramFeature *model = new TargetNgramFeature(line);
      vector<float> weights = m_parameter->GetWeights(model->GetScoreProducerDescription());
      //SetWeights(model, weights);
    } else if (feature == "PhrasePairFeature") {
      PhrasePairFeature *model = new PhrasePairFeature(line);
      vector<float> weights = m_parameter->GetWeights(model->GetScoreProducerDescription());
      //SetWeights(model, weights);
    } else if (feature == "LexicalReordering") {
      LexicalReordering *model = new LexicalReordering(line);
      vector<float> weights = m_parameter->GetWeights(model->GetScoreProducerDescription());
      SetWeights(model, weights);
    } else if (feature == "KENLM") {
      LanguageModel *model = ConstructKenLM(feature, line);
      vector<float> weights = m_parameter->GetWeights(model->GetScoreProducerDescription());
      SetWeights(model, weights);
    }
#ifdef LM_IRST
    else if (feature == "IRSTLM") {
      LanguageModelIRST *model = new LanguageModelIRST(line);
      vector<float> weights = m_parameter->GetWeights(model->GetScoreProducerDescription());
      SetWeights(model, weights);
    }
#endif
#ifdef LM_SRI
    else if (feature == "SRILM") {
      LanguageModelSRI *model = new LanguageModelSRI(line);
      vector<float> weights = m_parameter->GetWeights(model->GetScoreProducerDescription());
      SetWeights(model, weights);
    }
#endif
    else if (feature == "Generation") {
      GenerationDictionary *model = new GenerationDictionary(line);
      vector<float> weights = m_parameter->GetWeights(model->GetScoreProducerDescription());
      SetWeights(model, weights);
    } else if (feature == "BleuScoreFeature") {
      BleuScoreFeature *model = new BleuScoreFeature(line);
      vector<float> weights = m_parameter->GetWeights(model->GetScoreProducerDescription());
      SetWeights(model, weights);
    } else if (feature == "Distortion") {
      DistortionScoreProducer *model = new DistortionScoreProducer(line);
      vector<float> weights = m_parameter->GetWeights(model->GetScoreProducerDescription());
      SetWeights(model, weights);
    } else if (feature == "WordPenalty") {
      WordPenaltyProducer *model = new WordPenaltyProducer(line);
      vector<float> weights = m_parameter->GetWeights(model->GetScoreProducerDescription());
      SetWeights(model, weights);
    } else if (feature == "UnknownWordPenalty") {
      UnknownWordPenaltyProducer *model = new UnknownWordPenaltyProducer(line);
      vector<float> weights = m_parameter->GetWeights(model->GetScoreProducerDescription());
      if (weights.size() == 0)
        weights.push_back(1.0f);
      SetWeights(model, weights);
    } else if (feature == "InputFeature") {
      InputFeature *model = new InputFeature(line);
      vector<float> weights = m_parameter->GetWeights(model->GetScoreProducerDescription());
      SetWeights(model, weights);

    } else if (feature == "PhraseDictionaryBinary") {
      PhraseDictionaryTreeAdaptor* model = new PhraseDictionaryTreeAdaptor(line);
      vector<float> weights = m_parameter->GetWeights(model->GetScoreProducerDescription());
      SetWeights(model, weights);
    } else if (feature == "PhraseDictionaryOnDisk") {
      PhraseDictionaryOnDisk* model = new PhraseDictionaryOnDisk(line);
      vector<float> weights = m_parameter->GetWeights(model->GetScoreProducerDescription());
      SetWeights(model, weights);
    } else if (feature == "PhraseDictionaryMemory") {
      PhraseDictionaryMemory* model = new PhraseDictionaryMemory(line);
      vector<float> weights = m_parameter->GetWeights(model->GetScoreProducerDescription());
      SetWeights(model, weights);
    } else if (feature == "PhraseDictionaryCompact") {
      PhraseDictionaryCompact* model = new PhraseDictionaryCompact(line);
      vector<float> weights = m_parameter->GetWeights(model->GetScoreProducerDescription());
      SetWeights(model, weights);
    } else if (feature == "PhraseDictionaryMultiModel") {
      PhraseDictionaryMultiModel* model = new PhraseDictionaryMultiModel(line);
      vector<float> weights = m_parameter->GetWeights(model->GetScoreProducerDescription());
      SetWeights(model, weights);
    } else if (feature == "PhraseDictionaryMultiModelCounts") {
      PhraseDictionaryMultiModelCounts* model = new PhraseDictionaryMultiModelCounts(line);
      vector<float> weights = m_parameter->GetWeights(model->GetScoreProducerDescription());
      SetWeights(model, weights);
    } else if (feature == "PhraseDictionaryALSuffixArray") {
      PhraseDictionaryALSuffixArray* model = new PhraseDictionaryALSuffixArray(line);
      vector<float> weights = m_parameter->GetWeights(model->GetScoreProducerDescription());
      SetWeights(model, weights);
    } else if (feature == "PhraseDictionaryDynSuffixArray") {
      PhraseDictionaryDynSuffixArray* model = new PhraseDictionaryDynSuffixArray(line);
      vector<float> weights = m_parameter->GetWeights(model->GetScoreProducerDescription());
      SetWeights(model, weights);
    } else if (feature == "OpSequenceModel") {
<<<<<<< HEAD
	  OpSequenceModel* model = new OpSequenceModel(line);
	  vector<float> weights = m_parameter->GetWeights(model->GetScoreProducerDescription());
	  SetWeights(model, weights);
=======
#ifdef HAVE_SRI
	  OpSequenceModel* model = new OpSequenceModel(line);
	  vector<float> weights = m_parameter->GetWeights(model->GetScoreProducerDescription());
	  SetWeights(model, weights);
#else
      UTIL_THROW(util::Exception, "TODO(nadir): Fix OSM to work without SRILM");
#endif
>>>>>>> 51c0b6ae
    } else if (feature == "PhrasePenalty") {
      PhrasePenalty* model = new PhrasePenalty(line);
      vector<float> weights = m_parameter->GetWeights(model->GetScoreProducerDescription());
      SetWeights(model, weights);
    }

#ifdef HAVE_SYNLM
    else if (feature == "SyntacticLanguageModel") {
      SyntacticLanguageModel *model = new SyntacticLanguageModel(line);
      vector<float> weights = m_parameter->GetWeights(model->GetScoreProducerDescription());
      SetWeights(model, weights);
    }
#endif
    else {
      UserMessage::Add("Unknown feature function:" + feature);
      return false;
    }
  }

  OverrideFeatures();

  LoadFeatureFunctions();

  if (!LoadDecodeGraphs()) return false;

  if (!CheckWeights()) {
    return false;
  }

  //Add any other features here.

  //Load extra feature weights
  vector<string> extraWeightConfig = m_parameter->GetParam("weight-file");
  if (extraWeightConfig.size()) {
    if (extraWeightConfig.size() != 1) {
      UserMessage::Add("One argument should be supplied for weight-file");
      return false;
    }
    ScoreComponentCollection extraWeights;
    if (!extraWeights.Load(extraWeightConfig[0])) {
      UserMessage::Add("Unable to load weights from " + extraWeightConfig[0]);
      return false;
    }

    m_allWeights.PlusEquals(extraWeights);
  }

  // alternate weight settings
  if (m_parameter->GetParam("alternate-weight-setting").size() > 0) {
    if (!LoadAlternateWeightSettings()) {
      return false;
    }
  }
  return true;
}

void StaticData::SetBooleanParameter( bool *parameter, string parameterName, bool defaultValue )
{
  // default value if nothing is specified
  *parameter = defaultValue;
  if (! m_parameter->isParamSpecified( parameterName ) ) {
    return;
  }

  // if parameter is just specified as, e.g. "-parameter" set it true
  if (m_parameter->GetParam( parameterName ).size() == 0) {
    *parameter = true;
  }

  // if paramter is specified "-parameter true" or "-parameter false"
  else if (m_parameter->GetParam( parameterName ).size() == 1) {
    *parameter = Scan<bool>( m_parameter->GetParam( parameterName )[0]);
  }
}

void StaticData::SetWeight(const FeatureFunction* sp, float weight)
{
  m_allWeights.Resize();
  m_allWeights.Assign(sp,weight);
}

void StaticData::SetWeights(const FeatureFunction* sp, const std::vector<float>& weights)
{
  m_allWeights.Resize();
  m_allWeights.Assign(sp,weights);
}

void StaticData::LoadNonTerminals()
{
  string defaultNonTerminals;

  if (m_parameter->GetParam("non-terminals").size() == 0) {
    defaultNonTerminals = "X";
  } else {
    vector<std::string> tokens = Tokenize(m_parameter->GetParam("non-terminals")[0]);
    defaultNonTerminals = tokens[0];
  }

  FactorCollection &factorCollection = FactorCollection::Instance();

  m_inputDefaultNonTerminal.SetIsNonTerminal(true);
  const Factor *sourceFactor = factorCollection.AddFactor(Input, 0, defaultNonTerminals);
  m_inputDefaultNonTerminal.SetFactor(0, sourceFactor);

  m_outputDefaultNonTerminal.SetIsNonTerminal(true);
  const Factor *targetFactor = factorCollection.AddFactor(Output, 0, defaultNonTerminals);
  m_outputDefaultNonTerminal.SetFactor(0, targetFactor);

  // for unknwon words
  if (m_parameter->GetParam("unknown-lhs").size() == 0) {
    UnknownLHSEntry entry(defaultNonTerminals, 0.0f);
    m_unknownLHS.push_back(entry);
  } else {
    const string &filePath = m_parameter->GetParam("unknown-lhs")[0];

    InputFileStream inStream(filePath);
    string line;
    while(getline(inStream, line)) {
      vector<string> tokens = Tokenize(line);
      CHECK(tokens.size() == 2);
      UnknownLHSEntry entry(tokens[0], Scan<float>(tokens[1]));
      m_unknownLHS.push_back(entry);
    }

  }

}

void StaticData::LoadChartDecodingParameters()
{
  LoadNonTerminals();

  // source label overlap
  if (m_parameter->GetParam("source-label-overlap").size() > 0) {
    m_sourceLabelOverlap = (SourceLabelOverlap) Scan<int>(m_parameter->GetParam("source-label-overlap")[0]);
  } else {
    m_sourceLabelOverlap = SourceLabelOverlapAdd;
  }

  m_ruleLimit = (m_parameter->GetParam("rule-limit").size() > 0)
                ? Scan<size_t>(m_parameter->GetParam("rule-limit")[0]) : DEFAULT_MAX_TRANS_OPT_SIZE;
}

bool StaticData::LoadDecodeGraphs()
{
  const vector<string> &mappingVector = m_parameter->GetParam("mapping");
  const vector<size_t> &maxChartSpans = Scan<size_t>(m_parameter->GetParam("max-chart-span"));

  const std::vector<FeatureFunction*> *featuresRemaining = &FeatureFunction::GetFeatureFunctions();
  DecodeStep *prev = 0;
  size_t prevDecodeGraphInd = 0;

  for(size_t i=0; i<mappingVector.size(); i++) {
    vector<string>	token		= Tokenize(mappingVector[i]);
    size_t decodeGraphInd;
    DecodeType decodeType;
    size_t index;
    if (token.size() == 2) {
      decodeGraphInd = 0;
      decodeType = token[0] == "T" ? Translate : Generate;
      index = Scan<size_t>(token[1]);
    } else if (token.size() == 3) {
      // For specifying multiple translation model
      decodeGraphInd = Scan<size_t>(token[0]);
      //the vectorList index can only increment by one
      CHECK(decodeGraphInd == prevDecodeGraphInd || decodeGraphInd == prevDecodeGraphInd + 1);
      if (decodeGraphInd > prevDecodeGraphInd) {
        prev = NULL;
      }

      if (prevDecodeGraphInd < decodeGraphInd) {
        featuresRemaining = &FeatureFunction::GetFeatureFunctions();
      }

      decodeType = token[1] == "T" ? Translate : Generate;
      index = Scan<size_t>(token[2]);
    } else {
      UserMessage::Add("Malformed mapping!");
      CHECK(false);
    }

    DecodeStep* decodeStep = NULL;
    switch (decodeType) {
    case Translate:
      if(index>=m_phraseDictionary.size()) {
        stringstream strme;
        strme << "No phrase dictionary with index "
              << index << " available!";
        UserMessage::Add(strme.str());
        CHECK(false);
      }
      decodeStep = new DecodeStepTranslation(m_phraseDictionary[index], prev, *featuresRemaining);
      break;
    case Generate:
      if(index>=m_generationDictionary.size()) {
        stringstream strme;
        strme << "No generation dictionary with index "
              << index << " available!";
        UserMessage::Add(strme.str());
        CHECK(false);
      }
      decodeStep = new DecodeStepGeneration(m_generationDictionary[index], prev, *featuresRemaining);
      break;
    case InsertNullFertilityWord:
      CHECK(!"Please implement NullFertilityInsertion.");
      break;
    }

    featuresRemaining = &decodeStep->GetFeaturesRemaining();

    CHECK(decodeStep);
    if (m_decodeGraphs.size() < decodeGraphInd + 1) {
      DecodeGraph *decodeGraph;
      if (IsChart()) {
        size_t maxChartSpan = (decodeGraphInd < maxChartSpans.size()) ? maxChartSpans[decodeGraphInd] : DEFAULT_MAX_CHART_SPAN;
        cerr << "max-chart-span: " << maxChartSpans[decodeGraphInd] << endl;
        decodeGraph = new DecodeGraph(m_decodeGraphs.size(), maxChartSpan);
      } else {
        decodeGraph = new DecodeGraph(m_decodeGraphs.size());
      }

      m_decodeGraphs.push_back(decodeGraph); // TODO max chart span
    }

    m_decodeGraphs[decodeGraphInd]->Add(decodeStep);
    prev = decodeStep;
    prevDecodeGraphInd = decodeGraphInd;
  }

  // set maximum n-gram size for backoff approach to decoding paths
  // default is always use subsequent paths (value = 0)
  for(size_t i=0; i<m_decodeGraphs.size(); i++) {
    m_decodeGraphBackoff.push_back( 0 );
  }
  // if specified, record maxmimum unseen n-gram size
  const vector<string> &backoffVector = m_parameter->GetParam("decoding-graph-backoff");
  for(size_t i=0; i<m_decodeGraphs.size() && i<backoffVector.size(); i++) {
    m_decodeGraphBackoff[i] = Scan<size_t>(backoffVector[i]);
  }

  return true;
}

const TranslationOptionList* StaticData::FindTransOptListInCache(const DecodeGraph &decodeGraph, const Phrase &sourcePhrase) const
{
  std::pair<size_t, std::string> cacheKey(decodeGraph.GetPosition(), m_currentWeightSetting);
  std::pair<std::pair<size_t, std::string>, Phrase> key(cacheKey, sourcePhrase);
#ifdef WITH_THREADS
  boost::mutex::scoped_lock lock(m_transOptCacheMutex);
#endif
  std::map<std::pair<std::pair<size_t, std::string>, Phrase>, std::pair<TranslationOptionList*,clock_t> >::iterator iter
  = m_transOptCache.find(key);
  if (iter == m_transOptCache.end())
    return NULL;
  iter->second.second = clock(); // update last used time
  return iter->second.first;
}

void StaticData::ReduceTransOptCache() const
{
  if (m_transOptCache.size() <= m_transOptCacheMaxSize) return; // not full
  clock_t t = clock();

  // find cutoff for last used time
  priority_queue< clock_t > lastUsedTimes;

  std::map<std::pair<std::pair<size_t, std::string>, Phrase>, std::pair<TranslationOptionList*,clock_t> >::iterator iter;
  iter = m_transOptCache.begin();
  while( iter != m_transOptCache.end() ) {
    lastUsedTimes.push( iter->second.second );
    iter++;
  }
  for( size_t i=0; i < lastUsedTimes.size()-m_transOptCacheMaxSize/2; i++ )
    lastUsedTimes.pop();
  clock_t cutoffLastUsedTime = lastUsedTimes.top();

  // remove all old entries
  iter = m_transOptCache.begin();
  while( iter != m_transOptCache.end() ) {
    if (iter->second.second < cutoffLastUsedTime) {
      std::map<std::pair<std::pair<size_t, std::string>, Phrase>, std::pair<TranslationOptionList*,clock_t> >::iterator iterRemove = iter++;
      delete iterRemove->second.first;
      m_transOptCache.erase(iterRemove);
    } else iter++;
  }
  VERBOSE(2,"Reduced persistent translation option cache in " << ((clock()-t)/(float)CLOCKS_PER_SEC) << " seconds." << std::endl);
}

void StaticData::AddTransOptListToCache(const DecodeGraph &decodeGraph, const Phrase &sourcePhrase, const TranslationOptionList &transOptList) const
{
  if (m_transOptCacheMaxSize == 0) return;
  std::pair<size_t, std::string> cacheKey(decodeGraph.GetPosition(), m_currentWeightSetting);
  std::pair<std::pair<size_t, std::string>, Phrase> key(cacheKey, sourcePhrase);
  TranslationOptionList* storedTransOptList = new TranslationOptionList(transOptList);
#ifdef WITH_THREADS
  boost::mutex::scoped_lock lock(m_transOptCacheMutex);
#endif
  m_transOptCache[key] = make_pair( storedTransOptList, clock() );
  ReduceTransOptCache();
}
void StaticData::ClearTransOptionCache() const
{
  map<std::pair<std::pair<size_t, std::string>, Phrase>, std::pair< TranslationOptionList*, clock_t > >::iterator iterCache;
  for (iterCache = m_transOptCache.begin() ; iterCache != m_transOptCache.end() ; ++iterCache) {
    TranslationOptionList *transOptList = iterCache->second.first;
    delete transOptList;
  }
}

void StaticData::ReLoadParameter()
{
  assert(false); // TODO completely redo. Too many hardcoded ff
  /*
  m_verboseLevel = 1;
  if (m_parameter->GetParam("verbose").size() == 1) {
    m_verboseLevel = Scan<size_t>( m_parameter->GetParam("verbose")[0]);
  }

  // check whether "weight-u" is already set
  if (m_parameter->isParamShortNameSpecified("u")) {
    if (m_parameter->GetParamShortName("u").size() < 1 ) {
      PARAM_VEC w(1,"1.0");
      m_parameter->OverwriteParamShortName("u", w);
    }
  }

  //loop over all ScoreProducer to update weights

  std::vector<const ScoreProducer*>::const_iterator iterSP;
  for (iterSP = transSystem.GetFeatureFunctions().begin() ; iterSP != transSystem.GetFeatureFunctions().end() ; ++iterSP) {
    std::string paramShortName = (*iterSP)->GetScoreProducerWeightShortName();
    vector<float> Weights = Scan<float>(m_parameter->GetParamShortName(paramShortName));

    if (paramShortName == "d") { //basic distortion model takes the first weight
      if ((*iterSP)->GetScoreProducerDescription() == "Distortion") {
        Weights.resize(1); //take only the first element
      } else { //lexicalized reordering model takes the other
        Weights.erase(Weights.begin()); //remove the first element
      }
      //			std::cerr << "this is the Distortion Score Producer -> " << (*iterSP)->GetScoreProducerDescription() << std::cerr;
      //			std::cerr << "this is the Distortion Score Producer; it has " << (*iterSP)->GetNumScoreComponents() << " weights"<< std::cerr;
      //  	std::cerr << Weights << std::endl;
    } else if (paramShortName == "tm") {
      continue;
    }
    SetWeights(*iterSP, Weights);
  }

  //	std::cerr << "There are " << m_phraseDictionary.size() << " m_phraseDictionaryfeatures" << std::endl;

  const vector<float> WeightsTM = Scan<float>(m_parameter->GetParamShortName("tm"));
  //  std::cerr << "WeightsTM: " << WeightsTM << std::endl;

  const vector<float> WeightsLM = Scan<float>(m_parameter->GetParamShortName("lm"));
  //  std::cerr << "WeightsLM: " << WeightsLM << std::endl;

  size_t index_WeightTM = 0;
  for(size_t i=0; i<transSystem.GetPhraseDictionaries().size(); ++i) {
    PhraseDictionaryFeature &phraseDictionaryFeature = *m_phraseDictionary[i];

    //		std::cerr << "phraseDictionaryFeature.GetNumScoreComponents():" << phraseDictionaryFeature.GetNumScoreComponents() << std::endl;
    //		std::cerr << "phraseDictionaryFeature.GetNumInputScores():" << phraseDictionaryFeature.GetNumInputScores() << std::endl;

    vector<float> tmp_weights;
    for(size_t j=0; j<phraseDictionaryFeature.GetNumScoreComponents(); ++j)
      tmp_weights.push_back(WeightsTM[index_WeightTM++]);

    //  std::cerr << tmp_weights << std::endl;

    SetWeights(&phraseDictionaryFeature, tmp_weights);
  }
  */
}

void StaticData::ReLoadBleuScoreFeatureParameter(float weight)
{
  assert(false);
  /*
  //loop over ScoreProducers to update weights of BleuScoreFeature

  std::vector<const ScoreProducer*>::const_iterator iterSP;
  for (iterSP = transSystem.GetFeatureFunctions().begin() ; iterSP != transSystem.GetFeatureFunctions().end() ; ++iterSP) {
    std::string paramShortName = (*iterSP)->GetScoreProducerWeightShortName();
    if (paramShortName == "bl") {
      SetWeight(*iterSP, weight);
      break;
    }
  }
  */
}

// ScoreComponentCollection StaticData::GetAllWeightsScoreComponentCollection() const {}
// in ScoreComponentCollection.h

void StaticData::SetExecPath(const std::string &path)
{
  /*
   namespace fs = boost::filesystem;

   fs::path full_path( fs::initial_path<fs::path>() );

   full_path = fs::system_complete( fs::path( path ) );

   //Without file name
   m_binPath = full_path.parent_path().string();
   */

  // NOT TESTED
  size_t pos = path.rfind("/");
  if (pos !=  string::npos) {
    m_binPath = path.substr(0, pos);
  }
  cerr << m_binPath << endl;
}

const string &StaticData::GetBinDirectory() const
{
  return m_binPath;
}

float StaticData::GetWeightWordPenalty() const
{
  float weightWP = GetWeight(m_wpProducer);
  //VERBOSE(1, "Read weightWP from translation sytem: " << weightWP << std::endl);
  return weightWP;
}

float StaticData::GetWeightUnknownWordPenalty() const
{
  return GetWeight(m_unknownWordPenaltyProducer);
}

void StaticData::InitializeForInput(const InputType& source) const
{
  const std::vector<FeatureFunction*> &producers = FeatureFunction::GetFeatureFunctions();
  for(size_t i=0; i<producers.size(); ++i) {
    FeatureFunction &ff = *producers[i];
    ff.InitializeForInput(source);
  }
}

void StaticData::CleanUpAfterSentenceProcessing(const InputType& source) const
{
  const std::vector<FeatureFunction*> &producers = FeatureFunction::GetFeatureFunctions();
  for(size_t i=0; i<producers.size(); ++i) {
    FeatureFunction &ff = *producers[i];
    ff.CleanUpAfterSentenceProcessing(source);
  }
}

void StaticData::LoadFeatureFunctions()
{
  const std::vector<FeatureFunction*> &ffs = FeatureFunction::GetFeatureFunctions();
  std::vector<FeatureFunction*>::const_iterator iter;
  for (iter = ffs.begin(); iter != ffs.end(); ++iter) {
    FeatureFunction *ff = *iter;
    bool doLoad = true;

    if (PhraseDictionary *ffCast = dynamic_cast<PhraseDictionary*>(ff)) {
      m_phraseDictionary.push_back(ffCast);
      doLoad = false;
    } else if (const GenerationDictionary *ffCast = dynamic_cast<const GenerationDictionary*>(ff)) {
      m_generationDictionary.push_back(ffCast);
    } else if (WordPenaltyProducer *ffCast = dynamic_cast<WordPenaltyProducer*>(ff)) {
      CHECK(m_wpProducer == NULL); // max 1 feature;
      m_wpProducer = ffCast;
    } else if (UnknownWordPenaltyProducer *ffCast = dynamic_cast<UnknownWordPenaltyProducer*>(ff)) {
      CHECK(m_unknownWordPenaltyProducer == NULL); // max 1 feature;
      m_unknownWordPenaltyProducer = ffCast;
    } else if (const InputFeature *ffCast = dynamic_cast<const InputFeature*>(ff)) {
      CHECK(m_inputFeature == NULL); // max 1 input feature;
      m_inputFeature = ffCast;
    }

    if (doLoad) {
      ff->Load();
    }
  }

  for (size_t i = 0; i < m_phraseDictionary.size(); ++i) {
    PhraseDictionary *pt = m_phraseDictionary[i];
    pt->Load();
  }

}

bool StaticData::CheckWeights() const
{
  set<string> weightNames = m_parameter->GetWeightNames();

  const std::vector<FeatureFunction*> &ffs = FeatureFunction::GetFeatureFunctions();
  for (size_t i = 0; i < ffs.size(); ++i) {
    const FeatureFunction &ff = *ffs[i];
    const string &descr = ff.GetScoreProducerDescription();

    set<string>::iterator iter = weightNames.find(descr);
    if (iter == weightNames.end()) {
      cerr << "Can't find weights for feature function " << descr << endl;
    } else {
      weightNames.erase(iter);
    }
  }

  if (!weightNames.empty()) {
    cerr << "The following weights have no feature function. Maybe incorrectly spelt weights: ";
    set<string>::iterator iter;
    for (iter = weightNames.begin(); iter != weightNames.end(); ++iter) {
      cerr << *iter << ",";
    }
    return false;
  }

  return true;
}

/**! Read in settings for alternative weights */
bool StaticData::LoadAlternateWeightSettings()
{
  if (m_threadCount > 1) {
    cerr << "ERROR: alternative weight settings currently not supported with multi-threading.";
    return false;
  }

  const vector<string> &weightSpecification = m_parameter->GetParam("alternate-weight-setting");

  // get mapping from feature names to feature functions
  map<string,FeatureFunction*> nameToFF;
  const std::vector<FeatureFunction*> &ffs = FeatureFunction::GetFeatureFunctions();
  for (size_t i = 0; i < ffs.size(); ++i) {
    nameToFF[ ffs[i]->GetScoreProducerDescription() ] = ffs[i];
  }

  // copy main weight setting as default
  m_weightSetting["default"] = new ScoreComponentCollection( m_allWeights );

  // go through specification in config file
  string currentId = "";
  bool hasErrors = false;
  for (size_t i=0; i<weightSpecification.size(); ++i) {

    // identifier line (with optional additional specifications)
    if (weightSpecification[i].find("id=") == 0) {
      vector<string> tokens = Tokenize(weightSpecification[i]);
      vector<string> args = Tokenize(tokens[0], "=");
      currentId = args[1];
      cerr << "alternate weight setting " << currentId << endl;
      CHECK(m_weightSetting.find(currentId) == m_weightSetting.end());
      m_weightSetting[ currentId ] = new ScoreComponentCollection;

      // other specifications
      for(size_t j=1; j<tokens.size(); j++) {
        vector<string> args = Tokenize(tokens[j], "=");
        // TODO: support for sparse weights
        if (args[0] == "weight-file") {
          cerr << "ERROR: sparse weight files currently not supported";
        }
        // ignore feature functions
        else if (args[0] == "ignore-ff") {
          set< string > *ffNameSet = new set< string >;
          m_weightSettingIgnoreFF[ currentId ] = *ffNameSet;
          vector<string> featureFunctionName = Tokenize(args[1], " ");
          for(size_t k=0; k<featureFunctionName.size(); k++) {
            // check if a valid nane
            map<string,FeatureFunction*>::iterator ffLookUp = nameToFF.find(featureFunctionName[k]);
            if (ffLookUp == nameToFF.end()) {
              cerr << "ERROR: alternate weight setting " << currentId << " specifies to ignore feature function " << featureFunctionName[k] << " but there is no such feature function" << endl;
              hasErrors = true;
            } else {
              m_weightSettingIgnoreFF[ currentId ].insert( featureFunctionName[k] );
            }
          }
        }
      }
    }

    // weight lines
    else {
      CHECK(currentId != "");
      vector<string> tokens = Tokenize(weightSpecification[i]);
      CHECK(tokens.size() >= 2);

      // get name and weight values
      string name = tokens[0];
      name = name.substr(0, name.size() - 1); // remove trailing "="
      vector<float> weights(tokens.size() - 1);
      for (size_t i = 1; i < tokens.size(); ++i) {
        float weight = Scan<float>(tokens[i]);
        weights[i - 1] = weight;
      }

      // check if a valid nane
      map<string,FeatureFunction*>::iterator ffLookUp = nameToFF.find(name);
      if (ffLookUp == nameToFF.end()) {
        cerr << "ERROR: alternate weight setting " << currentId << " specifies weight(s) for " << name << " but there is no such feature function" << endl;
        hasErrors = true;
      } else {
        m_weightSetting[ currentId ]->Assign( nameToFF[name], weights);
      }
    }
  }
  CHECK(!hasErrors);
  return true;
}

void StaticData::OverrideFeatures()
{
  const PARAM_VEC &params = m_parameter->GetParam("feature-overwrite");
  for (size_t i = 0; i < params.size(); ++i) {
    const string &str = params[i];
    vector<string> toks = Tokenize(str);
    CHECK(toks.size() > 1);

    FeatureFunction &ff = FeatureFunction::FindFeatureFunction(toks[0]);

    for (size_t j = 1; j < toks.size(); ++j) {
      const string &keyValStr = toks[j];
      vector<string> keyVal = Tokenize(keyValStr, "=");
      CHECK(keyVal.size() == 2);
      ff.SetParameter(keyVal[0], keyVal[1]);

    }
  }

}

} // namespace
<|MERGE_RESOLUTION|>--- conflicted
+++ resolved
@@ -63,13 +63,9 @@
 #include "moses/FF/InputFeature.h"
 #include "moses/FF/PhrasePenalty.h"
 
-<<<<<<< HEAD
-#include "moses/FF/OSM-Feature/OpSequenceModel.h"
-=======
 #ifdef LM_SRI
 #include "moses/FF/OSM-Feature/OpSequenceModel.h"
 #endif
->>>>>>> 51c0b6ae
 
 #include "LM/Ken.h"
 #ifdef LM_IRST
@@ -701,11 +697,6 @@
       vector<float> weights = m_parameter->GetWeights(model->GetScoreProducerDescription());
       SetWeights(model, weights);
     } else if (feature == "OpSequenceModel") {
-<<<<<<< HEAD
-	  OpSequenceModel* model = new OpSequenceModel(line);
-	  vector<float> weights = m_parameter->GetWeights(model->GetScoreProducerDescription());
-	  SetWeights(model, weights);
-=======
 #ifdef HAVE_SRI
 	  OpSequenceModel* model = new OpSequenceModel(line);
 	  vector<float> weights = m_parameter->GetWeights(model->GetScoreProducerDescription());
@@ -713,7 +704,6 @@
 #else
       UTIL_THROW(util::Exception, "TODO(nadir): Fix OSM to work without SRILM");
 #endif
->>>>>>> 51c0b6ae
     } else if (feature == "PhrasePenalty") {
       PhrasePenalty* model = new PhrasePenalty(line);
       vector<float> weights = m_parameter->GetWeights(model->GetScoreProducerDescription());
