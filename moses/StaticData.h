// $Id$

/***********************************************************************
Moses - factored phrase-based language decoder
Copyright (C) 2006 University of Edinburgh

This library is free software; you can redistribute it and/or
modify it under the terms of the GNU Lesser General Public
License as published by the Free Software Foundation; either
version 2.1 of the License, or (at your option) any later version.

This library is distributed in the hope that it will be useful,
but WITHOUT ANY WARRANTY; without even the implied warranty of
MERCHANTABILITY or FITNESS FOR A PARTICULAR PURPOSE.  See the GNU
Lesser General Public License for more details.

You should have received a copy of the GNU Lesser General Public
License along with this library; if not, write to the Free Software
Foundation, Inc., 51 Franklin Street, Fifth Floor, Boston, MA  02110-1301  USA
***********************************************************************/

#ifndef moses_StaticData_h
#define moses_StaticData_h

#include <stdexcept>
#include <limits>
#include <list>
#include <vector>
#include <map>
#include <memory>
#include <utility>
#include <fstream>
#include <string>
#include "UserMessage.h"

#ifdef WITH_THREADS
#include <boost/thread.hpp>
#include <boost/thread/mutex.hpp>
#endif

#include "TypeDef.h"
#include "FactorCollection.h"
#include "Parameter.h"
#include "LM/Base.h"
#include "LM/CSLM.h"
#include "SentenceStats.h"
#include "DecodeGraph.h"
#include "TranslationOptionList.h"
#include "ScoreComponentCollection.h"
#include "moses/TranslationModel/PhraseDictionary.h"

namespace Moses
{

class InputType;
class PhraseDictionary;
class GenerationDictionary;
class DecodeStep;
class WordPenaltyProducer;
class UnknownWordPenaltyProducer;
class InputFeature;

typedef std::pair<std::string, float> UnknownLHSEntry;
typedef std::vector<UnknownLHSEntry>  UnknownLHSList;

/** Contains global variables and contants.
 *  Only 1 object of this class should be instantiated.
 *  A const object of this class is accessible by any function during decoding by calling StaticData::Instance();
 */
class StaticData
{
private:
  static StaticData									s_instance;
protected:

  std::map<long,Phrase> m_constraints;
  std::vector<PhraseDictionary*>	m_phraseDictionary;
  std::vector<const GenerationDictionary*>	m_generationDictionary;
  Parameter *m_parameter;
  std::vector<FactorType>	m_inputFactorOrder, m_outputFactorOrder;
  mutable ScoreComponentCollection m_allWeights;
  mutable ScoreComponentCollection m_allWeights1, m_allWeights2;

  std::vector<DecodeGraph*> m_decodeGraphs;
  std::vector<size_t> m_decodeGraphBackoff;
  // Initial	= 0 = can be used when creating poss trans
  // Other		= 1 = used to calculate LM score once all steps have been processed
  float
  m_beamWidth,
  m_earlyDiscardingThreshold,
  m_translationOptionThreshold,
  m_wordDeletionWeight;


  // PhraseTrans, Generation & LanguageModelScore has multiple weights.
  int				m_maxDistortion;
  // do it differently from old pharaoh
  // -ve	= no limit on distortion
  // 0		= no disortion (monotone in old pharaoh)
  bool m_reorderingConstraint; //! use additional reordering constraints
  bool m_useEarlyDistortionCost;
  size_t
  m_maxHypoStackSize //! hypothesis-stack size that triggers pruning
  , m_minHypoStackDiversity //! minimum number of hypothesis in stack for each source word coverage
  , m_nBestSize
  , m_latticeSamplesSize
  , m_nBestFactor
  , m_maxNoTransOptPerCoverage
  , m_maxNoPartTransOpt
  , m_maxPhraseLength;

  std::string
  m_constraintFileName;

  std::string									m_nBestFilePath, m_latticeSamplesFilePath;
  bool                        m_labeledNBestList,m_nBestIncludesSegmentation;
  bool m_dropUnknown; //! false = treat unknown words as unknowns, and translate them as themselves; true = drop (ignore) them
  bool m_markUnknown; //! false = treat unknown words as unknowns, and translate them as themselves; true = mark and (ignore) them
  bool m_wordDeletionEnabled;

  bool m_disableDiscarding;
  bool m_printAllDerivations;

  bool m_sourceStartPosMattersForRecombination;
  bool m_recoverPath;
  bool m_outputHypoScore;

  ParsingAlgorithm m_parsingAlgorithm;
  SearchAlgorithm m_searchAlgorithm;
  InputTypeEnum m_inputType;

  mutable size_t m_verboseLevel;
  WordPenaltyProducer* m_wpProducer;
  UnknownWordPenaltyProducer *m_unknownWordPenaltyProducer;
  const InputFeature *m_inputFeature;

  bool m_reportSegmentation;
  bool m_reportSegmentationEnriched;
  bool m_reportAllFactors;
  bool m_reportAllFactorsNBest;
  std::string m_detailedTranslationReportingFilePath;
  bool m_onlyDistinctNBest;
  bool m_PrintAlignmentInfo;
  bool m_needAlignmentInfo;
  bool m_PrintAlignmentInfoNbest;

  std::string m_alignmentOutputFile;

  std::string m_factorDelimiter; //! by default, |, but it can be changed

  XmlInputType m_xmlInputType; //! method for handling sentence XML input
  std::pair<std::string,std::string> m_xmlBrackets; //! strings to use as XML tags' opening and closing brackets. Default are "<" and ">"

  bool m_mbr; //! use MBR decoder
  bool m_useLatticeMBR; //! use MBR decoder
  bool m_mira; // do mira training
  bool m_useConsensusDecoding; //! Use Consensus decoding  (DeNero et al 2009)
  size_t m_mbrSize; //! number of translation candidates considered
  float m_mbrScale; //! scaling factor for computing marginal probability of candidate translation
  size_t m_lmbrPruning; //! average number of nodes per word wanted in pruned lattice
  std::vector<float> m_lmbrThetas; //! theta(s) for lattice mbr calculation
  bool m_useLatticeHypSetForLatticeMBR; //! to use nbest as hypothesis set during lattice MBR
  float m_lmbrPrecision; //! unigram precision theta - see Tromble et al 08 for more details
  float m_lmbrPRatio; //! decaying factor for ngram thetas - see Tromble et al 08 for more details
  float m_lmbrMapWeight; //! Weight given to the map solution. See Kumar et al 09 for details

  size_t m_lmcache_cleanup_threshold; //! number of translations after which LM claenup is performed (0=never, N=after N translations; default is 1)
  bool m_lmEnableOOVFeature;

  bool m_timeout; //! use timeout
  size_t m_timeout_threshold; //! seconds after which time out is activated

  bool m_isAlwaysCreateDirectTranslationOption;
  //! constructor. only the 1 static variable can be created

  bool m_outputWordGraph; //! whether to output word graph
  bool m_outputSearchGraph; //! whether to output search graph
  bool m_outputSearchGraphExtended; //! ... in extended format
  bool m_outputSearchGraphSLF; //! whether to output search graph in HTK standard lattice format (SLF)
  bool m_outputSearchGraphHypergraph; //! whether to output search graph in hypergraph
#ifdef HAVE_PROTOBUF
  bool m_outputSearchGraphPB; //! whether to output search graph as a protobuf
#endif
  bool m_unprunedSearchGraph; //! do not exclude dead ends (chart decoder only)
  bool m_includeLHSInSearchGraph; //! include LHS of rules in search graph
  std::string m_outputUnknownsFile; //! output unknowns in this file

  size_t m_cubePruningPopLimit;
  size_t m_cubePruningDiversity;
  bool m_cubePruningLazyScoring;
  size_t m_ruleLimit;

  // Whether to load compact phrase table and reordering table into memory
  bool m_minphrMemory;
  bool m_minlexrMemory;

  // Initial = 0 = can be used when creating poss trans
  // Other = 1 = used to calculate LM score once all steps have been processed
  Word m_inputDefaultNonTerminal, m_outputDefaultNonTerminal;
  SourceLabelOverlap m_sourceLabelOverlap;
  UnknownLHSList m_unknownLHS;
  WordAlignmentSort m_wordAlignmentSort;

  int m_threadCount;
  long m_startTranslationId;

  // alternate weight settings
  mutable std::string m_currentWeightSetting;
  std::map< std::string, ScoreComponentCollection* > m_weightSetting; // core weights
  std::map< std::string, std::set< std::string > > m_weightSettingIgnoreFF; // feature function
  std::map< std::string, std::set< size_t > > m_weightSettingIgnoreDP; // decoding path

  std::pair<FactorType, FactorType> m_placeHolderFactor;

  // CSLM rescoring member variables
  bool m_uselmrescoring; //should we use CSLM to rescore the search space?
  size_t m_lmRescoringNGramOrder;
  size_t m_CSLMnGramOrder;
  std::string  m_cslmFilePath;
  std::string m_wlFilePath;
  std::string m_backoffLmFilePath;
  LanguageModelCSLM* m_cslmLanguageModel_rescoring;
  LanguageModelSRI * m_backoffLM_rescoring; // SRILM backoff LM needed by CSLM
  float m_lmRescoringWeight;

  //std::vector<float> GetshowWeights() const{ return showWeights; }
  std::vector<float> m_rescoringWeights; //set of weight for rescoring != decoding





  StaticData();

  void LoadChartDecodingParameters();
  void LoadNonTerminals();

  //! helper fn to set bool param from ini file/command line
  void SetBooleanParameter(bool *paramter, std::string parameterName, bool defaultValue);

  //! load decoding steps
  bool LoadDecodeGraphs();

  void ForcedDecoding();

  bool m_continuePartialTranslation;
  std::string m_binPath;

public:

  bool IsAlwaysCreateDirectTranslationOption() const {
    return m_isAlwaysCreateDirectTranslationOption;
  }
  //! destructor
  ~StaticData();

  //! return static instance for use like global variable
  static const StaticData& Instance() {
    return s_instance;
  }

  //! do NOT call unless you know what you're doing
  static StaticData& InstanceNonConst() {
    return s_instance;
  }

  /** delete current static instance and replace with another.
  	* Used by gui front end
  	*/
#ifdef WIN32
  static void Reset() {
    s_instance = StaticData();
  }
#endif

  //! Load data into static instance. This function is required as LoadData() is not const
  static bool LoadDataStatic(Parameter *parameter, const std::string &execPath);

  //! Main function to load everything. Also initialize the Parameter object
  bool LoadData(Parameter *parameter);
  void ClearData();

  const PARAM_VEC &GetParam(const std::string &paramName) const {
    return m_parameter->GetParam(paramName);
  }

  const std::vector<FactorType> &GetInputFactorOrder() const {
    return m_inputFactorOrder;
  }
  const std::vector<FactorType> &GetOutputFactorOrder() const {
    return m_outputFactorOrder;
  }

  inline bool GetSourceStartPosMattersForRecombination() const {
    return m_sourceStartPosMattersForRecombination;
  }
  inline bool GetDropUnknown() const {
    return m_dropUnknown;
  }
  inline bool GetMarkUnknown() const {
    return m_markUnknown;
  }
  inline bool GetDisableDiscarding() const {
    return m_disableDiscarding;
  }
  inline size_t GetMaxNoTransOptPerCoverage() const {
    return m_maxNoTransOptPerCoverage;
  }
  inline size_t GetMaxNoPartTransOpt() const {
    return m_maxNoPartTransOpt;
  }
  inline const Phrase* GetConstrainingPhrase(long sentenceID) const {
    std::map<long,Phrase>::const_iterator iter = m_constraints.find(sentenceID);
    if (iter != m_constraints.end()) {
      const Phrase& phrase = iter->second;
      return &phrase;
    } else {
      return NULL;
    }
  }
  inline size_t GetMaxPhraseLength() const {
    return m_maxPhraseLength;
  }
  bool IsWordDeletionEnabled() const {
    return m_wordDeletionEnabled;
  }
  size_t GetMaxHypoStackSize() const {
    return m_maxHypoStackSize;
  }
  size_t GetMinHypoStackDiversity() const {
    return m_minHypoStackDiversity;
  }
  size_t GetCubePruningPopLimit() const {
    return m_cubePruningPopLimit;
  }
  size_t GetCubePruningDiversity() const {
    return m_cubePruningDiversity;
  }
  bool GetCubePruningLazyScoring() const {
    return m_cubePruningLazyScoring;
  }
  size_t IsPathRecoveryEnabled() const {
    return m_recoverPath;
  }
  int GetMaxDistortion() const {
    return m_maxDistortion;
  }
  bool UseReorderingConstraint() const {
    return m_reorderingConstraint;
  }
  float GetBeamWidth() const {
    return m_beamWidth;
  }
  float GetEarlyDiscardingThreshold() const {
    return m_earlyDiscardingThreshold;
  }
  bool UseEarlyDiscarding() const {
    return m_earlyDiscardingThreshold != -std::numeric_limits<float>::infinity();
  }
  bool UseEarlyDistortionCost() const {
    return m_useEarlyDistortionCost;
  }
  float GetTranslationOptionThreshold() const {
    return m_translationOptionThreshold;
  }

  size_t GetVerboseLevel() const {
    return m_verboseLevel;
  }
  void SetVerboseLevel(int x) const {
    m_verboseLevel = x;
  }
  char GetReportSegmentation() const {
    if (m_reportSegmentation) return 1;
    if (m_reportSegmentationEnriched) return 2;
    return 0;
  }
  bool GetReportAllFactors() const {
    return m_reportAllFactors;
  }
  bool GetReportAllFactorsNBest() const {
    return m_reportAllFactorsNBest;
  }
  bool IsDetailedTranslationReportingEnabled() const {
    return !m_detailedTranslationReportingFilePath.empty();
  }
  const std::string &GetDetailedTranslationReportingFilePath() const {
    return m_detailedTranslationReportingFilePath;
  }
  bool IsLabeledNBestList() const {
    return m_labeledNBestList;
  }

  bool UseMinphrInMemory() const {
    return m_minphrMemory;
  }

  bool UseMinlexrInMemory() const {
    return m_minlexrMemory;
  }

  const std::vector<std::string> &GetDescription() const {
    return m_parameter->GetParam("description");
  }

  // for mert
  size_t GetNBestSize() const {
    return m_nBestSize;
  }
  const std::string &GetNBestFilePath() const {
    return m_nBestFilePath;
  }
  bool IsNBestEnabled() const {
    return (!m_nBestFilePath.empty()) || m_mbr || m_useLatticeMBR || m_mira || m_outputSearchGraph || m_outputSearchGraphSLF || m_outputSearchGraphHypergraph || m_useConsensusDecoding || !m_latticeSamplesFilePath.empty()
#ifdef HAVE_PROTOBUF
           || m_outputSearchGraphPB
#endif
           ;
  }
  size_t GetLatticeSamplesSize() const {
    return m_latticeSamplesSize;
  }

  const std::string& GetLatticeSamplesFilePath() const {
    return m_latticeSamplesFilePath;
  }

  size_t GetNBestFactor() const {
    return m_nBestFactor;
  }
  bool GetOutputWordGraph() const {
    return m_outputWordGraph;
  }

  //! Sets the global score vector weights for a given FeatureFunction.
  InputTypeEnum GetInputType() const {
    return m_inputType;
  }
  ParsingAlgorithm GetParsingAlgorithm() const {
    return m_parsingAlgorithm;
  }
  SearchAlgorithm GetSearchAlgorithm() const {
    return m_searchAlgorithm;
  }
  bool IsChart() const {
    return m_searchAlgorithm == ChartDecoding || m_searchAlgorithm == ChartIncremental;
  }
  WordPenaltyProducer *GetWordPenaltyProducer() { // for mira
    return m_wpProducer;
  }

  const UnknownWordPenaltyProducer *GetUnknownWordPenaltyProducer() const {
    return m_unknownWordPenaltyProducer;
  }

  const InputFeature *GetInputFeature() const {
    return m_inputFeature;
  }

  const ScoreComponentCollection& GetAllWeights() const {
    return m_allWeights;
  }

  void SetAllWeights(const ScoreComponentCollection& weights) {
    m_allWeights = weights;
  }

  //Weight for a single-valued feature
  float GetWeight(const FeatureFunction* sp) const {
    return m_allWeights.GetScoreForProducer(sp);
  }

  //Weight for a single-valued feature
  void SetWeight(const FeatureFunction* sp, float weight) ;


  //Weights for feature with fixed number of values
  std::vector<float> GetWeights(const FeatureFunction* sp) const {
    return m_allWeights.GetScoresForProducer(sp);
  }

  float GetSparseWeight(const FName& featureName) const {
    return m_allWeights.GetSparseWeight(featureName);
  }

  //Weights for feature with fixed number of values
  void SetWeights(const FeatureFunction* sp, const std::vector<float>& weights);

  bool GetDistinctNBest() const {
    return m_onlyDistinctNBest;
  }
  const std::string& GetFactorDelimiter() const {
    return m_factorDelimiter;
  }
  bool UseMBR() const {
    return m_mbr;
  }
  bool UseLatticeMBR() const {
    return m_useLatticeMBR ;
  }
  bool UseConsensusDecoding() const {
    return m_useConsensusDecoding;
  }
  void SetUseLatticeMBR(bool flag) {
    m_useLatticeMBR = flag;
  }
  size_t GetMBRSize() const {
    return m_mbrSize;
  }
  float GetMBRScale() const {
    return m_mbrScale;
  }
  void SetMBRScale(float scale) {
    m_mbrScale = scale;
  }
  size_t GetLatticeMBRPruningFactor() const {
    return m_lmbrPruning;
  }
  void SetLatticeMBRPruningFactor(size_t prune) {
    m_lmbrPruning = prune;
  }
  const std::vector<float>& GetLatticeMBRThetas() const {
    return m_lmbrThetas;
  }
  bool  UseLatticeHypSetForLatticeMBR() const {
    return m_useLatticeHypSetForLatticeMBR;
  }
  float GetLatticeMBRPrecision() const {
    return m_lmbrPrecision;
  }
  void SetLatticeMBRPrecision(float p) {
    m_lmbrPrecision = p;
  }
  float GetLatticeMBRPRatio() const {
    return m_lmbrPRatio;
  }
  void SetLatticeMBRPRatio(float r) {
    m_lmbrPRatio = r;
  }

  float GetLatticeMBRMapWeight() const {
    return m_lmbrMapWeight;
  }

  bool UseTimeout() const {
    return m_timeout;
  }
  size_t GetTimeoutThreshold() const {
    return m_timeout_threshold;
  }

  size_t GetLMCacheCleanupThreshold() const {
    return m_lmcache_cleanup_threshold;
  }

  bool GetLMEnableOOVFeature() const {
    return m_lmEnableOOVFeature;
  }

  bool GetOutputSearchGraph() const {
    return m_outputSearchGraph;
  }
  void SetOutputSearchGraph(bool outputSearchGraph) {
    m_outputSearchGraph = outputSearchGraph;
  }
  bool GetOutputSearchGraphExtended() const {
    return m_outputSearchGraphExtended;
  }
  bool GetOutputSearchGraphSLF() const {
    return m_outputSearchGraphSLF;
  }
  bool GetOutputSearchGraphHypergraph() const {
    return m_outputSearchGraphHypergraph;
  }
#ifdef HAVE_PROTOBUF
  bool GetOutputSearchGraphPB() const {
    return m_outputSearchGraphPB;
  }
#endif
  const std::string& GetOutputUnknownsFile() const {
    return m_outputUnknownsFile;
  }

  bool GetUnprunedSearchGraph() const {
    return m_unprunedSearchGraph;
  }

  bool GetIncludeLHSInSearchGraph() const {
    return m_includeLHSInSearchGraph;
  }

  XmlInputType GetXmlInputType() const {
    return m_xmlInputType;
  }

  std::pair<std::string,std::string> GetXmlBrackets() const {
    return m_xmlBrackets;
  }

  bool PrintAllDerivations() const {
    return m_printAllDerivations;
  }

  const UnknownLHSList &GetUnknownLHS() const {
    return m_unknownLHS;
  }

  const Word &GetInputDefaultNonTerminal() const {
    return m_inputDefaultNonTerminal;
  }
  const Word &GetOutputDefaultNonTerminal() const {
    return m_outputDefaultNonTerminal;
  }

  SourceLabelOverlap GetSourceLabelOverlap() const {
    return m_sourceLabelOverlap;
  }

  bool GetOutputHypoScore() const {
    return m_outputHypoScore;
  }
  size_t GetRuleLimit() const {
    return m_ruleLimit;
  }
  float GetRuleCountThreshold() const {
    return 999999; /* TODO wtf! */
  }

  bool ContinuePartialTranslation() const {
    return m_continuePartialTranslation;
  }

  void ReLoadParameter();
  void ReLoadBleuScoreFeatureParameter(float weight);

  Parameter* GetParameter() {
    return m_parameter;
  }

  int ThreadCount() const {
    return m_threadCount;
  }

  long GetStartTranslationId() const {
    return m_startTranslationId;
  }

  void SetExecPath(const std::string &path);
  const std::string &GetBinDirectory() const;

  bool NeedAlignmentInfo() const {
    return m_needAlignmentInfo;
  }
  const std::string &GetAlignmentOutputFile() const {
    return m_alignmentOutputFile;
  }
  bool PrintAlignmentInfo() const {
    return m_PrintAlignmentInfo;
  }
  bool PrintAlignmentInfoInNbest() const {
    return m_PrintAlignmentInfoNbest;
  }
  WordAlignmentSort GetWordAlignmentSort() const {
    return m_wordAlignmentSort;
  }

  bool NBestIncludesSegmentation() const {
    return m_nBestIncludesSegmentation;
  }

  bool GetHasAlternateWeightSettings() const {
    return m_weightSetting.size() > 0;
  }

  /** Alternate weight settings allow the wholesale ignoring of
      feature functions. This function checks if a feature function
      should be evaluated given the current weight setting */
  bool IsFeatureFunctionIgnored( const FeatureFunction &ff ) const {
    if (!GetHasAlternateWeightSettings()) {
      return false;
    }
    std::map< std::string, std::set< std::string > >::const_iterator lookupIgnoreFF
    =  m_weightSettingIgnoreFF.find( m_currentWeightSetting );
    if (lookupIgnoreFF == m_weightSettingIgnoreFF.end()) {
      return false;
    }
    const std::string &ffName = ff.GetScoreProducerDescription();
    const std::set< std::string > &ignoreFF = lookupIgnoreFF->second;
    return ignoreFF.count( ffName );
  }

  /** Alternate weight settings allow the wholesale ignoring of
      decoding graphs (typically a translation table). This function
      checks if a feature function should be evaluated given the
      current weight setting */
  bool IsDecodingGraphIgnored( const size_t id ) const {
    if (!GetHasAlternateWeightSettings()) {
      return false;
    }
    std::map< std::string, std::set< size_t > >::const_iterator lookupIgnoreDP
    =  m_weightSettingIgnoreDP.find( m_currentWeightSetting );
    if (lookupIgnoreDP == m_weightSettingIgnoreDP.end()) {
      return false;
    }
    const std::set< size_t > &ignoreDP = lookupIgnoreDP->second;
    return ignoreDP.count( id );
  }

  /** process alternate weight settings
    * (specified with [alternate-weight-setting] in config file) */
  void SetWeightSetting(const std::string &settingName) const {

    // if no change in weight setting, do nothing
    if (m_currentWeightSetting == settingName) {
      return;
    }

    // model must support alternate weight settings
    if (!GetHasAlternateWeightSettings()) {
      UserMessage::Add("Warning: Input specifies weight setting, but model does not support alternate weight settings.");
      return;
    }

    // find the setting
    m_currentWeightSetting = settingName;
    std::map< std::string, ScoreComponentCollection* >::const_iterator i =
      m_weightSetting.find( settingName );

    // if not found, resort to default
    if (i == m_weightSetting.end()) {
      std::stringstream strme;
      strme << "Warning: Specified weight setting " << settingName
            << " does not exist in model, using default weight setting instead";
      UserMessage::Add(strme.str());
      i = m_weightSetting.find( "default" );
      m_currentWeightSetting = "default";
    }

    // set weights
    m_allWeights = *(i->second);
  }

  float GetWeightWordPenalty() const;
  float GetWeightUnknownWordPenalty() const;

  const std::vector<PhraseDictionary*>& GetPhraseDictionaries() const {
    return m_phraseDictionary;
  }
  const std::vector<const GenerationDictionary*>& GetGenerationDictionaries() const {
    return m_generationDictionary;
  }
  const PhraseDictionary*GetTranslationScoreProducer(size_t index) const {
    return GetPhraseDictionaries().at(index);
  }
  std::vector<float> GetTranslationWeights(size_t index) const {
    std::vector<float> weights = GetWeights(GetTranslationScoreProducer(index));
    return weights;
  }

  const std::vector<DecodeGraph*>& GetDecodeGraphs() const {
    return m_decodeGraphs;
  }
  const std::vector<size_t>& GetDecodeGraphBackoff() const {
    return m_decodeGraphBackoff;
  }

  //sentence (and thread) specific initialisationn and cleanup
  void InitializeForInput(const InputType& source) const;
  void CleanUpAfterSentenceProcessing(const InputType& source) const;

  void LoadFeatureFunctions();
  bool CheckWeights() const;
  bool LoadWeightSettings();
  bool LoadAlternateWeightSettings();
  void LoadWeight2ndPass();

  void OverrideFeatures();

  const std::pair<FactorType, FactorType> &GetPlaceholderFactor() const {
    return m_placeHolderFactor;
  }
<<<<<<< HEAD
=======

  size_t m_currPass, m_maxPass;
  void SwitchPass(size_t newPass);
};
>>>>>>> d7d530ec

  // CSLM rescoring quick hack

  bool UseLMRescoring() const { return m_uselmrescoring; } //should we use CSLM to rescore the search space?
  inline size_t GetLMRescoringOrder() const{ return m_lmRescoringNGramOrder; }
  inline size_t GetCSLMnGramOrder() const{ return m_CSLMnGramOrder; }
  float GetLMRescoringWeight() const{ return m_lmRescoringWeight; }

  std::string GetCSLMFile() const { return m_cslmFilePath; }
  std::string GetWordList() const { return m_wlFilePath; }
  std::string GetBackOffFile() const { return m_backoffLmFilePath; }
  LanguageModelCSLM*  GetCSLM() const { return m_cslmLanguageModel_rescoring; }
  LanguageModelSRI * Getrescorelm() const{ return m_backoffLM_rescoring;	} // SRILM backoff LM needed by CSLM

  //std::vector<float> GetshowWeights() const{ return showWeights; }
  std::vector<float> GetRescoringWeights() const{ return m_rescoringWeights; } //set of weight for rescoring != decoding

};
}
#endif<|MERGE_RESOLUTION|>--- conflicted
+++ resolved
@@ -42,7 +42,6 @@
 #include "FactorCollection.h"
 #include "Parameter.h"
 #include "LM/Base.h"
-#include "LM/CSLM.h"
 #include "SentenceStats.h"
 #include "DecodeGraph.h"
 #include "TranslationOptionList.h"
@@ -79,7 +78,7 @@
   Parameter *m_parameter;
   std::vector<FactorType>	m_inputFactorOrder, m_outputFactorOrder;
   mutable ScoreComponentCollection m_allWeights;
-  mutable ScoreComponentCollection m_allWeights1, m_allWeights2;
+  mutable ScoreComponentCollection m_allWeights2ndPass;
 
   std::vector<DecodeGraph*> m_decodeGraphs;
   std::vector<size_t> m_decodeGraphBackoff;
@@ -212,24 +211,6 @@
 
   std::pair<FactorType, FactorType> m_placeHolderFactor;
 
-  // CSLM rescoring member variables
-  bool m_uselmrescoring; //should we use CSLM to rescore the search space?
-  size_t m_lmRescoringNGramOrder;
-  size_t m_CSLMnGramOrder;
-  std::string  m_cslmFilePath;
-  std::string m_wlFilePath;
-  std::string m_backoffLmFilePath;
-  LanguageModelCSLM* m_cslmLanguageModel_rescoring;
-  LanguageModelSRI * m_backoffLM_rescoring; // SRILM backoff LM needed by CSLM
-  float m_lmRescoringWeight;
-
-  //std::vector<float> GetshowWeights() const{ return showWeights; }
-  std::vector<float> m_rescoringWeights; //set of weight for rescoring != decoding
-
-
-
-
-
   StaticData();
 
   void LoadChartDecodingParameters();
@@ -772,20 +753,16 @@
   bool CheckWeights() const;
   bool LoadWeightSettings();
   bool LoadAlternateWeightSettings();
-  void LoadWeight2ndPass();
+  bool LoadWeight2ndPass();
 
   void OverrideFeatures();
 
   const std::pair<FactorType, FactorType> &GetPlaceholderFactor() const {
     return m_placeHolderFactor;
   }
-<<<<<<< HEAD
-=======
 
   size_t m_currPass, m_maxPass;
   void SwitchPass(size_t newPass);
-};
->>>>>>> d7d530ec
 
   // CSLM rescoring quick hack
 
