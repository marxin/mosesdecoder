--- conflicted
+++ resolved
@@ -146,8 +146,6 @@
   AddParam("alignment-output-file", "print output word alignments into given file");
   AddParam("sort-word-alignment", "Sort word alignments for more consistent display. 0=no sort (default), 1=target order");
   AddParam("start-translation-id", "Id of 1st input. Default = 0");
-<<<<<<< HEAD
-  //Choice to perform or not cell-context dependent decoding
 
 //  #ifdef HAVE_VW
   AddParam("sentence-cell-context", "Call psd classidier in each cell of parse chart");
@@ -156,20 +154,19 @@
   //File to load cell-context dependent feature;
   AddParam("lc-model-file", "lcm", "file for cell context feature");
   AddParam("rule-index", "rli", "file with indexes of targetRepresentations of rules");
+  AddParam("psd-hiero-context", "psdc", "input data with rich factored annotation for PSD");
+  AddParam("psd-hiero-config", "psdf", "PSD configuration file for feature extraction");
+//  #endif
+
+  AddParam("weight-left-context", "wlc", "weight for context-aware phrase scorer");
+  AddParam("left-context-ttable", "lctt", "phrase table for context-aware phrase scorer");
+//#ifdef HAVE_VW
+  AddParam("weight-psd", "psd", "weight for phrase sense disambiguation");
+  AddParam("psd-model", "psdm", "classifier model for phrase sense disambiguation");
+  AddParam("psd-index", "psdi", "file with indexes of target phrases");
   AddParam("psd-context", "psdc", "input data with rich factored annotation for PSD");
   AddParam("psd-config", "psdf", "PSD configuration file for feature extraction");
-//  #endif
-=======
-  AddParam("weight-left-context", "wlc", "weight for context-aware phrase scorer");
-  AddParam("left-context-ttable", "lctt", "phrase table for context-aware phrase scorer"); 
-//#ifdef HAVE_VW
-  AddParam("weight-psd", "psd", "weight for phrase sense disambiguation");
-  AddParam("psd-model", "psdm", "classifier model for phrase sense disambiguation"); 
-  AddParam("psd-index", "psdi", "file with indexes of target phrases"); 
-  AddParam("psd-context", "psdc", "input data with rich factored annotation for PSD"); 
-  AddParam("psd-config", "psdf", "PSD configuration file for feature extraction"); 
 //#endif
->>>>>>> 6f262364
 }
 
 Parameter::~Parameter()
