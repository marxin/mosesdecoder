// $Id$

/***********************************************************************
Moses - factored phrase-based language decoder
Copyright (C) 2006 University of Edinburgh

This library is free software; you can redistribute it and/or
modify it under the terms of the GNU Lesser General Public
License as published by the Free Software Foundation; either
version 2.1 of the License, or (at your option) any later version.

This library is distributed in the hope that it will be useful,
but WITHOUT ANY WARRANTY; without even the implied warranty of
MERCHANTABILITY or FITNESS FOR A PARTICULAR PURPOSE.  See the GNU
Lesser General Public License for more details.

You should have received a copy of the GNU Lesser General Public
License along with this library; if not, write to the Free Software
Foundation, Inc., 51 Franklin Street, Fifth Floor, Boston, MA  02110-1301  USA
***********************************************************************/

#include <ctime>
#include <iostream>
#include <iterator>
#include <fstream>
#include <sstream>
#include <algorithm>
#include "Parameter.h"
#include "Util.h"
#include "InputFileStream.h"
#include "UserMessage.h"
#include "StaticData.h"
#if HAVE_CONFIG_H
#include "config.h"
#endif

using namespace std;

namespace Moses
{
/** define allowed parameters */
Parameter::Parameter()
{
  AddParam("beam-threshold", "b", "threshold for threshold pruning");
  AddParam("config", "f", "location of the configuration file");
  AddParam("continue-partial-translation", "cpt", "start from nonempty hypothesis");
  AddParam("decode-graph-backoff", "dpb", "only use subsequent decoding paths for unknown spans of given length");
  AddParam("drop-unknown", "du", "drop unknown words instead of copying them");
  AddParam("disable-discarding", "dd", "disable hypothesis discarding");
  AddParam("factor-delimiter", "fd", "specify a different factor delimiter than the default");
  AddParam("generation-file", "location and properties of the generation table");
  AddParam("global-lexical-file", "gl", "discriminatively trained global lexical translation model file");
  AddParam("input-factors", "list of factors in the input");
  AddParam("input-file", "i", "location of the input file to be translated");
  AddParam("inputtype", "text (0), confusion network (1), word lattice (2) (default = 0)");
  AddParam("labeled-n-best-list", "print out labels for each weight type in n-best list. default is true");
  AddParam("include-alignment-in-n-best", "include word alignment in the n-best list. default is false");
  AddParam("lmodel-file", "location and properties of the language models");
  AddParam("lmodel-dub", "dictionary upper bounds of language models");
  AddParam("mapping", "description of decoding steps");
  AddParam("max-partial-trans-opt", "maximum number of partial translation options per input span (during mapping steps)");
  AddParam("max-trans-opt-per-coverage", "maximum number of translation options per input span (after applying mapping steps)");
  AddParam("max-phrase-length", "maximum phrase length (default 20)");
  AddParam("n-best-list", "file and size of n-best-list to be generated; specify - as the file in order to write to STDOUT");
  AddParam("n-best-factor", "factor to compute the maximum number of contenders (=factor*nbest-size). value 0 means infinity, i.e. no threshold. default is 0");
  AddParam("print-all-derivations", "to print all derivations in search graph");
<<<<<<< HEAD
	AddParam("output-factors", "list of factors in the output");
	AddParam("phrase-drop-allowed", "da", "if present, allow dropping of source words"); //da = drop any (word); see -du for comparison
	AddParam("report-all-factors", "report all factors in output, not just first");
	AddParam("report-all-factors-in-n-best", "Report all factors in n-best-lists. Default is false");
	AddParam("report-segmentation", "t", "report phrase segmentation in the output");
	AddParam("stack", "s", "maximum stack size for histogram pruning");
	AddParam("stack-diversity", "sd", "minimum number of hypothesis of each coverage in stack (default 0)");
    AddParam("threads","th", "number of threads to use in decoding (defaults to single-threaded)");
	AddParam("translation-details", "T", "for each best hypothesis, report translation details to the given file");
	AddParam("ttable-file", "location and properties of the translation tables");
	AddParam("ttable-limit", "ttl", "maximum number of translation table entries per input phrase");
	AddParam("translation-option-threshold", "tot", "threshold for translation options relative to best for input phrase");
	AddParam("early-discarding-threshold", "edt", "threshold for constructing hypotheses based on estimate cost");
	AddParam("verbose", "v", "verbosity level of the logging");
  AddParam("references", "Reference file(s) - used for bleu score feature");
  AddParam("weight-bl", "bl", "weight for bleu score feature");
	AddParam("weight-d", "d", "weight(s) for distortion (reordering components)");
  AddParam("weight-lr", "lr", "weight(s) for lexicalized reordering, if not included in weight-d");
	AddParam("weight-generation", "g", "weight(s) for generation components");
	AddParam("weight-i", "I", "weight(s) for word insertion - used for parameters from confusion network and lattice input links");
	AddParam("weight-l", "lm", "weight(s) for language models");
	AddParam("weight-lex", "lex", "weight for global lexical model");
	AddParam("weight-t", "tm", "weights for translation model components");
	AddParam("weight-w", "w", "weight for word penalty");
	AddParam("weight-u", "u", "weight for unknown word penalty");
	AddParam("weight-e", "e", "weight for word deletion"); 
  AddParam("weight-file", "wf", "feature weights file. Do *not* put weights for 'core' features in here - they go in moses.ini");
	AddParam("output-factors", "list if factors in the output");
	AddParam("cache-path", "?");
	AddParam("distortion-limit", "dl", "distortion (reordering) limit in maximum number of words (0 = monotone, -1 = unlimited)");	
	AddParam("monotone-at-punctuation", "mp", "do not reorder over punctuation");
	AddParam("distortion-file", "source factors (0 if table independent of source), target factors, location of the factorized/lexicalized reordering tables");
 	AddParam("distortion", "configurations for each factorized/lexicalized reordering model.");
	AddParam("xml-input", "xi", "allows markup of input with desired translations and probabilities. values can be 'pass-through' (default), 'inclusive', 'exclusive', 'ignore'");
 	AddParam("minimum-bayes-risk", "mbr", "use miminum Bayes risk to determine best translation");
=======
  AddParam("output-factors", "list of factors in the output");
  AddParam("phrase-drop-allowed", "da", "if present, allow dropping of source words"); //da = drop any (word); see -du for comparison
  AddParam("report-all-factors", "report all factors in output, not just first");
  AddParam("report-all-factors-in-n-best", "Report all factors in n-best-lists. Default is false");
  AddParam("report-segmentation", "t", "report phrase segmentation in the output");
  AddParam("stack", "s", "maximum stack size for histogram pruning");
  AddParam("stack-diversity", "sd", "minimum number of hypothesis of each coverage in stack (default 0)");
  AddParam("threads","th", "number of threads to use in decoding (defaults to single-threaded)");
  AddParam("translation-details", "T", "for each best hypothesis, report translation details to the given file");
  AddParam("ttable-file", "location and properties of the translation tables");
  AddParam("ttable-limit", "ttl", "maximum number of translation table entries per input phrase");
  AddParam("translation-option-threshold", "tot", "threshold for translation options relative to best for input phrase");
  AddParam("early-discarding-threshold", "edt", "threshold for constructing hypotheses based on estimate cost");
  AddParam("verbose", "v", "verbosity level of the logging");
  AddParam("weight-d", "d", "weight(s) for distortion (reordering components)");
  AddParam("weight-lr", "lr", "weight(s) for lexicalized reordering, if not included in weight-d");
  AddParam("weight-generation", "g", "weight(s) for generation components");
  AddParam("weight-i", "I", "weight(s) for word insertion - used for parameters from confusion network and lattice input links");
  AddParam("weight-l", "lm", "weight(s) for language models");
  AddParam("weight-lex", "lex", "weight for global lexical model");
  AddParam("weight-t", "tm", "weights for translation model components");
  AddParam("weight-w", "w", "weight for word penalty");
  AddParam("weight-u", "u", "weight for unknown word penalty");
  AddParam("weight-e", "e", "weight for word deletion");
  AddParam("output-factors", "list if factors in the output");
  AddParam("cache-path", "?");
  AddParam("distortion-limit", "dl", "distortion (reordering) limit in maximum number of words (0 = monotone, -1 = unlimited)");
  AddParam("monotone-at-punctuation", "mp", "do not reorder over punctuation");
  AddParam("distortion-file", "source factors (0 if table independent of source), target factors, location of the factorized/lexicalized reordering tables");
  AddParam("distortion", "configurations for each factorized/lexicalized reordering model.");
  AddParam("xml-input", "xi", "allows markup of input with desired translations and probabilities. values can be 'pass-through' (default), 'inclusive', 'exclusive', 'ignore'");
  AddParam("minimum-bayes-risk", "mbr", "use miminum Bayes risk to determine best translation");
>>>>>>> a0b6abdf
  AddParam("lminimum-bayes-risk", "lmbr", "use lattice miminum Bayes risk to determine best translation");
  AddParam("consensus-decoding", "con", "use consensus decoding (De Nero et. al. 2009)");
  AddParam("mbr-size", "number of translation candidates considered in MBR decoding (default 200)");
  AddParam("mbr-scale", "scaling factor to convert log linear score probability in MBR decoding (default 1.0)");
  AddParam("lmbr-thetas", "theta(s) for lattice mbr calculation");
  AddParam("lmbr-pruning-factor", "average number of nodes/word wanted in pruned lattice");
  AddParam("lmbr-p", "unigram precision value for lattice mbr");
  AddParam("lmbr-r", "ngram precision decay value for lattice mbr");
  AddParam("lmbr-map-weight", "weight given to map solution when doing lattice MBR (default 0)");
  AddParam("lattice-hypo-set", "to use lattice as hypo set during lattice MBR");
  AddParam("clean-lm-cache", "clean language model caches after N translations (default N=1)");
  AddParam("use-persistent-cache", "cache translation options across sentences (default true)");
  AddParam("persistent-cache-size", "maximum size of cache for translation options (default 10,000 input phrases)");
  AddParam("recover-input-path", "r", "(conf net/word lattice only) - recover input path corresponding to the best translation");
  AddParam("output-word-graph", "owg", "Output stack info as word graph. Takes filename, 0=only hypos in stack, 1=stack + nbest hypos");
  AddParam("time-out", "seconds after which is interrupted (-1=no time-out, default is -1)");
  AddParam("output-search-graph", "osg", "Output connected hypotheses of search into specified filename");
  AddParam("output-search-graph-extended", "osgx", "Output connected hypotheses of search into specified filename, in extended format");
#ifdef HAVE_PROTOBUF
  AddParam("output-search-graph-pb", "pb", "Write phrase lattice to protocol buffer objects in the specified path.");
#endif
<<<<<<< HEAD
	AddParam("cube-pruning-pop-limit", "cbp", "How many hypotheses should be popped for each stack. (default = 1000)");
	AddParam("cube-pruning-diversity", "cbd", "How many hypotheses should be created for each coverage. (default = 0)");
	AddParam("search-algorithm", "Which search algorithm to use. 0=normal stack, 1=cube pruning, 2=cube growing. (default = 0)");
	AddParam("constraint", "Location of the file with target sentences to produce constraining the search");
	AddParam("use-alignment-info", "Use word-to-word alignment: actually it is only used to output the word-to-word alignment. Word-to-word alignments are taken from the phrase table if any. Default is false.");
	AddParam("print-alignment-info", "Output word-to-word alignment into the log file. Word-to-word alignments are taken from the phrase table if any. Default is false");
	AddParam("print-alignment-info-in-n-best", "Include word-to-word alignment in the n-best list. Word-to-word alignments are takne from the phrase table if any. Default is false");
	AddParam("link-param-count", "Number of parameters on word links when using confusion networks or lattices (default = 1)");
	AddParam("description", "Source language, target language, description");

	AddParam("max-chart-span", "maximum num. of source word chart rules can consume (default 10)");
	AddParam("non-terminals", "list of non-term symbols, space separated");
	AddParam("rule-limit", "a little like table limit. But for chart decoding rules. Default is DEFAULT_MAX_TRANS_OPT_SIZE");
	AddParam("source-label-overlap", "What happens if a span already has a label. 0=add more. 1=replace. 2=discard. Default is 0");
	AddParam("output-hypo-score", "Output the hypo score to stdout with the output string. For search error analysis. Default is false");
	AddParam("unknown-lhs", "file containing target lhs of unknown words. 1 per line: LHS prob");

	AddParam("enable-online-command", "enable online commands to change some decoder parameters (default false); if enabled, use-persistent-cache is disabled");
	AddParam("discrim-lmodel-file", "Order, factor and vocabulary file for discriminative LM. Use * for filename to indicate unlimited vocabulary.");
  AddParam("phrase-pair-feature", "Source and target factors for phrase pair feature");
  AddParam("phrase-boundary-source-feature", "Source factors for phrase boundary feature");
  AddParam("phrase-boundary-target-feature", "Target factors for phrase boundary feature");
  AddParam("phrase-length-feature", "Count features for source length, target length, both of each phrase");
  AddParam("target-word-insertion-feature", "Count feature for each unaligned target word");
  AddParam("source-word-deletion-feature", "Count feature for each unaligned source word");
  AddParam("word-translation-feature", "Count feature for word translation according to word alignment");
  AddParam("report-sparse-features", "Indicate which sparse feature functions should report detailed scores in n-best, instead of aggregate");
  AddParam("show-weights", "print feature weights and exit");

    AddParam("translation-systems", "specify multiple translation systems, each consisting of an id, followed by a set of models ids, eg '0 T1 R1 L0'");
    AddParam("show-weights", "print feature weights and exit");
    AddParam("alignment-output-file", "print output word alignments into given file");
=======
  AddParam("cube-pruning-pop-limit", "cbp", "How many hypotheses should be popped for each stack. (default = 1000)");
  AddParam("cube-pruning-diversity", "cbd", "How many hypotheses should be created for each coverage. (default = 0)");
  AddParam("search-algorithm", "Which search algorithm to use. 0=normal stack, 1=cube pruning, 2=cube growing. (default = 0)");
  AddParam("constraint", "Location of the file with target sentences to produce constraining the search");
  AddParam("use-alignment-info", "Use word-to-word alignment: actually it is only used to output the word-to-word alignment. Word-to-word alignments are taken from the phrase table if any. Default is false.");
  AddParam("print-alignment-info", "Output word-to-word alignment into the log file. Word-to-word alignments are takne from the phrase table if any. Default is false");
  AddParam("print-alignment-info-in-n-best", "Include word-to-word alignment in the n-best list. Word-to-word alignments are takne from the phrase table if any. Default is false");
  AddParam("link-param-count", "Number of parameters on word links when using confusion networks or lattices (default = 1)");
  AddParam("description", "Source language, target language, description");

  AddParam("max-chart-span", "maximum num. of source word chart rules can consume (default 10)");
  AddParam("non-terminals", "list of non-term symbols, space separated");
  AddParam("rule-limit", "a little like table limit. But for chart decoding rules. Default is DEFAULT_MAX_TRANS_OPT_SIZE");
  AddParam("source-label-overlap", "What happens if a span already has a label. 0=add more. 1=replace. 2=discard. Default is 0");
  AddParam("output-hypo-score", "Output the hypo score to stdout with the output string. For search error analysis. Default is false");
  AddParam("unknown-lhs", "file containing target lhs of unknown words. 1 per line: LHS prob");
  AddParam("translation-systems", "specify multiple translation systems, each consisting of an id, followed by a set of models ids, eg '0 T1 R1 L0'");
  AddParam("show-weights", "print feature weights and exit");
  AddParam("alignment-output-file", "print output word alignments into given file");
>>>>>>> a0b6abdf
}

Parameter::~Parameter()
{
}

/** initialize a parameter, sub of constructor */
void Parameter::AddParam(const string &paramName, const string &description)
{
  m_valid[paramName] = true;
  m_description[paramName] = description;
}

/** initialize a parameter (including abbreviation), sub of constructor */
void Parameter::AddParam(const string &paramName, const string &abbrevName, const string &description)
{
<<<<<<< HEAD
	m_valid[paramName] = true;
	m_valid[abbrevName] = true;
	m_abbreviation[paramName] = abbrevName;
	m_fullname[abbrevName] = paramName;
	m_description[paramName] = description;
=======
  m_valid[paramName] = true;
  m_valid[abbrevName] = true;
  m_abbreviation[paramName] = abbrevName;
  m_description[paramName] = description;
>>>>>>> a0b6abdf
}

/** print descriptions of all parameters */
void Parameter::Explain()
{
  cerr << "Usage:" << endl;
  for(PARAM_STRING::const_iterator iterParam = m_description.begin(); iterParam != m_description.end(); iterParam++) {
    const string paramName = iterParam->first;
    const string paramDescription = iterParam->second;
    cerr <<  "\t-" << paramName;
    PARAM_STRING::const_iterator iterAbbr = m_abbreviation.find( paramName );
    if ( iterAbbr != m_abbreviation.end() )
      cerr <<  " (" << iterAbbr->second << ")";
    cerr <<  ": " << paramDescription << endl;
  }
}

/** check whether an item on the command line is a switch or a value
 * \param token token on the command line to checked **/

bool Parameter::isOption(const char* token)
{
  if (! token) return false;
  std::string tokenString(token);
  size_t length = tokenString.size();
  if (length > 0 && tokenString.substr(0,1) != "-") return false;
  if (length > 1 && tokenString.substr(1,1).find_first_not_of("0123456789") == 0) return true;
  return false;
}

/** load all parameters from the configuration file and the command line switches */
bool Parameter::LoadParam(const string &filePath)
{
  const char *argv[] = {"executable", "-f", filePath.c_str() };
  return LoadParam(3, (char**) argv);
}

/** load all parameters from the configuration file and the command line switches */
bool Parameter::LoadParam(int argc, char* argv[])
{
  // config file (-f) arg mandatory
  string configPath;
  if ( (configPath = FindParam("-f", argc, argv)) == ""
       && (configPath = FindParam("-config", argc, argv)) == "") {
    PrintCredit();
    Explain();

    UserMessage::Add("No configuration file was specified.  Use -config or -f");
    return false;
  } else {
    if (!ReadConfigFile(configPath)) {
      UserMessage::Add("Could not read "+configPath);
      return false;
    }
  }

  // overwrite parameters with values from switches
  for(PARAM_STRING::const_iterator iterParam = m_description.begin(); iterParam != m_description.end(); iterParam++) {
    const string paramName = iterParam->first;
    OverwriteParam("-" + paramName, paramName, argc, argv);
  }

  // ... also shortcuts
  for(PARAM_STRING::const_iterator iterParam = m_abbreviation.begin(); iterParam != m_abbreviation.end(); iterParam++) {
    const string paramName = iterParam->first;
    const string paramShortName = iterParam->second;
    OverwriteParam("-" + paramShortName, paramName, argc, argv);
  }

  // logging of parameters that were set in either config or switch
  int verbose = 1;
  if (m_setting.find("verbose") != m_setting.end() &&
      m_setting["verbose"].size() > 0)
    verbose = Scan<int>(m_setting["verbose"][0]);
  if (verbose >= 1) { // only if verbose
    TRACE_ERR( "Defined parameters (per moses.ini or switch):" << endl);
    for(PARAM_MAP::const_iterator iterParam = m_setting.begin() ; iterParam != m_setting.end(); iterParam++) {
      TRACE_ERR( "\t" << iterParam->first << ": ");
      for ( size_t i = 0; i < iterParam->second.size(); i++ )
        TRACE_ERR( iterParam->second[i] << " ");
      TRACE_ERR( endl);
    }
  }

  // check for illegal parameters
  bool noErrorFlag = true;
  for (int i = 0 ; i < argc ; i++) {
    if (isOption(argv[i])) {
      string paramSwitch = (string) argv[i];
      string paramName = paramSwitch.substr(1);
      if (m_valid.find(paramName) == m_valid.end()) {
        UserMessage::Add("illegal switch: " + paramSwitch);
        noErrorFlag = false;
      }
    }
  }

  // check if parameters make sense
  return Validate() && noErrorFlag;
}

/** check that parameter settings make sense */
bool Parameter::Validate()
{
  bool noErrorFlag = true;

  // required parameters
  if (m_setting["ttable-file"].size() == 0) {
    UserMessage::Add("No phrase translation table (ttable-file)");
    noErrorFlag = false;
  }

  if (m_setting["lmodel-dub"].size() > 0) {
    if (m_setting["lmodel-file"].size() != m_setting["lmodel-dub"].size()) {
      stringstream errorMsg("");
      errorMsg << "Config and parameters specify "
               << static_cast<int>(m_setting["lmodel-file"].size())
               << " language model files (lmodel-file), but "
               << static_cast<int>(m_setting["lmodel-dub"].size())
               << " LM upperbounds (lmodel-dub)"
               << endl;
      UserMessage::Add(errorMsg.str());
      noErrorFlag = false;
    }
  }

  if (m_setting["lmodel-file"].size() != m_setting["weight-l"].size()) {
    stringstream errorMsg("");
    errorMsg << "Config and parameters specify "
             << static_cast<int>(m_setting["lmodel-file"].size())
             << " language model files (lmodel-file), but "
             << static_cast<int>(m_setting["weight-l"].size())
             << " weights (weight-l)";
    errorMsg << endl << "You might be giving '-lmodel-file TYPE FACTOR ORDER FILENAME' but you should be giving these four as a single argument, i.e. '-lmodel-file \"TYPE FACTOR ORDER FILENAME\"'";
    UserMessage::Add(errorMsg.str());
    noErrorFlag = false;
  }

  // do files exist?

  // input file
  if (noErrorFlag && m_setting["input-file"].size() == 1) {
    noErrorFlag = FileExists(m_setting["input-file"][0]);
  }
  // generation tables
  if (noErrorFlag) {
    std::vector<std::string> ext;
    //raw tables in either un compressed or compressed form
    ext.push_back("");
    ext.push_back(".gz");
    noErrorFlag = FilesExist("generation-file", 3, ext);
  }
  // distortion
  if (noErrorFlag) {
    std::vector<std::string> ext;
    //raw tables in either un compressed or compressed form
    ext.push_back("");
    ext.push_back(".gz");
    //prefix tree format
    ext.push_back(".binlexr.idx");
    noErrorFlag = FilesExist("distortion-file", 3, ext);
  }
  return noErrorFlag;
}

/** check whether a file exists */
bool Parameter::FilesExist(const string &paramName, int fieldNo, std::vector<std::string> const& extensions)
{
  typedef std::vector<std::string> StringVec;
  StringVec::const_iterator iter;

  PARAM_MAP::const_iterator iterParam = m_setting.find(paramName);
  if (iterParam == m_setting.end()) {
    // no param. therefore nothing to check
    return true;
  }
  const StringVec &pathVec = (*iterParam).second;
  for (iter = pathVec.begin() ; iter != pathVec.end() ; ++iter) {
    StringVec vec = Tokenize(*iter);

    size_t tokenizeIndex;
    if (fieldNo == -1)
      tokenizeIndex = vec.size() - 1;
    else
      tokenizeIndex = static_cast<size_t>(fieldNo);

    if (tokenizeIndex >= vec.size()) {
      stringstream errorMsg("");
      errorMsg << "Expected at least " << (tokenizeIndex+1) << " tokens per entry in '"
               << paramName << "', but only found "
               << vec.size();
      UserMessage::Add(errorMsg.str());
      return false;
    }
    const string &pathStr = vec[tokenizeIndex];

    bool fileFound=0;
    for(size_t i=0; i<extensions.size() && !fileFound; ++i) {
      fileFound|=FileExists(pathStr + extensions[i]);
    }
    if(!fileFound) {
      stringstream errorMsg("");
      errorMsg << "File " << pathStr << " does not exist";
      UserMessage::Add(errorMsg.str());
      return false;
    }
  }
  return true;
}

/** look for a switch in arg, update parameter */
// TODO arg parsing like this does not belong in the library, it belongs
// in moses-cmd
string Parameter::FindParam(const string &paramSwitch, int argc, char* argv[])
{
  for (int i = 0 ; i < argc ; i++) {
    if (string(argv[i]) == paramSwitch) {
      if (i+1 < argc) {
        return argv[i+1];
      } else {
        stringstream errorMsg("");
        errorMsg << "Option " << paramSwitch << " requires a parameter!";
        UserMessage::Add(errorMsg.str());
        // TODO return some sort of error, not the empty string
      }
    }
  }
  return "";
}

/** update parameter settings with command line switches
 * \param paramSwitch (potentially short) name of switch
 * \param paramName full name of parameter
 * \param argc number of arguments on command line
 * \param argv values of paramters on command line */
void Parameter::OverwriteParam(const string &paramSwitch, const string &paramName, int argc, char* argv[])
{
  int startPos = -1;
  for (int i = 0 ; i < argc ; i++) {
    if (string(argv[i]) == paramSwitch) {
      startPos = i+1;
      break;
    }
  }
  if (startPos < 0)
    return;

  int index = 0;
  m_setting[paramName]; // defines the parameter, important for boolean switches
  while (startPos < argc && (!isOption(argv[startPos]))) {
    if (m_setting[paramName].size() > (size_t)index)
      m_setting[paramName][index] = argv[startPos];
    else
      m_setting[paramName].push_back(argv[startPos]);
    index++;
    startPos++;
  }
}


/** read parameters from a configuration file */
bool Parameter::ReadConfigFile(const string &filePath )
{
  InputFileStream inFile(filePath);
  string line, paramName;
  while(getline(inFile, line)) {
    // comments
    size_t comPos = line.find_first_of("#");
    if (comPos != string::npos)
      line = line.substr(0, comPos);
    // trim leading and trailing spaces/tabs
    line = Trim(line);

    if (line[0]=='[') {
      // new parameter
      for (size_t currPos = 0 ; currPos < line.size() ; currPos++) {
        if (line[currPos] == ']') {
          paramName = line.substr(1, currPos - 1);
          break;
        }
      }
    } else if (line != "") {
      // add value to parameter
      m_setting[paramName].push_back(line);
    }
  }
  return true;
}

struct Credit {
  string name, contact, currentPursuits, areaResponsibility;
  int sortId;

  Credit(string name, string contact, string currentPursuits, string areaResponsibility) {
    this->name								= name							;
    this->contact							= contact						;
    this->currentPursuits			= currentPursuits		;
    this->areaResponsibility	= areaResponsibility;
    this->sortId							= rand() % 1000;
  }

  bool operator<(const Credit &other) const {
    /*
    if (areaResponsibility.size() != 0 && other.areaResponsibility.size() ==0)
    	return true;
    if (areaResponsibility.size() == 0 && other.areaResponsibility.size() !=0)
    	return false;

    return name < other.name;
    */
    return sortId < other.sortId;
  }

};

std::ostream& operator<<(std::ostream &os, const Credit &credit)
{
  os << credit.name;
  if (credit.contact != "")
    os << "\t   contact: " << credit.contact;
  if (credit.currentPursuits != "")
    os << "   " << credit.currentPursuits;
  if (credit.areaResponsibility != "")
    os << "   I'll answer question on: " << credit.areaResponsibility;
  return os;
}

void Parameter::PrintCredit()
{
  vector<Credit> everyone;
  srand ( time(NULL) );

  everyone.push_back(Credit("Nicola Bertoldi"
                            , "911"
                            , ""
                            , "scripts & other stuff"));
  everyone.push_back(Credit("Ondrej Bojar"
                            , ""
                            , "czech this out!"
                            , ""));
  everyone.push_back(Credit("Chris Callison-Burch"
                            , "anytime, anywhere"
                            , "international playboy"
                            , ""));
  everyone.push_back(Credit("Alexandra Constantin"
                            , ""
                            , "eu sunt varza"
                            , ""));
  everyone.push_back(Credit("Brooke Cowan"
                            , "brooke@csail.mit.edu"
                            , "if you're going to san francisco, be sure to wear a flower in your hair"
                            , ""));
  everyone.push_back(Credit("Chris Dyer"
                            , "can't. i'll be out driving my mustang"
                            , "driving my mustang"
                            , ""));
  everyone.push_back(Credit("Marcello Federico"
                            , "federico at itc at it"
                            , "Researcher at ITC-irst, Trento, Italy"
                            , "IRST language model"));
  everyone.push_back(Credit("Evan Herbst"
                            , "Small college in upstate New York"
                            , ""
                            , ""));
  everyone.push_back(Credit("Philipp Koehn"
                            , "only between 2 and 4am"
                            , ""
                            , "Nothing fazes this dude"));
  everyone.push_back(Credit("Christine Moran"
                            , "weird building at MIT"
                            , ""
                            , ""));
  everyone.push_back(Credit("Wade Shen"
                            , "via morse code"
                            , "buying another laptop"
                            , ""));
  everyone.push_back(Credit("Richard Zens"
                            , "richard at aachen dot de"
                            , ""
                            , "ambiguous source input, confusion networks, confusing source code"));
  everyone.push_back(Credit("Hieu Hoang", "http://www.hoang.co.uk/hieu/"
                            , "phd student at Edinburgh Uni. Original Moses developer"
                            , "general queries/ flames on Moses."));

  sort(everyone.begin(), everyone.end());


  cerr <<  "Moses - A beam search decoder for phrase-based statistical machine translation models" << endl
       << "Copyright (C) 2006 University of Edinburgh" << endl << endl

       << "This library is free software; you can redistribute it and/or" << endl
       << "modify it under the terms of the GNU Lesser General Public" << endl
       << "License as published by the Free Software Foundation; either" << endl
       << "version 2.1 of the License, or (at your option) any later version." << endl << endl

       << "This library is distributed in the hope that it will be useful," << endl
       << "but WITHOUT ANY WARRANTY; without even the implied warranty of" << endl
       << "MERCHANTABILITY or FITNESS FOR A PARTICULAR PURPOSE.  See the GNU" << endl
       << "Lesser General Public License for more details." << endl << endl

       << "You should have received a copy of the GNU Lesser General Public" << endl
       << "License along with this library; if not, write to the Free Software" << endl
       << "Foundation, Inc., 51 Franklin Street, Fifth Floor, Boston, MA  02110-1301  USA" << endl << endl
       << "***********************************************************************" << endl << endl
       << "Built on " << __DATE__ << " at " __TIME__ << endl << endl
       << "WHO'S FAULT IS THIS GODDAM SOFTWARE:" << endl;

  ostream_iterator<Credit> out(cerr, "\n");
  copy(everyone.begin(), everyone.end(), out);
  cerr <<  endl << endl;
}

/** update parameter settings with command line switches
 * \param paramName full name of parameter
 * \param values inew values for paramName */
void Parameter::OverwriteParam(const string &paramName, PARAM_VEC values)
{
	VERBOSE(2,"Overwriting parameter " << paramName);
	
	m_setting[paramName]; // defines the parameter, important for boolean switches
	if (m_setting[paramName].size() > 1){
		VERBOSE(2," (the parameter had " << m_setting[paramName].size() << " previous values)");
		assert(m_setting[paramName].size() == values.size());
	}else{
		VERBOSE(2," (the parameter does not have previous values)");
		m_setting[paramName].resize(values.size());
	}
	VERBOSE(2," with the following values:");
	int i=0;
	for (PARAM_VEC::iterator iter = values.begin(); iter != values.end() ; iter++, i++){
		m_setting[paramName][i] = *iter;
		VERBOSE(2, " " << *iter);
	}
	VERBOSE(2, std::endl);
}
	
}

<|MERGE_RESOLUTION|>--- conflicted
+++ resolved
@@ -64,7 +64,6 @@
   AddParam("n-best-list", "file and size of n-best-list to be generated; specify - as the file in order to write to STDOUT");
   AddParam("n-best-factor", "factor to compute the maximum number of contenders (=factor*nbest-size). value 0 means infinity, i.e. no threshold. default is 0");
   AddParam("print-all-derivations", "to print all derivations in search graph");
-<<<<<<< HEAD
 	AddParam("output-factors", "list of factors in the output");
 	AddParam("phrase-drop-allowed", "da", "if present, allow dropping of source words"); //da = drop any (word); see -du for comparison
 	AddParam("report-all-factors", "report all factors in output, not just first");
@@ -72,7 +71,7 @@
 	AddParam("report-segmentation", "t", "report phrase segmentation in the output");
 	AddParam("stack", "s", "maximum stack size for histogram pruning");
 	AddParam("stack-diversity", "sd", "minimum number of hypothesis of each coverage in stack (default 0)");
-    AddParam("threads","th", "number of threads to use in decoding (defaults to single-threaded)");
+  AddParam("threads","th", "number of threads to use in decoding (defaults to single-threaded)");
 	AddParam("translation-details", "T", "for each best hypothesis, report translation details to the given file");
 	AddParam("ttable-file", "location and properties of the translation tables");
 	AddParam("ttable-limit", "ttl", "maximum number of translation table entries per input phrase");
@@ -100,40 +99,6 @@
  	AddParam("distortion", "configurations for each factorized/lexicalized reordering model.");
 	AddParam("xml-input", "xi", "allows markup of input with desired translations and probabilities. values can be 'pass-through' (default), 'inclusive', 'exclusive', 'ignore'");
  	AddParam("minimum-bayes-risk", "mbr", "use miminum Bayes risk to determine best translation");
-=======
-  AddParam("output-factors", "list of factors in the output");
-  AddParam("phrase-drop-allowed", "da", "if present, allow dropping of source words"); //da = drop any (word); see -du for comparison
-  AddParam("report-all-factors", "report all factors in output, not just first");
-  AddParam("report-all-factors-in-n-best", "Report all factors in n-best-lists. Default is false");
-  AddParam("report-segmentation", "t", "report phrase segmentation in the output");
-  AddParam("stack", "s", "maximum stack size for histogram pruning");
-  AddParam("stack-diversity", "sd", "minimum number of hypothesis of each coverage in stack (default 0)");
-  AddParam("threads","th", "number of threads to use in decoding (defaults to single-threaded)");
-  AddParam("translation-details", "T", "for each best hypothesis, report translation details to the given file");
-  AddParam("ttable-file", "location and properties of the translation tables");
-  AddParam("ttable-limit", "ttl", "maximum number of translation table entries per input phrase");
-  AddParam("translation-option-threshold", "tot", "threshold for translation options relative to best for input phrase");
-  AddParam("early-discarding-threshold", "edt", "threshold for constructing hypotheses based on estimate cost");
-  AddParam("verbose", "v", "verbosity level of the logging");
-  AddParam("weight-d", "d", "weight(s) for distortion (reordering components)");
-  AddParam("weight-lr", "lr", "weight(s) for lexicalized reordering, if not included in weight-d");
-  AddParam("weight-generation", "g", "weight(s) for generation components");
-  AddParam("weight-i", "I", "weight(s) for word insertion - used for parameters from confusion network and lattice input links");
-  AddParam("weight-l", "lm", "weight(s) for language models");
-  AddParam("weight-lex", "lex", "weight for global lexical model");
-  AddParam("weight-t", "tm", "weights for translation model components");
-  AddParam("weight-w", "w", "weight for word penalty");
-  AddParam("weight-u", "u", "weight for unknown word penalty");
-  AddParam("weight-e", "e", "weight for word deletion");
-  AddParam("output-factors", "list if factors in the output");
-  AddParam("cache-path", "?");
-  AddParam("distortion-limit", "dl", "distortion (reordering) limit in maximum number of words (0 = monotone, -1 = unlimited)");
-  AddParam("monotone-at-punctuation", "mp", "do not reorder over punctuation");
-  AddParam("distortion-file", "source factors (0 if table independent of source), target factors, location of the factorized/lexicalized reordering tables");
-  AddParam("distortion", "configurations for each factorized/lexicalized reordering model.");
-  AddParam("xml-input", "xi", "allows markup of input with desired translations and probabilities. values can be 'pass-through' (default), 'inclusive', 'exclusive', 'ignore'");
-  AddParam("minimum-bayes-risk", "mbr", "use miminum Bayes risk to determine best translation");
->>>>>>> a0b6abdf
   AddParam("lminimum-bayes-risk", "lmbr", "use lattice miminum Bayes risk to determine best translation");
   AddParam("consensus-decoding", "con", "use consensus decoding (De Nero et. al. 2009)");
   AddParam("mbr-size", "number of translation candidates considered in MBR decoding (default 200)");
@@ -155,7 +120,6 @@
 #ifdef HAVE_PROTOBUF
   AddParam("output-search-graph-pb", "pb", "Write phrase lattice to protocol buffer objects in the specified path.");
 #endif
-<<<<<<< HEAD
 	AddParam("cube-pruning-pop-limit", "cbp", "How many hypotheses should be popped for each stack. (default = 1000)");
 	AddParam("cube-pruning-diversity", "cbd", "How many hypotheses should be created for each coverage. (default = 0)");
 	AddParam("search-algorithm", "Which search algorithm to use. 0=normal stack, 1=cube pruning, 2=cube growing. (default = 0)");
@@ -188,27 +152,6 @@
     AddParam("translation-systems", "specify multiple translation systems, each consisting of an id, followed by a set of models ids, eg '0 T1 R1 L0'");
     AddParam("show-weights", "print feature weights and exit");
     AddParam("alignment-output-file", "print output word alignments into given file");
-=======
-  AddParam("cube-pruning-pop-limit", "cbp", "How many hypotheses should be popped for each stack. (default = 1000)");
-  AddParam("cube-pruning-diversity", "cbd", "How many hypotheses should be created for each coverage. (default = 0)");
-  AddParam("search-algorithm", "Which search algorithm to use. 0=normal stack, 1=cube pruning, 2=cube growing. (default = 0)");
-  AddParam("constraint", "Location of the file with target sentences to produce constraining the search");
-  AddParam("use-alignment-info", "Use word-to-word alignment: actually it is only used to output the word-to-word alignment. Word-to-word alignments are taken from the phrase table if any. Default is false.");
-  AddParam("print-alignment-info", "Output word-to-word alignment into the log file. Word-to-word alignments are takne from the phrase table if any. Default is false");
-  AddParam("print-alignment-info-in-n-best", "Include word-to-word alignment in the n-best list. Word-to-word alignments are takne from the phrase table if any. Default is false");
-  AddParam("link-param-count", "Number of parameters on word links when using confusion networks or lattices (default = 1)");
-  AddParam("description", "Source language, target language, description");
-
-  AddParam("max-chart-span", "maximum num. of source word chart rules can consume (default 10)");
-  AddParam("non-terminals", "list of non-term symbols, space separated");
-  AddParam("rule-limit", "a little like table limit. But for chart decoding rules. Default is DEFAULT_MAX_TRANS_OPT_SIZE");
-  AddParam("source-label-overlap", "What happens if a span already has a label. 0=add more. 1=replace. 2=discard. Default is 0");
-  AddParam("output-hypo-score", "Output the hypo score to stdout with the output string. For search error analysis. Default is false");
-  AddParam("unknown-lhs", "file containing target lhs of unknown words. 1 per line: LHS prob");
-  AddParam("translation-systems", "specify multiple translation systems, each consisting of an id, followed by a set of models ids, eg '0 T1 R1 L0'");
-  AddParam("show-weights", "print feature weights and exit");
-  AddParam("alignment-output-file", "print output word alignments into given file");
->>>>>>> a0b6abdf
 }
 
 Parameter::~Parameter()
@@ -225,18 +168,11 @@
 /** initialize a parameter (including abbreviation), sub of constructor */
 void Parameter::AddParam(const string &paramName, const string &abbrevName, const string &description)
 {
-<<<<<<< HEAD
-	m_valid[paramName] = true;
-	m_valid[abbrevName] = true;
-	m_abbreviation[paramName] = abbrevName;
-	m_fullname[abbrevName] = paramName;
-	m_description[paramName] = description;
-=======
   m_valid[paramName] = true;
   m_valid[abbrevName] = true;
   m_abbreviation[paramName] = abbrevName;
+	m_fullname[abbrevName] = paramName;
   m_description[paramName] = description;
->>>>>>> a0b6abdf
 }
 
 /** print descriptions of all parameters */
