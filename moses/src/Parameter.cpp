// $Id$

/***********************************************************************
Moses - factored phrase-based language decoder
Copyright (C) 2006 University of Edinburgh

This library is free software; you can redistribute it and/or
modify it under the terms of the GNU Lesser General Public
License as published by the Free Software Foundation; either
version 2.1 of the License, or (at your option) any later version.

This library is distributed in the hope that it will be useful,
but WITHOUT ANY WARRANTY; without even the implied warranty of
MERCHANTABILITY or FITNESS FOR A PARTICULAR PURPOSE.  See the GNU
Lesser General Public License for more details.

You should have received a copy of the GNU Lesser General Public
License along with this library; if not, write to the Free Software
Foundation, Inc., 51 Franklin Street, Fifth Floor, Boston, MA  02110-1301  USA
***********************************************************************/

#include <ctime>
#include <iostream>
#include <iterator>
#include <fstream>
#include <sstream>
#include <algorithm>
#include "Parameter.h"
#include "Util.h"
#include "InputFileStream.h"
#include "UserMessage.h"
#include "StaticData.h"
#if HAVE_CONFIG_H
#include "config.h"
#endif

using namespace std;

namespace Moses
{
/** define allowed parameters */
Parameter::Parameter() 
{
	AddParam("beam-threshold", "b", "threshold for threshold pruning");
	AddParam("config", "f", "location of the configuration file");
	AddParam("continue-partial-translation", "cpt", "start from nonempty hypothesis");
	AddParam("decode-graph-backoff", "dpb", "only use subsequent decoding paths for unknown spans of given length");
	AddParam("drop-unknown", "du", "drop unknown words instead of copying them");
  AddParam("disable-discarding", "dd", "disable hypothesis discarding");
	AddParam("factor-delimiter", "fd", "specify a different factor delimiter than the default");
	AddParam("generation-file", "location and properties of the generation table");
	AddParam("global-lexical-file", "gl", "discriminatively trained global lexical translation model file");
	AddParam("input-factors", "list of factors in the input");
	AddParam("input-file", "i", "location of the input file to be translated");
	AddParam("inputtype", "text (0), confusion network (1), word lattice (2) (default = 0)");
	AddParam("labeled-n-best-list", "print out labels for each weight type in n-best list. default is true");
	AddParam("include-alignment-in-n-best", "include word alignment in the n-best list. default is false");
	AddParam("lmodel-file", "location and properties of the language models");
	AddParam("lmodel-dub", "dictionary upper bounds of language models");
	AddParam("mapping", "description of decoding steps");
	AddParam("max-partial-trans-opt", "maximum number of partial translation options per input span (during mapping steps)");
	AddParam("max-trans-opt-per-coverage", "maximum number of translation options per input span (after applying mapping steps)");
	AddParam("max-phrase-length", "maximum phrase length (default 20)");
	AddParam("n-best-list", "file and size of n-best-list to be generated; specify - as the file in order to write to STDOUT");
	AddParam("n-best-factor", "factor to compute the maximum number of contenders (=factor*nbest-size). value 0 means infinity, i.e. no threshold. default is 0");
  AddParam("print-all-derivations", "to print all derivations in search graph");
	AddParam("output-factors", "list of factors in the output");
	AddParam("phrase-drop-allowed", "da", "if present, allow dropping of source words"); //da = drop any (word); see -du for comparison
	AddParam("report-all-factors", "report all factors in output, not just first");
	AddParam("report-all-factors-in-n-best", "Report all factors in n-best-lists. Default is false");
	AddParam("report-segmentation", "t", "report phrase segmentation in the output");
	AddParam("stack", "s", "maximum stack size for histogram pruning");
	AddParam("stack-diversity", "sd", "minimum number of hypothesis of each coverage in stack (default 0)");
    AddParam("threads","th", "number of threads to use in decoding (defaults to single-threaded)");
	AddParam("translation-details", "T", "for each best hypothesis, report translation details to the given file");
	AddParam("ttable-file", "location and properties of the translation tables");
	AddParam("ttable-limit", "ttl", "maximum number of translation table entries per input phrase");
	AddParam("translation-option-threshold", "tot", "threshold for translation options relative to best for input phrase");
	AddParam("early-discarding-threshold", "edt", "threshold for constructing hypotheses based on estimate cost");
	AddParam("verbose", "v", "verbosity level of the logging");
  AddParam("references", "Reference file(s) - used for bleu score feature");
  AddParam("weight-bl", "bl", "weight for bleu score feature");
	AddParam("weight-d", "d", "weight(s) for distortion (reordering components)");
  AddParam("weight-lr", "lr", "weight(s) for lexicalized reordering, if not included in weight-d");
	AddParam("weight-generation", "g", "weight(s) for generation components");
	AddParam("weight-i", "I", "weight(s) for word insertion - used for parameters from confusion network and lattice input links");
	AddParam("weight-l", "lm", "weight(s) for language models");
	AddParam("weight-lex", "lex", "weight for global lexical model");
	AddParam("weight-t", "tm", "weights for translation model components");
	AddParam("weight-w", "w", "weight for word penalty");
	AddParam("weight-u", "u", "weight for unknown word penalty");
	AddParam("weight-e", "e", "weight for word deletion"); 
  AddParam("weight-file", "wf", "feature weights file. Do *not* put weights for 'core' features in here - they go in moses.ini");
	AddParam("output-factors", "list if factors in the output");
	AddParam("cache-path", "?");
	AddParam("distortion-limit", "dl", "distortion (reordering) limit in maximum number of words (0 = monotone, -1 = unlimited)");	
	AddParam("monotone-at-punctuation", "mp", "do not reorder over punctuation");
	AddParam("distortion-file", "source factors (0 if table independent of source), target factors, location of the factorized/lexicalized reordering tables");
 	AddParam("distortion", "configurations for each factorized/lexicalized reordering model.");
	AddParam("xml-input", "xi", "allows markup of input with desired translations and probabilities. values can be 'pass-through' (default), 'inclusive', 'exclusive', 'ignore'");
 	AddParam("minimum-bayes-risk", "mbr", "use miminum Bayes risk to determine best translation");
  AddParam("lminimum-bayes-risk", "lmbr", "use lattice miminum Bayes risk to determine best translation");
  AddParam("consensus-decoding", "con", "use consensus decoding (De Nero et. al. 2009)");
	AddParam("mbr-size", "number of translation candidates considered in MBR decoding (default 200)");
 	AddParam("mbr-scale", "scaling factor to convert log linear score probability in MBR decoding (default 1.0)");
  AddParam("lmbr-thetas", "theta(s) for lattice mbr calculation");
  AddParam("lmbr-pruning-factor", "average number of nodes/word wanted in pruned lattice");
  AddParam("lmbr-p", "unigram precision value for lattice mbr");
  AddParam("lmbr-r", "ngram precision decay value for lattice mbr");
  AddParam("lmbr-map-weight", "weight given to map solution when doing lattice MBR (default 0)");
  AddParam("lattice-hypo-set", "to use lattice as hypo set during lattice MBR");
	AddParam("clean-lm-cache", "clean language model caches after N translations (default N=1)");
	AddParam("use-persistent-cache", "cache translation options across sentences (default true)");
	AddParam("persistent-cache-size", "maximum size of cache for translation options (default 10,000 input phrases)");
	AddParam("recover-input-path", "r", "(conf net/word lattice only) - recover input path corresponding to the best translation");
	AddParam("output-word-graph", "owg", "Output stack info as word graph. Takes filename, 0=only hypos in stack, 1=stack + nbest hypos");
	AddParam("time-out", "seconds after which is interrupted (-1=no time-out, default is -1)");
	AddParam("output-search-graph", "osg", "Output connected hypotheses of search into specified filename");
	AddParam("output-search-graph-extended", "osgx", "Output connected hypotheses of search into specified filename, in extended format");
#ifdef HAVE_PROTOBUF
	AddParam("output-search-graph-pb", "pb", "Write phrase lattice to protocol buffer objects in the specified path.");
#endif
	AddParam("cube-pruning-pop-limit", "cbp", "How many hypotheses should be popped for each stack. (default = 1000)");
	AddParam("cube-pruning-diversity", "cbd", "How many hypotheses should be created for each coverage. (default = 0)");
	AddParam("search-algorithm", "Which search algorithm to use. 0=normal stack, 1=cube pruning, 2=cube growing. (default = 0)");
	AddParam("constraint", "Location of the file with target sentences to produce constraining the search");
	AddParam("use-alignment-info", "Use word-to-word alignment: actually it is only used to output the word-to-word alignment. Word-to-word alignments are taken from the phrase table if any. Default is false.");
	AddParam("print-alignment-info", "Output word-to-word alignment into the log file. Word-to-word alignments are taken from the phrase table if any. Default is false");
	AddParam("print-alignment-info-in-n-best", "Include word-to-word alignment in the n-best list. Word-to-word alignments are takne from the phrase table if any. Default is false");
	AddParam("link-param-count", "Number of parameters on word links when using confusion networks or lattices (default = 1)");
	AddParam("description", "Source language, target language, description");

	AddParam("max-chart-span", "maximum num. of source word chart rules can consume (default 10)");
	AddParam("non-terminals", "list of non-term symbols, space separated");
	AddParam("rule-limit", "a little like table limit. But for chart decoding rules. Default is DEFAULT_MAX_TRANS_OPT_SIZE");
	AddParam("source-label-overlap", "What happens if a span already has a label. 0=add more. 1=replace. 2=discard. Default is 0");
	AddParam("output-hypo-score", "Output the hypo score to stdout with the output string. For search error analysis. Default is false");
	AddParam("unknown-lhs", "file containing target lhs of unknown words. 1 per line: LHS prob");
<<<<<<< HEAD
  AddParam("translation-systems", "specify multiple translation systems, each consisting of an id, followed by a set of models ids, eg '0 T1 R1 L0'");

	AddParam("enable-online-command", "enable online commands to change some decoder parameters (default false); if enabled, use-persistent-cache is disabled");
	AddParam("discrim-lmodel-file", "Order, factor and vocabulary file for discriminative LM. Use * for filename to indicate unlimited vocabulary.");
  AddParam("phrase-pair-feature", "Source and target factors for phrase pair feature");
  AddParam("phrase-boundary-source-feature", "Source factors for phrase boundary feature");
  AddParam("phrase-boundary-target-feature", "Target factors for phrase boundary feature");
  AddParam("phrase-length-feature", "Count features for source length, target length, both of each phrase");
  AddParam("target-word-insertion-feature", "Count feature for each unaligned target word");
  AddParam("source-word-deletion-feature", "Count feature for each unaligned source word");
  AddParam("word-translation-feature", "Count feature for word translation according to word alignment");
  AddParam("report-sparse-features", "Indicate which sparse feature functions should report detailed scores in n-best, instead of aggregate");
  AddParam("show-weights", "print feature weights and exit");
=======
    AddParam("translation-systems", "specify multiple translation systems, each consisting of an id, followed by a set of models ids, eg '0 T1 R1 L0'");
    AddParam("show-weights", "print feature weights and exit");
>>>>>>> 5f0eacce
    AddParam("alignment-output-file", "print output word alignments into given file");
}

Parameter::~Parameter()
{
}

/** initialize a parameter, sub of constructor */
void Parameter::AddParam(const string &paramName, const string &description)
{
	m_valid[paramName] = true;
	m_description[paramName] = description;
}

/** initialize a parameter (including abbreviation), sub of constructor */
void Parameter::AddParam(const string &paramName, const string &abbrevName, const string &description)
{
	m_valid[paramName] = true;
	m_valid[abbrevName] = true;
	m_abbreviation[paramName] = abbrevName;
	m_fullname[abbrevName] = paramName;
	m_description[paramName] = description;
}

/** print descriptions of all parameters */
void Parameter::Explain() {
	cerr << "Usage:" << endl;
	for(PARAM_STRING::const_iterator iterParam = m_description.begin(); iterParam != m_description.end(); iterParam++) 
	{
		const string paramName = iterParam->first;
		const string paramDescription = iterParam->second;
		cerr <<  "\t-" << paramName;
		PARAM_STRING::const_iterator iterAbbr = m_abbreviation.find( paramName );
		if ( iterAbbr != m_abbreviation.end() )
			cerr <<  " (" << iterAbbr->second << ")";
		cerr <<  ": " << paramDescription << endl;
	}
}

/** check whether an item on the command line is a switch or a value 
 * \param token token on the command line to checked **/

bool Parameter::isOption(const char* token) {
  if (! token) return false;
  std::string tokenString(token);
  size_t length = tokenString.size();
  if (length > 0 && tokenString.substr(0,1) != "-") return false;
  if (length > 1 && tokenString.substr(1,1).find_first_not_of("0123456789") == 0) return true;
  return false;
}

/** load all parameters from the configuration file and the command line switches */
bool Parameter::LoadParam(const string &filePath)
{
	const char *argv[] = {"executable", "-f", filePath.c_str() };
	return LoadParam(3, (char**) argv);
}
	
/** load all parameters from the configuration file and the command line switches */
bool Parameter::LoadParam(int argc, char* argv[]) 
{
	// config file (-f) arg mandatory
	string configPath;
	if ( (configPath = FindParam("-f", argc, argv)) == "" 
		&& (configPath = FindParam("-config", argc, argv)) == "")
	{
		PrintCredit();
		Explain();
		
		UserMessage::Add("No configuration file was specified.  Use -config or -f");
		return false;
	}
	else
	{
		if (!ReadConfigFile(configPath))
		{
			UserMessage::Add("Could not read "+configPath);
			return false;
		}
	}
	
	// overwrite parameters with values from switches
	for(PARAM_STRING::const_iterator iterParam = m_description.begin(); iterParam != m_description.end(); iterParam++) 
	{
		const string paramName = iterParam->first;
		OverwriteParam("-" + paramName, paramName, argc, argv);
	}

	// ... also shortcuts
	for(PARAM_STRING::const_iterator iterParam = m_abbreviation.begin(); iterParam != m_abbreviation.end(); iterParam++) 
	{
		const string paramName = iterParam->first;
		const string paramShortName = iterParam->second;
		OverwriteParam("-" + paramShortName, paramName, argc, argv);
	}

	// logging of parameters that were set in either config or switch
	int verbose = 1;
	if (m_setting.find("verbose") != m_setting.end() &&
	    m_setting["verbose"].size() > 0)
	  verbose = Scan<int>(m_setting["verbose"][0]);
	if (verbose >= 1) { // only if verbose
	  TRACE_ERR( "Defined parameters (per moses.ini or switch):" << endl);
	  for(PARAM_MAP::const_iterator iterParam = m_setting.begin() ; iterParam != m_setting.end(); iterParam++) {
	    TRACE_ERR( "\t" << iterParam->first << ": ");
	    for ( size_t i = 0; i < iterParam->second.size(); i++ )
	      TRACE_ERR( iterParam->second[i] << " ");
	    TRACE_ERR( endl);
	  }
	}

	// check for illegal parameters
	bool noErrorFlag = true;
	for (int i = 0 ; i < argc ; i++)
	{
		if (isOption(argv[i]))
			{
				string paramSwitch = (string) argv[i];				
				string paramName = paramSwitch.substr(1);
				if (m_valid.find(paramName) == m_valid.end()) 
					{
						UserMessage::Add("illegal switch: " + paramSwitch);
						noErrorFlag = false;
					}
			}
	}

  // check if parameters make sense
	return Validate() && noErrorFlag;
}

/** check that parameter settings make sense */
bool Parameter::Validate() 
{
	bool noErrorFlag = true;

  // required parameters
	if (m_setting["ttable-file"].size() == 0)
	{
		UserMessage::Add("No phrase translation table (ttable-file)");
		noErrorFlag = false;
	}

  if (m_setting["lmodel-dub"].size() > 0)
	{
    if (m_setting["lmodel-file"].size() != m_setting["lmodel-dub"].size())
		{
			stringstream errorMsg("");
			errorMsg << "Config and parameters specify "
							<< static_cast<int>(m_setting["lmodel-file"].size())
							<< " language model files (lmodel-file), but "
							<< static_cast<int>(m_setting["lmodel-dub"].size())
							<< " LM upperbounds (lmodel-dub)"
							<< endl;
  		UserMessage::Add(errorMsg.str());
  		noErrorFlag = false;
		}
	}

	if (m_setting["lmodel-file"].size() != m_setting["weight-l"].size()) 
	{	
		stringstream errorMsg("");
		errorMsg << "Config and parameters specify "
            << static_cast<int>(m_setting["lmodel-file"].size()) 
						<< " language model files (lmodel-file), but " 
						<< static_cast<int>(m_setting["weight-l"].size())
						<< " weights (weight-l)";
    errorMsg << endl << "You might be giving '-lmodel-file TYPE FACTOR ORDER FILENAME' but you should be giving these four as a single argument, i.e. '-lmodel-file \"TYPE FACTOR ORDER FILENAME\"'";
		UserMessage::Add(errorMsg.str());
		noErrorFlag = false;
	}

  // do files exist?

	// input file
	if (noErrorFlag && m_setting["input-file"].size() == 1)
	{
		noErrorFlag = FileExists(m_setting["input-file"][0]);
	}
	// generation tables
	if (noErrorFlag)
	{
	  std::vector<std::string> ext;
	  //raw tables in either un compressed or compressed form
	  ext.push_back("");
	  ext.push_back(".gz");
		noErrorFlag = FilesExist("generation-file", 3, ext);
	}
	// distortion
	if (noErrorFlag)
	{
	  std::vector<std::string> ext;
	  //raw tables in either un compressed or compressed form
	  ext.push_back("");
	  ext.push_back(".gz");
	  //prefix tree format
	  ext.push_back(".binlexr.idx");
	  noErrorFlag = FilesExist("distortion-file", 3, ext);
	}
	return noErrorFlag;
}

/** check whether a file exists */
bool Parameter::FilesExist(const string &paramName, int fieldNo, std::vector<std::string> const& extensions)
{
	typedef std::vector<std::string> StringVec;
	StringVec::const_iterator iter;

	PARAM_MAP::const_iterator iterParam = m_setting.find(paramName);
	if (iterParam == m_setting.end())
	{ // no param. therefore nothing to check
		return true;
	}
	const StringVec &pathVec = (*iterParam).second;
	for (iter = pathVec.begin() ; iter != pathVec.end() ; ++iter)
	{
		StringVec vec = Tokenize(*iter);

		size_t tokenizeIndex;
		if (fieldNo == -1)
			tokenizeIndex = vec.size() - 1;
		else
			tokenizeIndex = static_cast<size_t>(fieldNo);

		if (tokenizeIndex >= vec.size())
		{
			stringstream errorMsg("");
			errorMsg << "Expected at least " << (tokenizeIndex+1) << " tokens per entry in '"
							<< paramName << "', but only found "
							<< vec.size();
			UserMessage::Add(errorMsg.str());
			return false;
		}
		const string &pathStr = vec[tokenizeIndex];

		bool fileFound=0;
		for(size_t i=0;i<extensions.size() && !fileFound;++i)
			{
				fileFound|=FileExists(pathStr + extensions[i]);
			}
		if(!fileFound)
			{
				stringstream errorMsg("");
				errorMsg << "File " << pathStr << " does not exist";
				UserMessage::Add(errorMsg.str());
				return false;
			}		
	}
	return true;
}

/** look for a switch in arg, update parameter */
// TODO arg parsing like this does not belong in the library, it belongs
// in moses-cmd
string Parameter::FindParam(const string &paramSwitch, int argc, char* argv[])
{
	for (int i = 0 ; i < argc ; i++)
	{
		if (string(argv[i]) == paramSwitch)
		{
			if (i+1 < argc)
			{
				return argv[i+1];
			} else {
				stringstream errorMsg("");
				errorMsg << "Option " << paramSwitch << " requires a parameter!";
				UserMessage::Add(errorMsg.str());
				// TODO return some sort of error, not the empty string
			}
		}
	}
	return "";
}

/** update parameter settings with command line switches
 * \param paramSwitch (potentially short) name of switch
 * \param paramName full name of parameter
 * \param argc number of arguments on command line
 * \param argv values of paramters on command line */
void Parameter::OverwriteParam(const string &paramSwitch, const string &paramName, int argc, char* argv[])
{
	int startPos = -1;
	for (int i = 0 ; i < argc ; i++)
	{
		if (string(argv[i]) == paramSwitch)
		{
			startPos = i+1;
			break;
		}
	}
	if (startPos < 0)
		return;

	int index = 0;
	m_setting[paramName]; // defines the parameter, important for boolean switches
	while (startPos < argc && (!isOption(argv[startPos])))
	{
		if (m_setting[paramName].size() > (size_t)index)
			m_setting[paramName][index] = argv[startPos];
		else
			m_setting[paramName].push_back(argv[startPos]);
		index++;
		startPos++;
	}
}


/** read parameters from a configuration file */
bool Parameter::ReadConfigFile(const string &filePath ) 
{
	InputFileStream inFile(filePath);
	string line, paramName;
	while(getline(inFile, line)) 
	{
		// comments
		size_t comPos = line.find_first_of("#");
		if (comPos != string::npos)
			line = line.substr(0, comPos);
		// trim leading and trailing spaces/tabs
		line = Trim(line);

		if (line[0]=='[') 
		{ // new parameter
			for (size_t currPos = 0 ; currPos < line.size() ; currPos++)
			{
				if (line[currPos] == ']')
				{
					paramName = line.substr(1, currPos - 1);
					break;
				}
			}
		}
    else if (line != "") 
		{ // add value to parameter
			m_setting[paramName].push_back(line);
		}
	}
	return true;
}

struct Credit
{
	string name, contact, currentPursuits, areaResponsibility;
	int sortId;

	Credit(string name, string contact, string currentPursuits, string areaResponsibility)
	{
		this->name								= name							;
		this->contact							= contact						;
		this->currentPursuits			= currentPursuits		;
		this->areaResponsibility	= areaResponsibility;
		this->sortId							= rand() % 1000;
	}

	bool operator<(const Credit &other) const
	{
		/*
		if (areaResponsibility.size() != 0 && other.areaResponsibility.size() ==0)
			return true;
		if (areaResponsibility.size() == 0 && other.areaResponsibility.size() !=0)
			return false;

		return name < other.name;
		*/
		return sortId < other.sortId;
	}

};

std::ostream& operator<<(std::ostream &os, const Credit &credit)
{
	os << credit.name;
	if (credit.contact != "")
		os << "\t   contact: " << credit.contact;
	if (credit.currentPursuits != "")
		os << "   " << credit.currentPursuits;
	if (credit.areaResponsibility != "")
		os << "   I'll answer question on: " << credit.areaResponsibility;
	return os;
}

void Parameter::PrintCredit()
{
	vector<Credit> everyone;
	srand ( time(NULL) );
	
	everyone.push_back(Credit("Nicola Bertoldi"
													, "911"
													, ""
													, "scripts & other stuff"));
	everyone.push_back(Credit("Ondrej Bojar"
													, ""
													, "czech this out!"
													, ""));
	everyone.push_back(Credit("Chris Callison-Burch"
													, "anytime, anywhere"
													, "international playboy"
													, ""));
	everyone.push_back(Credit("Alexandra Constantin"
													, ""
													, "eu sunt varza"
													, ""));
	everyone.push_back(Credit("Brooke Cowan"
													, "brooke@csail.mit.edu"
													, "if you're going to san francisco, be sure to wear a flower in your hair"
													, ""));
	everyone.push_back(Credit("Chris Dyer"
													, "can't. i'll be out driving my mustang"
													, "driving my mustang"
													, ""));
	everyone.push_back(Credit("Marcello Federico"
													, "federico at itc at it"
													, "Researcher at ITC-irst, Trento, Italy"
													, "IRST language model"));
	everyone.push_back(Credit("Evan Herbst"
													, "Small college in upstate New York"
													, ""
													, ""));
	everyone.push_back(Credit("Philipp Koehn"
													, "only between 2 and 4am"
													, ""
													, "Nothing fazes this dude"));
	everyone.push_back(Credit("Christine Moran"
													, "weird building at MIT"
													, ""
													, ""));
	everyone.push_back(Credit("Wade Shen"
													, "via morse code"
													, "buying another laptop"
													, ""));
	everyone.push_back(Credit("Richard Zens"
													, "richard at aachen dot de"
													, ""
													, "ambiguous source input, confusion networks, confusing source code"));
	everyone.push_back(Credit("Hieu Hoang", "http://www.hoang.co.uk/hieu/"
													, "phd student at Edinburgh Uni. Original Moses developer"
													, "general queries/ flames on Moses."));
	
	sort(everyone.begin(), everyone.end());


	cerr <<  "Moses - A beam search decoder for phrase-based statistical machine translation models" << endl
			<< "Copyright (C) 2006 University of Edinburgh" << endl << endl

			<< "This library is free software; you can redistribute it and/or" << endl
			<< "modify it under the terms of the GNU Lesser General Public" << endl
			<< "License as published by the Free Software Foundation; either" << endl
			<< "version 2.1 of the License, or (at your option) any later version." << endl << endl

			<< "This library is distributed in the hope that it will be useful," << endl
			<< "but WITHOUT ANY WARRANTY; without even the implied warranty of" << endl
			<< "MERCHANTABILITY or FITNESS FOR A PARTICULAR PURPOSE.  See the GNU" << endl
			<< "Lesser General Public License for more details." << endl << endl

			<< "You should have received a copy of the GNU Lesser General Public" << endl
			<< "License along with this library; if not, write to the Free Software" << endl
			<< "Foundation, Inc., 51 Franklin Street, Fifth Floor, Boston, MA  02110-1301  USA" << endl << endl
			<< "***********************************************************************" << endl << endl
			<< "Built on " << __DATE__ << " at " __TIME__ << endl << endl
			<< "WHO'S FAULT IS THIS GODDAM SOFTWARE:" << endl;

	ostream_iterator<Credit> out(cerr, "\n");
	copy(everyone.begin(), everyone.end(), out);
	cerr <<  endl << endl;
}

/** update parameter settings with command line switches
 * \param paramName full name of parameter
 * \param values inew values for paramName */
void Parameter::OverwriteParam(const string &paramName, PARAM_VEC values)
{
	VERBOSE(2,"Overwriting parameter " << paramName);
	
	m_setting[paramName]; // defines the parameter, important for boolean switches
	if (m_setting[paramName].size() > 1){
		VERBOSE(2," (the parameter had " << m_setting[paramName].size() << " previous values)");
		assert(m_setting[paramName].size() == values.size());
	}else{
		VERBOSE(2," (the parameter does not have previous values)");
		m_setting[paramName].resize(values.size());
	}
	VERBOSE(2," with the following values:");
	int i=0;
	for (PARAM_VEC::iterator iter = values.begin(); iter != values.end() ; iter++, i++){
		m_setting[paramName][i] = *iter;
		VERBOSE(2, " " << *iter);
	}
	VERBOSE(2, std::endl);
}
	
}

<|MERGE_RESOLUTION|>--- conflicted
+++ resolved
@@ -136,8 +136,6 @@
 	AddParam("source-label-overlap", "What happens if a span already has a label. 0=add more. 1=replace. 2=discard. Default is 0");
 	AddParam("output-hypo-score", "Output the hypo score to stdout with the output string. For search error analysis. Default is false");
 	AddParam("unknown-lhs", "file containing target lhs of unknown words. 1 per line: LHS prob");
-<<<<<<< HEAD
-  AddParam("translation-systems", "specify multiple translation systems, each consisting of an id, followed by a set of models ids, eg '0 T1 R1 L0'");
 
 	AddParam("enable-online-command", "enable online commands to change some decoder parameters (default false); if enabled, use-persistent-cache is disabled");
 	AddParam("discrim-lmodel-file", "Order, factor and vocabulary file for discriminative LM. Use * for filename to indicate unlimited vocabulary.");
@@ -150,10 +148,9 @@
   AddParam("word-translation-feature", "Count feature for word translation according to word alignment");
   AddParam("report-sparse-features", "Indicate which sparse feature functions should report detailed scores in n-best, instead of aggregate");
   AddParam("show-weights", "print feature weights and exit");
-=======
+
     AddParam("translation-systems", "specify multiple translation systems, each consisting of an id, followed by a set of models ids, eg '0 T1 R1 L0'");
     AddParam("show-weights", "print feature weights and exit");
->>>>>>> 5f0eacce
     AddParam("alignment-output-file", "print output word alignments into given file");
 }
 
