--- conflicted
+++ resolved
@@ -90,6 +90,7 @@
       m_translationOptionList.Clear();
       m_parser.Create(range, m_translationOptionList);
       m_translationOptionList.ApplyThreshold();
+      PreCalculateScores();
 
       // decode
       ChartCell &cell = m_hypoStackColl.Get(range);
@@ -343,104 +344,6 @@
 }
 
   
-<<<<<<< HEAD
-  m_translationOptionList.ApplyThreshold();
-  PreCalculateScores();
-}
-  
-//! special handling of ONE unknown words.
-void ChartManager::ProcessOneUnknownWord(const Word &sourceWord, const WordsRange &range)
-{
-  // unknown word, add as trans opt
-  const StaticData &staticData = StaticData::Instance();
-  const UnknownWordPenaltyProducer *unknownWordPenaltyProducer = m_system->GetUnknownWordPenaltyProducer();
-  vector<float> wordPenaltyScore(1, -0.434294482); // TODO what is this number?
-  
-  const ChartCell &chartCell = m_hypoStackColl.Get(range);
-  const ChartCellLabel &sourceWordLabel = chartCell.GetSourceWordLabel();
-  
-  size_t isDigit = 0;
-  if (staticData.GetDropUnknown()) {
-    const Factor *f = sourceWord[0]; // TODO hack. shouldn't know which factor is surface
-    const string &s = f->GetString();
-    isDigit = s.find_first_of("0123456789");
-    if (isDigit == string::npos)
-      isDigit = 0;
-    else
-      isDigit = 1;
-    // modify the starting bitmap
-  }
-  
-  Phrase* m_unksrc = new Phrase(1);
-  m_unksrc->AddWord() = sourceWord;
-  m_unksrcs.push_back(m_unksrc);
-  
-  //TranslationOption *transOpt;
-  if (! staticData.GetDropUnknown() || isDigit) {
-    // loop
-    const UnknownLHSList &lhsList = staticData.GetUnknownLHS();
-    UnknownLHSList::const_iterator iterLHS;
-    for (iterLHS = lhsList.begin(); iterLHS != lhsList.end(); ++iterLHS) {
-      const string &targetLHSStr = iterLHS->first;
-      float prob = iterLHS->second;
-      
-      // lhs
-      //const Word &sourceLHS = staticData.GetInputDefaultNonTerminal();
-      Word targetLHS(true);
-      
-      targetLHS.CreateFromString(Output, staticData.GetOutputFactorOrder(), targetLHSStr, true);
-      CHECK(targetLHS.GetFactor(0) != NULL);
-      
-      // add to dictionary
-      TargetPhrase *targetPhrase = new TargetPhrase(Output);
-      TargetPhraseCollection *tpc = new TargetPhraseCollection;
-      tpc->Add(targetPhrase);
-      
-      m_cacheTargetPhraseCollection.push_back(tpc);
-      Word &targetWord = targetPhrase->AddWord();
-      targetWord.CreateUnknownWord(sourceWord);
-      
-      // scores
-      vector<float> unknownScore(1, FloorScore(TransformScore(prob)));
-      
-      //targetPhrase->SetScore();
-      targetPhrase->SetScore(unknownWordPenaltyProducer, unknownScore);
-      targetPhrase->SetScore(m_system->GetWordPenaltyProducer(), wordPenaltyScore);
-      targetPhrase->SetSourcePhrase(*m_unksrc);
-      targetPhrase->SetTargetLHS(targetLHS);
-      
-      // chart rule
-      m_translationOptionList.Add(*tpc, m_emptyStackVec, range);
-    } // for (iterLHS
-  } else {
-    // drop source word. create blank trans opt
-    vector<float> unknownScore(1, FloorScore(-numeric_limits<float>::infinity()));
-    
-    TargetPhrase *targetPhrase = new TargetPhrase(Output);
-    TargetPhraseCollection *tpc = new TargetPhraseCollection;
-    tpc->Add(targetPhrase);
-    // loop
-    const UnknownLHSList &lhsList = staticData.GetUnknownLHS();
-    UnknownLHSList::const_iterator iterLHS;
-    for (iterLHS = lhsList.begin(); iterLHS != lhsList.end(); ++iterLHS) {
-      const string &targetLHSStr = iterLHS->first;
-      //float prob = iterLHS->second;
-      
-      Word targetLHS(true);
-      targetLHS.CreateFromString(Output, staticData.GetOutputFactorOrder(), targetLHSStr, true);
-      CHECK(targetLHS.GetFactor(0) != NULL);
-      
-      m_cacheTargetPhraseCollection.push_back(tpc);
-      targetPhrase->SetSourcePhrase(*m_unksrc);
-      targetPhrase->SetScore(unknownWordPenaltyProducer, unknownScore);
-      targetPhrase->SetTargetLHS(targetLHS);
-      
-      // chart rule
-      m_translationOptionList.Add(*tpc, m_emptyStackVec, range);
-    }
-  }
-}
-
 void ChartManager::PreCalculateScores() 
 {
   for (size_t i = 0; i < m_translationOptionList.GetSize(); ++i) {
@@ -477,7 +380,5 @@
 
 }
 
-=======
->>>>>>> 0eb98df0
   
 } // namespace Moses