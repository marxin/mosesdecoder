// $Id$

#include "ConfusionNet.h"
#include <sstream>

#include "FactorCollection.h"
#include "Util.h"
#include "PhraseDictionaryTreeAdaptor.h"
#include "TranslationOptionCollectionConfusionNet.h"
#include "StaticData.h"
#include "Sentence.h"
#include "UserMessage.h"

namespace Moses
{
struct CNStats {
  size_t created,destr,read,colls,words;

  CNStats() : created(0),destr(0),read(0),colls(0),words(0) {}
  ~CNStats() {
    print(std::cerr);
  }

  void createOne() {
    ++created;
  }
  void destroyOne() {
    ++destr;
  }

  void collect(const ConfusionNet& cn) {
    ++read;
    colls+=cn.GetSize();
    for(size_t i=0; i<cn.GetSize(); ++i)
      words+=cn[i].size();
  }
  void print(std::ostream& out) const {
    if(created>0) {
      out<<"confusion net statistics:\n"
         " created:\t"<<created<<"\n"
         " destroyed:\t"<<destr<<"\n"
         " succ. read:\t"<<read<<"\n"
         " columns:\t"<<colls<<"\n"
         " words:\t"<<words<<"\n"
         " avg. word/column:\t"<<words/(1.0*colls)<<"\n"
         " avg. cols/sent:\t"<<colls/(1.0*read)<<"\n"
         "\n\n";
    }
  }

};

CNStats stats;

size_t ConfusionNet::GetColumnIncrement(size_t i, size_t j) const
{
  (void) i;
  (void) j;
  return 1;
}

ConfusionNet::ConfusionNet()
  : InputType()
{
  stats.createOne();
}
ConfusionNet::~ConfusionNet()
{
  stats.destroyOne();
}

ConfusionNet::ConfusionNet(Sentence const& s)
{
  data.resize(s.GetSize());
  for(size_t i=0; i<s.GetSize(); ++i)
    data[i].push_back(std::make_pair(s.GetWord(i),0.0));
}

bool ConfusionNet::ReadF(std::istream& in,
                         const std::vector<FactorType>& factorOrder,
                         int format)
{
  VERBOSE(1, "read confusion net with format "<<format<<"\n");
  switch(format) {
  case 0:
    return ReadFormat0(in,factorOrder);
  case 1:
    return ReadFormat1(in,factorOrder);
  default:
    std::stringstream strme;
    strme << "ERROR: unknown format '"<<format
          <<"' in ConfusionNet::Read";
    UserMessage::Add(strme.str());
  }
  return false;
}

int ConfusionNet::Read(std::istream& in,
                       const std::vector<FactorType>& factorOrder)
{
  int rv=ReadF(in,factorOrder,0);
  if(rv) stats.collect(*this);
  return rv;
}


void ConfusionNet::String2Word(const std::string& s,Word& w,
                               const std::vector<FactorType>& factorOrder)
{
  std::vector<std::string> factorStrVector = Tokenize(s, "|");
  for(size_t i=0; i<factorOrder.size(); ++i)
    w.SetFactor(factorOrder[i],
                FactorCollection::Instance().AddFactor(Input,factorOrder[i],
                    factorStrVector[i]));
}

bool ConfusionNet::ReadFormat0(std::istream& in,
                               const std::vector<FactorType>& factorOrder)
{
  Clear();
  std::string line;
  size_t numLinkParams = StaticData::Instance().GetNumLinkParams();
  size_t numLinkWeights = StaticData::Instance().GetNumInputScores();
  bool addRealWordCount = ((numLinkParams + 1) == numLinkWeights);

  while(getline(in,line)) {
    std::istringstream is(line);
    std::string word;

    Column col;
    while(is>>word) {
      Word w;
      String2Word(word,w,factorOrder);
      std::vector<float> probs(numLinkWeights,0.0);
      for(size_t i=0; i<numLinkParams; i++) {
        double prob;
        if (!(is>>prob)) {
          TRACE_ERR("ERROR: unable to parse CN input - bad link probability, or wrong number of scores\n");
          return false;
        }
        if(prob<0.0) {
          VERBOSE(1, "WARN: negative prob: "<<prob<<" ->set to 0.0\n");
          prob=0.0;
        } else if (prob>1.0) {
          VERBOSE(1, "WARN: prob > 1.0 : "<<prob<<" -> set to 1.0\n");
          prob=1.0;
        }
        probs[i] = (std::max(static_cast<float>(log(prob)),LOWEST_SCORE));

      }
      //store 'real' word count in last feature if we have one more weight than we do arc scores and not epsilon
      if (addRealWordCount && word!=EPSILON && word!="")
        probs[numLinkParams] = -1.0;
      col.push_back(std::make_pair(w,probs));
    }
    if(col.size()) {
      data.push_back(col);
      ShrinkToFit(data.back());
    } else break;
  }
  return !data.empty();
}
bool ConfusionNet::ReadFormat1(std::istream& in,
                               const std::vector<FactorType>& factorOrder)
{
  Clear();
  std::string line;
  if(!getline(in,line)) return 0;
  size_t s;
  if(getline(in,line)) s=atoi(line.c_str());
  else return 0;
  data.resize(s);
  for(size_t i=0; i<data.size(); ++i) {
    if(!getline(in,line)) return 0;
    std::istringstream is(line);
    if(!(is>>s)) return 0;
    std::string word;
    double prob;
    data[i].resize(s);
    for(size_t j=0; j<s; ++j)
      if(is>>word>>prob) {
        //TODO: we are only reading one prob from this input format, should read many... but this function is unused anyway. -JS
        data[i][j].second = std::vector<float> (1);
        data[i][j].second.push_back((float) log(prob));
        if(data[i][j].second[0]<0) {
          VERBOSE(1, "WARN: neg costs: "<<data[i][j].second[0]<<" -> set to 0\n");
          data[i][j].second[0]=0.0;
        }
        String2Word(word,data[i][j].first,factorOrder);
      } else return 0;
  }
  return !data.empty();
}

void ConfusionNet::Print(std::ostream& out) const
{
  out<<"conf net: "<<data.size()<<"\n";
  for(size_t i=0; i<data.size(); ++i) {
    out<<i<<" -- ";
    for(size_t j=0; j<data[i].size(); ++j) {
      out<<"("<<data[i][j].first.ToString()<<", ";
      for(std::vector<float>::const_iterator scoreIterator = data[i][j].second.begin(); scoreIterator<data[i][j].second.end(); scoreIterator++) {
        out<<", "<<*scoreIterator;
      }
      out<<") ";
    }
    out<<"\n";
  }
  out<<"\n\n";
}

#ifdef _WIN32
#pragma warning(disable:4716)
#endif
Phrase ConfusionNet::GetSubString(const WordsRange&) const
{
  TRACE_ERR("ERROR: call to ConfusionNet::GetSubString\n");
  abort();
  //return Phrase(Input);
}

<<<<<<< HEAD
std::string ConfusionNet::GetStringRep(const std::vector<FactorType> /*factorsToPrint*/) const{ //not well defined yet
	TRACE_ERR("ERROR: call to ConfusionNet::GeStringRep\n");
	return "";
=======
std::string ConfusionNet::GetStringRep(const std::vector<FactorType> factorsToPrint) const  //not well defined yet
{
  TRACE_ERR("ERROR: call to ConfusionNet::GeStringRep\n");
  return "";
>>>>>>> a0b6abdf
}
#ifdef _WIN32
#pragma warning(disable:4716)
#endif
const Word& ConfusionNet::GetWord(size_t) const
{
  TRACE_ERR("ERROR: call to ConfusionNet::GetFactorArray\n");
  abort();
}
#ifdef _WIN32
#pragma warning(default:4716)
#endif
std::ostream& operator<<(std::ostream& out,const ConfusionNet& cn)
{
  cn.Print(out);
  return out;
}

TranslationOptionCollection*
ConfusionNet::CreateTranslationOptionCollection(const TranslationSystem* system) const
{
  size_t maxNoTransOptPerCoverage = StaticData::Instance().GetMaxNoTransOptPerCoverage();
  float translationOptionThreshold = StaticData::Instance().GetTranslationOptionThreshold();
  TranslationOptionCollection *rv= new TranslationOptionCollectionConfusionNet(system, *this, maxNoTransOptPerCoverage, translationOptionThreshold);
  assert(rv);
  return rv;
}

}

<|MERGE_RESOLUTION|>--- conflicted
+++ resolved
@@ -219,16 +219,10 @@
   //return Phrase(Input);
 }
 
-<<<<<<< HEAD
-std::string ConfusionNet::GetStringRep(const std::vector<FactorType> /*factorsToPrint*/) const{ //not well defined yet
-	TRACE_ERR("ERROR: call to ConfusionNet::GeStringRep\n");
-	return "";
-=======
 std::string ConfusionNet::GetStringRep(const std::vector<FactorType> factorsToPrint) const  //not well defined yet
 {
   TRACE_ERR("ERROR: call to ConfusionNet::GeStringRep\n");
   return "";
->>>>>>> a0b6abdf
 }
 #ifdef _WIN32
 #pragma warning(disable:4716)
