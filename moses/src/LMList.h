--- conflicted
+++ resolved
@@ -21,7 +21,6 @@
 	size_t m_maxNGramOrder;
 
 public:
-<<<<<<< HEAD
 	typedef CollType::iterator iterator;
 	typedef CollType::const_iterator const_iterator;
 	//! iterators
@@ -46,43 +45,7 @@
 	size_t GetMaxNGramOrder() const
 	{ return m_maxNGramOrder; }
 	
-=======
-  typedef CollType::iterator iterator;
-  typedef CollType::const_iterator const_iterator;
-  //! iterators
-  const_iterator begin() const {
-    return m_coll.begin();
-  }
-  const_iterator end() const {
-    return m_coll.end();
-  }
-  size_t size() const {
-    return m_coll.size();
-  }
 
-  LMList()
-    :m_maxNGramOrder(0)
-    ,m_minInd(std::numeric_limits<size_t>::max())
-    ,m_maxInd(0)
-  {}
-  void CleanUp();
-  ~LMList();
-
-  void CalcScore(const Phrase &phrase, float &retFullScore, float &retNGramScore, ScoreComponentCollection* breakdown) const;
-
-  void Add(LanguageModel *lm);
-
-  size_t GetMaxNGramOrder() const {
-    return m_maxNGramOrder;
-  }
-  size_t GetMinIndex() const {
-    return m_minInd;
-  }
-  size_t GetMaxIndex() const {
-    return m_maxInd;
-  }
-
->>>>>>> 96417949
 };
 
 }
