--- conflicted
+++ resolved
@@ -43,35 +43,6 @@
   return GetTargetPhraseCollection(src.GetSubString(range));
 }
 
-<<<<<<< HEAD
-PhraseDictionaryFeature::PhraseDictionaryFeature 
-                            (PhraseTableImplementation implementation
-							, size_t numScoreComponent
-                            , unsigned numInputScores
-                            , const std::vector<FactorType> &input
-                            , const std::vector<FactorType> &output
-                            , const std::string &filePath
-                            , const std::vector<float> &weight
-                            , size_t tableLimit
-							, const std::string &targetFile  // default param
-                            , const std::string &alignmentsFile) // default param
-  :DecodeFeature("PhraseModel",input,output)
-,   m_numScoreComponent(numScoreComponent),
-	m_numInputScores(numInputScores),
-	m_filePath(filePath),
-	m_weight(weight),
-	m_tableLimit(tableLimit),
-    m_implementation(implementation),
-    m_targetFile(targetFile),
-    m_alignmentsFile(alignmentsFile)
-{
-    const StaticData& staticData = StaticData::Instance();
-    if (implementation == Memory || implementation == SCFG || implementation == SuffixArray) {
-        m_useThreadSafePhraseDictionary = true;
-    } else {
-        m_useThreadSafePhraseDictionary = false;
-    }
-=======
 PhraseDictionaryFeature::PhraseDictionaryFeature
 (PhraseTableImplementation implementation
  , size_t numScoreComponent
@@ -83,7 +54,7 @@
  , size_t tableLimit
  , const std::string &targetFile  // default param
  , const std::string &alignmentsFile) // default param
-  :DecodeFeature(input,output)
+  :DecodeFeature("PhraseModel",input,output)
   ,   m_numScoreComponent(numScoreComponent),
   m_numInputScores(numInputScores),
   m_filePath(filePath),
@@ -94,13 +65,11 @@
   m_alignmentsFile(alignmentsFile)
 {
   const StaticData& staticData = StaticData::Instance();
-  const_cast<ScoreIndexManager&>(staticData.GetScoreIndexManager()).AddScoreProducer(this);
   if (implementation == Memory || implementation == SCFG || implementation == SuffixArray) {
     m_useThreadSafePhraseDictionary = true;
   } else {
     m_useThreadSafePhraseDictionary = false;
   }
->>>>>>> a0b6abdf
 }
 
 PhraseDictionary* PhraseDictionaryFeature::LoadPhraseTable(const TranslationSystem* system)
@@ -238,29 +207,23 @@
   return dict;
 }
 
-PhraseDictionary* PhraseDictionaryFeature::GetDictionary() {
-	PhraseDictionary* dict;
-	if (m_useThreadSafePhraseDictionary) {
-		dict = m_threadSafePhraseDictionary.get();
-	} else {
-		dict = m_threadUnsafePhraseDictionary.get();
-	}
-	assert(dict);
-	return dict;
-}
-	
+PhraseDictionary* PhraseDictionaryFeature::GetDictionary()
+{
+  PhraseDictionary* dict;
+  if (m_useThreadSafePhraseDictionary) {
+    dict = m_threadSafePhraseDictionary.get();
+  } else {
+    dict = m_threadUnsafePhraseDictionary.get();
+  }
+  assert(dict);
+  return dict;
+}
+
 
 PhraseDictionaryFeature::~PhraseDictionaryFeature()
 {}
 
 
-<<<<<<< HEAD
-=======
-std::string PhraseDictionaryFeature::GetScoreProducerDescription() const
-{
-  return "PhraseModel";
-}
->>>>>>> a0b6abdf
 
 size_t PhraseDictionaryFeature::GetNumScoreComponents() const
 {
