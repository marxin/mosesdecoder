--- conflicted
+++ resolved
@@ -246,19 +246,6 @@
       ret.Add(path);
     }
 
-<<<<<<< HEAD
-		if(onlyDistinct)
-		{
-			const size_t nBestFactor = StaticData::Instance().GetNBestFactor();
-			if (nBestFactor > 0)
-				contenders.Prune(count * nBestFactor);
-		}
-		else
-		{
-			contenders.Prune(count);
-		}
-	}
-=======
 
     if(onlyDistinct) {
       const size_t nBestFactor = StaticData::Instance().GetNBestFactor();
@@ -268,7 +255,6 @@
       contenders.Prune(count);
     }
   }
->>>>>>> a0b6abdf
 }
 
 
@@ -515,7 +501,6 @@
 
   const Hypothesis *prevHypo = searchNode.hypo->GetPrevHypo();
 
-<<<<<<< HEAD
 	// output in traditional format
 	if (!extendedFormat)
 	{
@@ -556,48 +541,6 @@
     searchNode.hypo->GetCurrSourceWordsRange().GetEndPos();
 
 	outputSearchGraphStream << " out=" << searchNode.hypo->GetCurrTargetPhrase().GetStringRep(outputFactorOrder) << endl;
-=======
-  // output in traditional format
-  if (!extendedFormat) {
-    outputSearchGraphStream << " hyp=" << searchNode.hypo->GetId()
-                            << " stack=" << searchNode.hypo->GetWordsBitmap().GetNumWordsCovered()
-                            << " back=" << prevHypo->GetId()
-                            << " score=" << searchNode.hypo->GetScore()
-                            << " transition=" << (searchNode.hypo->GetScore() - prevHypo->GetScore());
-
-    if (searchNode.recombinationHypo != NULL)
-      outputSearchGraphStream << " recombined=" << searchNode.recombinationHypo->GetId();
-
-    outputSearchGraphStream << " forward=" << searchNode.forward	<< " fscore=" << searchNode.fscore
-                            << " covered=" << searchNode.hypo->GetCurrSourceWordsRange().GetStartPos()
-                            << "-" << searchNode.hypo->GetCurrSourceWordsRange().GetEndPos()
-                            << " out=" << searchNode.hypo->GetCurrTargetPhrase().GetStringRep(outputFactorOrder)
-                            << endl;
-    return;
-  }
-
-  // output in extended format
-  if (searchNode.recombinationHypo != NULL)
-    outputSearchGraphStream << " hyp=" << searchNode.recombinationHypo->GetId();
-  else
-    outputSearchGraphStream << " hyp=" << searchNode.hypo->GetId();
-
-  outputSearchGraphStream << " back=" << prevHypo->GetId();
-
-  ScoreComponentCollection scoreBreakdown = searchNode.hypo->GetScoreBreakdown();
-  scoreBreakdown.MinusEquals( prevHypo->GetScoreBreakdown() );
-  outputSearchGraphStream << " [ ";
-  StaticData::Instance().GetScoreIndexManager().PrintLabeledScores( outputSearchGraphStream, scoreBreakdown );
-  outputSearchGraphStream << " ]";
-  // added this so that we will have the span in the input covered
-  // (DNM, 19 Nov 2010)
-  outputSearchGraphStream << " covered=" <<
-                          searchNode.hypo->GetCurrSourceWordsRange().GetStartPos()
-                          << "-" <<
-                          searchNode.hypo->GetCurrSourceWordsRange().GetEndPos();
-
-  outputSearchGraphStream << " out=" << searchNode.hypo->GetCurrTargetPhrase().GetStringRep(outputFactorOrder) << endl;
->>>>>>> a0b6abdf
 }
 
 void Manager::GetConnectedGraph(
