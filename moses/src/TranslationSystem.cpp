// $Id: $

/***********************************************************************
Moses - factored phrase-based language decoder
Copyright (C) 2010 University of Edinburgh

This library is free software; you can redistribute it and/or
modify it under the terms of the GNU Lesser General Public
License as published by the Free Software Foundation; either
version 2.1 of the License, or (at your option) any later version.

This library is distributed in the hope that it will be useful,
but WITHOUT ANY WARRANTY; without even the implied warranty of
MERCHANTABILITY or FITNESS FOR A PARTICULAR PURPOSE.  See the GNU
Lesser General Public License for more details.

You should have received a copy of the GNU Lesser General Public
License along with this library; if not, write to the Free Software
Foundation, Inc., 51 Franklin Street, Fifth Floor, Boston, MA  02110-1301  USA
***********************************************************************/

#include <stdexcept>
#include <iostream>

#include "DecodeGraph.h"
#include "DecodeStep.h"
#include "DummyScoreProducers.h"
#include "GlobalLexicalModel.h"
#include "GlobalLexicalModelUnlimited.h"
#include "WordTranslationFeature.h"
#include "PhrasePairFeature.h"
#include "LexicalReordering.h"
#include "StaticData.h"
#include "TranslationSystem.h"
#include "Util.h"

using namespace std;

namespace Moses {
  
  const string TranslationSystem::DEFAULT = "default";

    TranslationSystem::TranslationSystem(const std::string& id, 
                      const WordPenaltyProducer* wpProducer,
                      const UnknownWordPenaltyProducer* uwpProducer,
                      const DistortionScoreProducer* distortionProducer)
    : m_id(id), m_wpProducer(wpProducer), m_unknownWpProducer(uwpProducer), m_distortionScoreProducer(distortionProducer)
    {
      AddFeatureFunction(wpProducer);
      AddFeatureFunction(uwpProducer);
      if (distortionProducer) {
        AddFeatureFunction(distortionProducer);
      }
    }
    
    //Insert core 'big' features
    void TranslationSystem::AddLanguageModel(LanguageModel* languageModel) {
      m_languageModels.Add(languageModel);
      AddFeatureFunction(languageModel);
    }

    void TranslationSystem::AddDecodeGraph(DecodeGraph* decodeGraph, size_t backoff) {
      m_decodeGraphs.push_back(decodeGraph);
      m_decodeGraphBackoff.push_back(backoff);
    }

    void TranslationSystem::AddReorderModel(LexicalReordering* reorderModel) {
      m_reorderingTables.push_back(reorderModel);
      AddFeatureFunction(reorderModel);
    }

    void TranslationSystem::AddGlobalLexicalModel(GlobalLexicalModel* globalLexicalModel) {
      m_globalLexicalModels.push_back(globalLexicalModel);
      AddFeatureFunction(globalLexicalModel);
    }
    
    void TranslationSystem::AddFeatureFunction(const FeatureFunction* ff) {
			m_producers.push_back(ff);

      if (ff->IsStateless()) {
        m_statelessFFs.push_back(static_cast<const StatelessFeatureFunction*>(ff));
      } else {
        m_statefulFFs.push_back(static_cast<const StatefulFeatureFunction*>(ff));
      }
    }

    void TranslationSystem::ConfigDictionaries() {
      for (vector<DecodeGraph*>::const_iterator i = m_decodeGraphs.begin();
        i != m_decodeGraphs.end(); ++i) {
          for (DecodeGraph::const_iterator j = (*i)->begin(); j != (*i)->end(); ++j) {
            const DecodeStep* step = *j;
            PhraseDictionaryFeature* pdict = const_cast<PhraseDictionaryFeature*>(step->GetPhraseDictionaryFeature());
            if (pdict) {
              m_phraseDictionaries.push_back(pdict);
              AddFeatureFunction(pdict);
              const_cast<PhraseDictionaryFeature*>(pdict)->InitDictionary(this);
            }
            GenerationDictionary* gdict = const_cast<GenerationDictionary*>(step->GetGenerationDictionaryFeature());
            if (gdict) {
              m_generationDictionaries.push_back(gdict);
              AddFeatureFunction(gdict);
            }
          }
      }
    }
    
    void TranslationSystem::InitializeBeforeSentenceProcessing(const InputType& source) const {
      for (vector<PhraseDictionaryFeature*>::const_iterator i = m_phraseDictionaries.begin();
           i != m_phraseDictionaries.end(); ++i) {
             (*i)->InitDictionary(this,source);
           }
           
      for(size_t i=0;i<m_reorderingTables.size();++i) {
        m_reorderingTables[i]->InitializeForInput(source);
      }
      for(size_t i=0;i<m_globalLexicalModels.size();++i) {
        m_globalLexicalModels[i]->InitializeForInput((Sentence const&)source);
      }
      //for(size_t i=0;i<m_statefulFFs.size();++i) {
      //}
      for(size_t i=0;i<m_statelessFFs.size();++i) {
        if (m_statelessFFs[i]->GetScoreProducerWeightShortName() == "glm") 
        {
	        ((GlobalLexicalModelUnlimited*)m_statelessFFs[i])->InitializeForInput((Sentence const&)source);
        }
      }
      
      LMList::const_iterator iterLM;
      for (iterLM = m_languageModels.begin() ; iterLM != m_languageModels.end() ; ++iterLM)
      {
        LanguageModel &languageModel = **iterLM;
        languageModel.InitializeBeforeSentenceProcessing();
      }
    }
    
     void TranslationSystem::CleanUpAfterSentenceProcessing() const {
        
        for(size_t i=0;i<m_phraseDictionaries.size();++i)
        {
          PhraseDictionaryFeature &phraseDictionaryFeature = *m_phraseDictionaries[i];
          PhraseDictionary* phraseDictionary = const_cast<PhraseDictionary*>(phraseDictionaryFeature.GetDictionary());
          phraseDictionary->CleanUp();

        }
  
        for(size_t i=0;i<m_generationDictionaries.size();++i)
            m_generationDictionaries[i]->CleanUp();
  
        //something LMs could do after each sentence 
        LMList::const_iterator iterLM;
        for (iterLM = m_languageModels.begin() ; iterLM != m_languageModels.end() ; ++iterLM)
        {
          LanguageModel &languageModel = **iterLM;
          languageModel.CleanUpAfterSentenceProcessing();
        }
     }
    
    float TranslationSystem::GetWeightWordPenalty() const {
      float weightWP = StaticData::Instance().GetWeight(m_wpProducer);
      //VERBOSE(1, "Read weightWP from translation sytem: " << weightWP << std::endl);
      return weightWP;
    }
    
    float TranslationSystem::GetWeightUnknownWordPenalty() const {
      return StaticData::Instance().GetWeight(m_unknownWpProducer);
    }
    
    float TranslationSystem::GetWeightDistortion() const {
      CHECK(m_distortionScoreProducer);
      return StaticData::Instance().GetWeight(m_distortionScoreProducer);
    }
<<<<<<< HEAD
=======
  }
}

void TranslationSystem::InitializeBeforeSentenceProcessing(const InputType& source) const
{
  for (vector<PhraseDictionaryFeature*>::const_iterator i = m_phraseDictionaries.begin();
       i != m_phraseDictionaries.end(); ++i) {
    (*i)->InitDictionary(this,source);
  }

  for(size_t i=0; i<m_reorderingTables.size(); ++i) {
    m_reorderingTables[i]->InitializeForInput(source);
  }
  for(size_t i=0; i<m_globalLexicalModels.size(); ++i) {
    m_globalLexicalModels[i]->InitializeForInput((Sentence const&)source);
  }

  LMList::const_iterator iterLM;
  for (iterLM = m_languageModels.begin() ; iterLM != m_languageModels.end() ; ++iterLM) {
    LanguageModel &languageModel = **iterLM;
    languageModel.InitializeBeforeSentenceProcessing();
  }
}

void TranslationSystem::CleanUpAfterSentenceProcessing(const InputType& source) const
{

  for(size_t i=0; i<m_phraseDictionaries.size(); ++i) {
    PhraseDictionaryFeature &phraseDictionaryFeature = *m_phraseDictionaries[i];
    PhraseDictionary* phraseDictionary = const_cast<PhraseDictionary*>(phraseDictionaryFeature.GetDictionary());
    phraseDictionary->CleanUp(source);

  }

  for(size_t i=0; i<m_generationDictionaries.size(); ++i)
    m_generationDictionaries[i]->CleanUp(source);

  //something LMs could do after each sentence
  LMList::const_iterator iterLM;
  for (iterLM = m_languageModels.begin() ; iterLM != m_languageModels.end() ; ++iterLM) {
    LanguageModel &languageModel = **iterLM;
    languageModel.CleanUpAfterSentenceProcessing(source);
  }
}

float TranslationSystem::GetWeightWordPenalty() const
{
  //const ScoreComponentCollection weights = StaticData::Instance().GetAllWeights();
  size_t wpIndex = StaticData::Instance().GetScoreIndexManager().GetBeginIndex(m_wpProducer->GetScoreBookkeepingID());
  return StaticData::Instance().GetAllWeights()[wpIndex];
}

float TranslationSystem::GetWeightUnknownWordPenalty() const
{
  size_t uwpIndex = StaticData::Instance().GetScoreIndexManager().
                    GetBeginIndex(m_unknownWpProducer->GetScoreBookkeepingID());
  return StaticData::Instance().GetAllWeights()[uwpIndex];
}

float TranslationSystem::GetWeightDistortion() const
{
  CHECK(m_distortionScoreProducer);
  size_t distIndex = StaticData::Instance().GetScoreIndexManager().
                     GetBeginIndex(m_distortionScoreProducer->GetScoreBookkeepingID());
  return StaticData::Instance().GetAllWeights()[distIndex];
}
>>>>>>> ab60d1ad

};<|MERGE_RESOLUTION|>--- conflicted
+++ resolved
@@ -133,25 +133,25 @@
       }
     }
     
-     void TranslationSystem::CleanUpAfterSentenceProcessing() const {
+     void TranslationSystem::CleanUpAfterSentenceProcessing(const InputType& source) const {
         
         for(size_t i=0;i<m_phraseDictionaries.size();++i)
         {
           PhraseDictionaryFeature &phraseDictionaryFeature = *m_phraseDictionaries[i];
           PhraseDictionary* phraseDictionary = const_cast<PhraseDictionary*>(phraseDictionaryFeature.GetDictionary());
-          phraseDictionary->CleanUp();
+          phraseDictionary->CleanUp(source);
 
         }
   
         for(size_t i=0;i<m_generationDictionaries.size();++i)
-            m_generationDictionaries[i]->CleanUp();
+            m_generationDictionaries[i]->CleanUp(source);
   
         //something LMs could do after each sentence 
         LMList::const_iterator iterLM;
         for (iterLM = m_languageModels.begin() ; iterLM != m_languageModels.end() ; ++iterLM)
         {
           LanguageModel &languageModel = **iterLM;
-          languageModel.CleanUpAfterSentenceProcessing();
+          languageModel.CleanUpAfterSentenceProcessing(source);
         }
      }
     
@@ -169,74 +169,5 @@
       CHECK(m_distortionScoreProducer);
       return StaticData::Instance().GetWeight(m_distortionScoreProducer);
     }
-<<<<<<< HEAD
-=======
-  }
-}
-
-void TranslationSystem::InitializeBeforeSentenceProcessing(const InputType& source) const
-{
-  for (vector<PhraseDictionaryFeature*>::const_iterator i = m_phraseDictionaries.begin();
-       i != m_phraseDictionaries.end(); ++i) {
-    (*i)->InitDictionary(this,source);
-  }
-
-  for(size_t i=0; i<m_reorderingTables.size(); ++i) {
-    m_reorderingTables[i]->InitializeForInput(source);
-  }
-  for(size_t i=0; i<m_globalLexicalModels.size(); ++i) {
-    m_globalLexicalModels[i]->InitializeForInput((Sentence const&)source);
-  }
-
-  LMList::const_iterator iterLM;
-  for (iterLM = m_languageModels.begin() ; iterLM != m_languageModels.end() ; ++iterLM) {
-    LanguageModel &languageModel = **iterLM;
-    languageModel.InitializeBeforeSentenceProcessing();
-  }
-}
-
-void TranslationSystem::CleanUpAfterSentenceProcessing(const InputType& source) const
-{
-
-  for(size_t i=0; i<m_phraseDictionaries.size(); ++i) {
-    PhraseDictionaryFeature &phraseDictionaryFeature = *m_phraseDictionaries[i];
-    PhraseDictionary* phraseDictionary = const_cast<PhraseDictionary*>(phraseDictionaryFeature.GetDictionary());
-    phraseDictionary->CleanUp(source);
-
-  }
-
-  for(size_t i=0; i<m_generationDictionaries.size(); ++i)
-    m_generationDictionaries[i]->CleanUp(source);
-
-  //something LMs could do after each sentence
-  LMList::const_iterator iterLM;
-  for (iterLM = m_languageModels.begin() ; iterLM != m_languageModels.end() ; ++iterLM) {
-    LanguageModel &languageModel = **iterLM;
-    languageModel.CleanUpAfterSentenceProcessing(source);
-  }
-}
-
-float TranslationSystem::GetWeightWordPenalty() const
-{
-  //const ScoreComponentCollection weights = StaticData::Instance().GetAllWeights();
-  size_t wpIndex = StaticData::Instance().GetScoreIndexManager().GetBeginIndex(m_wpProducer->GetScoreBookkeepingID());
-  return StaticData::Instance().GetAllWeights()[wpIndex];
-}
-
-float TranslationSystem::GetWeightUnknownWordPenalty() const
-{
-  size_t uwpIndex = StaticData::Instance().GetScoreIndexManager().
-                    GetBeginIndex(m_unknownWpProducer->GetScoreBookkeepingID());
-  return StaticData::Instance().GetAllWeights()[uwpIndex];
-}
-
-float TranslationSystem::GetWeightDistortion() const
-{
-  CHECK(m_distortionScoreProducer);
-  size_t distIndex = StaticData::Instance().GetScoreIndexManager().
-                     GetBeginIndex(m_distortionScoreProducer->GetScoreBookkeepingID());
-  return StaticData::Instance().GetAllWeights()[distIndex];
-}
->>>>>>> ab60d1ad
 
 };