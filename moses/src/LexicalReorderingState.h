--- conflicted
+++ resolved
@@ -18,54 +18,6 @@
 class LexicalReorderingState;
 
 //! Factory class for lexical reordering states
-<<<<<<< HEAD
-class LexicalReorderingConfiguration {
-  public:
-    enum ModelType {Monotonic, MSD, MSLR, LeftRight, None};
-    enum Direction {Forward, Backward, Bidirectional};
-    enum Condition {F, E, FE};
-    
-    LexicalReorderingConfiguration(ScoreProducer *scoreProducer, const std::string &modelType);
-    
-    LexicalReorderingState *CreateLexicalReorderingState(const InputType &input) const;
-    
-    size_t GetNumScoreComponents() const;
-    void SetAdditionalScoreComponents(size_t number);
-    size_t GetNumberOfTypes() const;
-    
-    ScoreProducer *GetScoreProducer() const {
-      return m_scoreProducer;
-    }
-    
-    ModelType GetModelType() const {
-      return m_modelType;
-    }
-    
-    Direction GetDirection() const {
-      return m_direction;
-    }
-    
-    Condition GetCondition() const {
-      return m_condition;
-    }
-    
-    bool IsPhraseBased() const {
-      return m_phraseBased;
-    }
-    
-    bool CollapseScores() const {
-      return m_collapseScores;
-    }
-
-  private:
-    ScoreProducer *m_scoreProducer;
-    ModelType m_modelType;
-    bool m_phraseBased;
-    bool m_collapseScores;
-    Direction m_direction;
-    Condition m_condition;
-    size_t m_additionalScoreComponents;
-=======
 class LexicalReorderingConfiguration
 {
 public:
@@ -78,6 +30,7 @@
   LexicalReorderingState *CreateLexicalReorderingState(const InputType &input) const;
 
   size_t GetNumScoreComponents() const;
+  void SetAdditionalScoreComponents(size_t number);
   size_t GetNumberOfTypes() const;
 
   ScoreProducer *GetScoreProducer() const {
@@ -111,7 +64,7 @@
   bool m_collapseScores;
   Direction m_direction;
   Condition m_condition;
->>>>>>> a0b6abdf
+  size_t m_additionalScoreComponents;
 };
 
 //! Abstract class for lexical reordering model states
