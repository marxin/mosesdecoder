--- conflicted
+++ resolved
@@ -23,17 +23,7 @@
 
   m_producers.push_back(sp);
 
-<<<<<<< HEAD
-	m_begins.push_back(m_last);
-	size_t numScoreCompsProduced = sp->GetNumScoreComponents();
-	assert(numScoreCompsProduced > 0);
-	m_last += numScoreCompsProduced;
-	m_ends.push_back(m_last);
-	VERBOSE(3,"Added ScoreProducer(" << sp->GetScoreBookkeepingID()
-						<< " " << sp->GetScoreProducerDescription()
-						<< ") index=" << m_begins.back() << "-" << m_ends.back()-1 << std::endl);
-	
-=======
+
   m_begins.push_back(m_last);
   size_t numScoreCompsProduced = sp->GetNumScoreComponents();
   assert(numScoreCompsProduced > 0);
@@ -43,7 +33,7 @@
   					<< " " << sp->GetScoreProducerDescription()
   					<< ") index=" << m_begins.back() << "-" << m_ends.back()-1 << std::endl);
   */
->>>>>>> b186fcd2
+
 }
 
 void ScoreIndexManager::PrintLabeledScores(std::ostream& os, const ScoreComponentCollection& scores) const
