import option ;

with-irstlm = [ option.get "with-irstlm" ] ;
if $(with-irstlm) != ""
{
  lib irstlm : : <search>$(with-irstlm)/lib ;
  obj IRST.o : IRST.cpp ..//headers : <include>$(with-irstlm)/include ;
  alias irst : IRST.o irstlm : : : <define>LM_IRST ;
  echo "" ;
  echo "!!!!!!!!!!!!!!!!!!!!!!!!!!!!!!!!!!!!!!!!!!!!!!!!!!!!!!!!!!!!!!!!!!!!!!!!!!!!!" ;
  echo "!!! You are linking the IRSTLM library; be sure the release is >= 5.70.02 !!!" ;
  echo "!!!!!!!!!!!!!!!!!!!!!!!!!!!!!!!!!!!!!!!!!!!!!!!!!!!!!!!!!!!!!!!!!!!!!!!!!!!!!" ;
  echo "" ;
} else {
  alias irst ;
}

# Shell with trailing line removed http://lists.boost.org/boost-build/2007/08/17051.php
rule trim-nl ( str )
{
  return [ MATCH "([^
]*)" : $(str) ] ;
}
rule _shell ( cmd )
{
  return [ trim-nl [ SHELL $(cmd) ] ] ;
}

with-srilm = [ option.get "with-srilm" ] ;
if $(with-srilm) != ""
{
  if [ option.get "with-srilm-dynamic" : no : yes ] = yes
  {
    alias sri-libs : srilm ;
  } else {
    sri-arch = [ option.get "with-srilm-arch" ] ;
    sri-arch ?= [ _shell $(with-srilm)/sbin/machine-type ] ;
    sri-lib = <search>$(with-srilm)/lib/$(sri-arch) <search>$(with-srilm)/flm/obj/$(sri-arch) ;

    lib flm : : $(sri-lib) ;
    lib misc : flm : $(sri-lib) ;
    lib dstruct : misc flm : $(sri-lib) ;
    lib oolm : dstruct misc flm : $(sri-lib) ;

    alias sri-libs : oolm dstruct misc flm ;
  }

  obj SRI.o : SRI.cpp ..//headers : <include>$(with-srilm)/include <warnings>off ;
<<<<<<< HEAD
  obj ParallelBackoff.o : ParallelBackoff.cpp ..//headers : <include>$(with-srilm)/include : <warnings>off ;
=======
  obj ParallelBackoff.o : ParallelBackoff.cpp ..//headers : <include>$(with-srilm)/include <warnings>off ;
>>>>>>> 5157e7a0
  alias sri : SRI.o ParallelBackoff.o sri-libs : : : <define>LM_SRI ;
} else {
  alias sri ;
}

with-randlm = [ option.get "with-randlm" ] ;
if $(with-randlm) != ""
{
  lib randlm : : <search>$(with-randlm)/lib ;
  obj Rand.o : Rand.cpp randlm ..//headers : <include>$(with-randlm)/include ;
  alias rand : Rand.o : : : <define>LM_RAND ;
} else {
  alias rand ;
}

lib LM : Base.cpp Factory.cpp Implementation.cpp Joint.cpp Ken.cpp MultiFactor.cpp Remote.cpp SingleFactor.cpp 
  ../../../lm//lm irst sri rand ..//headers ;<|MERGE_RESOLUTION|>--- conflicted
+++ resolved
@@ -46,11 +46,7 @@
   }
 
   obj SRI.o : SRI.cpp ..//headers : <include>$(with-srilm)/include <warnings>off ;
-<<<<<<< HEAD
-  obj ParallelBackoff.o : ParallelBackoff.cpp ..//headers : <include>$(with-srilm)/include : <warnings>off ;
-=======
   obj ParallelBackoff.o : ParallelBackoff.cpp ..//headers : <include>$(with-srilm)/include <warnings>off ;
->>>>>>> 5157e7a0
   alias sri : SRI.o ParallelBackoff.o sri-libs : : : <define>LM_SRI ;
 } else {
   alias sri ;
