--- conflicted
+++ resolved
@@ -231,13 +231,8 @@
   {
     const TargetPhrase &target = hypo.GetCurrTargetPhrase();
     const AlignmentInfo::NonTermIndexMap &nonTermIndexMap =
-<<<<<<< HEAD
           target.GetAlignmentInfo().GetNonTermIndexMap();
     
-=======
-      target.GetAlignmentInfo().GetNonTermIndexMap();
-
->>>>>>> 2aa10c30
     // loop over the rule that is being applied
     for (size_t pos = 0; pos < target.GetSize(); ++pos) {
       const Word &word = target.GetWord(pos);
@@ -288,18 +283,11 @@
     }
     // construct suffix analogous to prefix
     else {
-<<<<<<< HEAD
       const TargetPhrase& target = hypo.GetCurrTargetPhrase();
       const AlignmentInfo::NonTermIndexMap &nonTermIndexMap =
             target.GetAlignmentInfo().GetNonTermIndexMap();
       for (int pos = (int) target.GetSize() - 1; pos >= 0 ; --pos) {
         const Word &word = target.GetWord(pos);
-=======
-      const AlignmentInfo::NonTermIndexMap &nonTermIndexMap =
-        hypo.GetCurrTargetPhrase().GetAlignmentInfo().GetNonTermIndexMap();
-      for (int pos = (int) hypo.GetCurrTargetPhrase().GetSize() - 1; pos >= 0 ; --pos) {
-        const Word &word = hypo.GetCurrTargetPhrase().GetWord(pos);
->>>>>>> 2aa10c30
 
         if (word.IsNonTerminal()) {
           size_t nonTermInd = nonTermIndexMap[pos];
@@ -401,14 +389,9 @@
   float finalizedScore = 0.0; // finalized, has sufficient context
 
   // get index map for underlying hypotheses
-<<<<<<< HEAD
   const TargetPhrase &target = hypo.GetCurrTargetPhrase();
   const AlignmentInfo::NonTermIndexMap &nonTermIndexMap =
       hypo.GetCurrTargetPhrase().GetAlignmentInfo().GetNonTermIndexMap();
-=======
-  const AlignmentInfo::NonTermIndexMap &nonTermIndexMap =
-    hypo.GetCurrTargetPhrase().GetAlignmentInfo().GetNonTermIndexMap();
->>>>>>> 2aa10c30
 
   // loop over rule
   for (size_t phrasePos = 0, wordPos = 0;
