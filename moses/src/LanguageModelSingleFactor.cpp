--- conflicted
+++ resolved
@@ -40,17 +40,6 @@
 LanguageModelSingleFactor::~LanguageModelSingleFactor() {}
 
 
-<<<<<<< HEAD
-=======
-std::string LanguageModelSingleFactor::GetScoreProducerDescription() const
-{
-  std::ostringstream oss;
-  // what about LMs that are over multiple factors at once, POS + stem, for example?
-  oss << "LM_" << GetNGramOrder() << "gram";
-  return oss.str();
-}
-
->>>>>>> a0b6abdf
 struct PointerState : public FFState {
   const void* lmstate;
   PointerState(const void* lms) {
