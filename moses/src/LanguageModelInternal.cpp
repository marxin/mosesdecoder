--- conflicted
+++ resolved
@@ -10,10 +10,6 @@
 
 namespace Moses
 {
-<<<<<<< HEAD
-
-=======
->>>>>>> dbad1bb7
 bool LanguageModelInternal::Load(const std::string &filePath
 																, FactorType factorType
 																, size_t nGramOrder)
