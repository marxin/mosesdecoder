// $Id$
// vim:tabstop=2

/***********************************************************************
Moses - factored phrase-based language decoder
Copyright (C) 2006 University of Edinburgh

This library is free software; you can redistribute it and/or
modify it under the terms of the GNU Lesser General Public
License as published by the Free Software Foundation; either
version 2.1 of the License, or (at your option) any later version.

This library is distributed in the hope that it will be useful,
but WITHOUT ANY WARRANTY; without even the implied warranty of
MERCHANTABILITY or FITNESS FOR A PARTICULAR PURPOSE.  See the GNU
Lesser General Public License for more details.

You should have received a copy of the GNU Lesser General Public
License along with this library; if not, write to the Free Software
Foundation, Inc., 51 Franklin Street, Fifth Floor, Boston, MA  02110-1301  USA
***********************************************************************/

#include <string>
#include "util/check.hh"
#include "PhraseDictionaryMemory.h"
#include "DecodeStepTranslation.h"
#include "DecodeStepGeneration.h"
#include "GenerationDictionary.h"
#include "DummyScoreProducers.h"
#include "StaticData.h"
#include "Util.h"
#include "FactorCollection.h"
#include "Timer.h"
#include "LM/Factory.h"
#include "LexicalReordering.h"
#include "GlobalLexicalModel.h"
#include "SentenceStats.h"
#include "PhraseDictionary.h"
#include "UserMessage.h"
#include "TranslationOption.h"
#include "DecodeGraph.h"
#include "InputFileStream.h"
<<<<<<< HEAD
#include "CellContextScoreProducer.h"
=======
#include "LeftContextScoreProducer.h"

// #ifdef HAVE_VW
#include "PSDScoreProducer.h"
//#endif
>>>>>>> 6f262364

#ifdef HAVE_SYNLM
#include "SyntacticLanguageModel.h"
#endif

#ifdef WITH_THREADS
#include <boost/thread.hpp>
#endif

// #ifdef HAVE_VW
#include "CellContextScoreProducer.h"
// #endif

using namespace std;

namespace Moses
{
static size_t CalcMax(size_t x, const vector<size_t>& y)
{
  size_t max = x;
  for (vector<size_t>::const_iterator i=y.begin(); i != y.end(); ++i)
    if (*i > max) max = *i;
  return max;
}

static size_t CalcMax(size_t x, const vector<size_t>& y, const vector<size_t>& z)
{
  size_t max = x;
  for (vector<size_t>::const_iterator i=y.begin(); i != y.end(); ++i)
    if (*i > max) max = *i;
  for (vector<size_t>::const_iterator i=z.begin(); i != z.end(); ++i)
    if (*i > max) max = *i;
  return max;
}


StaticData StaticData::s_instance;

StaticData::StaticData()
  :m_numLinkParams(1)
  ,m_fLMsLoaded(false)
  ,m_sourceStartPosMattersForRecombination(false)
  ,m_inputType(SentenceInput)
  ,m_numInputScores(0)
  ,m_detailedTranslationReportingFilePath()
  ,m_onlyDistinctNBest(false)
  ,m_factorDelimiter("|") // default delimiter between factors
  ,m_lmEnableOOVFeature(false)
  ,m_isAlwaysCreateDirectTranslationOption(false)
{
  m_maxFactorIdx[0] = 0;  // source side
  m_maxFactorIdx[1] = 0;  // target side

  m_xmlBrackets.first="<";
  m_xmlBrackets.second=">";

  // memory pools
  Phrase::InitializeMemPool();
}

bool StaticData::LoadData(Parameter *parameter)
{
  ResetUserTime();
  m_parameter = parameter;

  // verbose level
  m_verboseLevel = 1;
  if (m_parameter->GetParam("verbose").size() == 1) {
    m_verboseLevel = Scan<size_t>( m_parameter->GetParam("verbose")[0]);
  }

  m_parsingAlgorithm = (m_parameter->GetParam("parsing-algorithm").size() > 0) ?
                      (ParsingAlgorithm) Scan<size_t>(m_parameter->GetParam("parsing-algorithm")[0]) : ParseCYKPlus;

  // to cube or not to cube
  m_searchAlgorithm = (m_parameter->GetParam("search-algorithm").size() > 0) ?
                      (SearchAlgorithm) Scan<size_t>(m_parameter->GetParam("search-algorithm")[0]) : Normal;

  if (m_searchAlgorithm == ChartDecoding)
    LoadChartDecodingParameters();
  else
    LoadPhraseBasedParameters();

  // input type has to be specified BEFORE loading the phrase tables!
  if(m_parameter->GetParam("inputtype").size())
    m_inputType= (InputTypeEnum) Scan<int>(m_parameter->GetParam("inputtype")[0]);
  std::string s_it = "text input";
  if (m_inputType == 1) {
    s_it = "confusion net";
  }
  if (m_inputType == 2) {
    s_it = "word lattice";
  }
  VERBOSE(2,"input type is: "<<s_it<<"\n");

  if(m_parameter->GetParam("recover-input-path").size()) {
    m_recoverPath = Scan<bool>(m_parameter->GetParam("recover-input-path")[0]);
    if (m_recoverPath && m_inputType == SentenceInput) {
      TRACE_ERR("--recover-input-path should only be used with confusion net or word lattice input!\n");
      m_recoverPath = false;
    }
  }

  if(m_parameter->GetParam("sort-word-alignment").size()) {
    m_wordAlignmentSort = (WordAlignmentSort) Scan<size_t>(m_parameter->GetParam("sort-word-alignment")[0]);
  }

  // factor delimiter
  if (m_parameter->GetParam("factor-delimiter").size() > 0) {
    m_factorDelimiter = m_parameter->GetParam("factor-delimiter")[0];
  }

  SetBooleanParameter( &m_continuePartialTranslation, "continue-partial-translation", false );

  //word-to-word alignment
  SetBooleanParameter( &m_UseAlignmentInfo, "use-alignment-info", false );
  SetBooleanParameter( &m_PrintAlignmentInfo, "print-alignment-info", false );
  SetBooleanParameter( &m_PrintAlignmentInfoNbest, "print-alignment-info-in-n-best", false );

  SetBooleanParameter( &m_outputHypoScore, "output-hypo-score", false );

  if (!m_UseAlignmentInfo && m_PrintAlignmentInfo) {
    TRACE_ERR("--print-alignment-info should only be used together with \"--use-alignment-info true\". Continue forcing to false.\n");
    m_PrintAlignmentInfo=false;
  }
  if (!m_UseAlignmentInfo && m_PrintAlignmentInfoNbest) {
    TRACE_ERR("--print-alignment-info-in-n-best should only be used together with \"--use-alignment-info true\". Continue forcing to false.\n");
    m_PrintAlignmentInfoNbest=false;
  }

  if (m_parameter->GetParam("alignment-output-file").size() > 0) {
    m_alignmentOutputFile = Scan<std::string>(m_parameter->GetParam("alignment-output-file")[0]);
  }

//#ifdef HAVE_VW
  if (m_parameter->GetParam("psd-model").size() > 0) {
    if (m_parameter->GetParam("psd-index").size() <= 0) {
      UserMessage::Add(string("--psd-index not specified"));
      return false;
    }
    if (m_parameter->GetParam("psd-config").size() <= 0) {
      UserMessage::Add(string("psd-config not specified"));
      return false;
    }
    if (m_parameter->GetParam("weight-psd").size() <= 0) {
      UserMessage::Add(string("weight-psd not specified"));
      return false;
    }
    float PSDWeight = Scan<float>(m_parameter->GetParam("weight-psd")[0]);
    m_PSDScoreProducer = new PSDScoreProducer(m_scoreIndexManager, PSDWeight);
    if (! m_PSDScoreProducer->Initialize(m_parameter->GetParam("psd-model")[0],
      m_parameter->GetParam("psd-index")[0],
      m_parameter->GetParam("psd-config")[0])) {
      UserMessage::Add(string("Failed to load phrase index from " + m_parameter->GetParam("psd-index")[0]));
      return false;  
    }
  }
//#endif // HAVE_VW

  if (m_parameter->GetParam("left-context-ttable").size() > 0) {
    float leftContextWeight = Scan<float>(m_parameter->GetParam("weight-left-context")[0]);
    m_leftContextScoreProducer = new LeftContextScoreProducer(m_scoreIndexManager, leftContextWeight);
    m_leftContextScoreProducer->LoadScores(m_parameter->GetParam("left-context-ttable")[0]);
  }

  // n-best
  if (m_parameter->GetParam("n-best-list").size() >= 2) {
    m_nBestFilePath = m_parameter->GetParam("n-best-list")[0];
    m_nBestSize = Scan<size_t>( m_parameter->GetParam("n-best-list")[1] );
    m_onlyDistinctNBest=(m_parameter->GetParam("n-best-list").size()>2 && m_parameter->GetParam("n-best-list")[2]=="distinct");
  } else if (m_parameter->GetParam("n-best-list").size() == 1) {
    UserMessage::Add(string("wrong format for switch -n-best-list file size"));
    return false;
  } else {
    m_nBestSize = 0;
  }
  if (m_parameter->GetParam("n-best-factor").size() > 0) {
    m_nBestFactor = Scan<size_t>( m_parameter->GetParam("n-best-factor")[0]);
  } else {
    m_nBestFactor = 20;
  }

  //lattice samples
  if (m_parameter->GetParam("lattice-samples").size() ==2 ) {
    m_latticeSamplesFilePath = m_parameter->GetParam("lattice-samples")[0];
    m_latticeSamplesSize = Scan<size_t>(m_parameter->GetParam("lattice-samples")[1]);
  } else if (m_parameter->GetParam("lattice-samples").size() != 0 ) {
    UserMessage::Add(string("wrong format for switch -lattice-samples file size"));
    return false;
  } else {
    m_latticeSamplesSize = 0;
  }

  // word graph
  if (m_parameter->GetParam("output-word-graph").size() == 2)
    m_outputWordGraph = true;
  else
    m_outputWordGraph = false;

  // search graph
  if (m_parameter->GetParam("output-search-graph").size() > 0) {
    if (m_parameter->GetParam("output-search-graph").size() != 1) {
      UserMessage::Add(string("ERROR: wrong format for switch -output-search-graph file"));
      return false;
    }
    m_outputSearchGraph = true;
  }
  // ... in extended format
  else if (m_parameter->GetParam("output-search-graph-extended").size() > 0) {
    if (m_parameter->GetParam("output-search-graph-extended").size() != 1) {
      UserMessage::Add(string("ERROR: wrong format for switch -output-search-graph-extended file"));
      return false;
    }
    m_outputSearchGraph = true;
    m_outputSearchGraphExtended = true;
  } else
    m_outputSearchGraph = false;
#ifdef HAVE_PROTOBUF
  if (m_parameter->GetParam("output-search-graph-pb").size() > 0) {
    if (m_parameter->GetParam("output-search-graph-pb").size() != 1) {
      UserMessage::Add(string("ERROR: wrong format for switch -output-search-graph-pb path"));
      return false;
    }
    m_outputSearchGraphPB = true;
  } else
    m_outputSearchGraphPB = false;
#endif
  SetBooleanParameter( &m_unprunedSearchGraph, "unpruned-search-graph", true );

  // include feature names in the n-best list
  SetBooleanParameter( &m_labeledNBestList, "labeled-n-best-list", true );

  // include word alignment in the n-best list
  SetBooleanParameter( &m_nBestIncludesAlignment, "include-alignment-in-n-best", false );

  // printing source phrase spans
  SetBooleanParameter( &m_reportSegmentation, "report-segmentation", false );

  // print all factors of output translations
  SetBooleanParameter( &m_reportAllFactors, "report-all-factors", false );

  // print all factors of output translations
  SetBooleanParameter( &m_reportAllFactorsNBest, "report-all-factors-in-n-best", false );

  //
  if (m_inputType == SentenceInput) {
    SetBooleanParameter( &m_useTransOptCache, "use-persistent-cache", true );
    m_transOptCacheMaxSize = (m_parameter->GetParam("persistent-cache-size").size() > 0)
                             ? Scan<size_t>(m_parameter->GetParam("persistent-cache-size")[0]) : DEFAULT_MAX_TRANS_OPT_CACHE_SIZE;
  } else {
    m_useTransOptCache = false;
  }


  //input factors
  const vector<string> &inputFactorVector = m_parameter->GetParam("input-factors");
  for(size_t i=0; i<inputFactorVector.size(); i++) {
    m_inputFactorOrder.push_back(Scan<FactorType>(inputFactorVector[i]));
  }
  if(m_inputFactorOrder.empty()) {
    UserMessage::Add(string("no input factor specified in config file"));
    return false;
  }

  //output factors
  const vector<string> &outputFactorVector = m_parameter->GetParam("output-factors");
  for(size_t i=0; i<outputFactorVector.size(); i++) {
    m_outputFactorOrder.push_back(Scan<FactorType>(outputFactorVector[i]));
  }
  if(m_outputFactorOrder.empty()) {
    // default. output factor 0
    m_outputFactorOrder.push_back(0);
  }

  //source word deletion
  SetBooleanParameter( &m_wordDeletionEnabled, "phrase-drop-allowed", false );

  //Disable discarding
  SetBooleanParameter(&m_disableDiscarding, "disable-discarding", false);

  //Print All Derivations
  SetBooleanParameter( &m_printAllDerivations , "print-all-derivations", false );

  // additional output
  if (m_parameter->isParamSpecified("translation-details")) {
    const vector<string> &args = m_parameter->GetParam("translation-details");
    if (args.size() == 1) {
      m_detailedTranslationReportingFilePath = args[0];
    } else {
      UserMessage::Add(string("the translation-details option requires exactly one filename argument"));
      return false;
    }
  }

  // word penalties
  for (size_t i = 0; i < m_parameter->GetParam("weight-w").size(); ++i) {
    float weightWordPenalty       = Scan<float>( m_parameter->GetParam("weight-w")[i] );
    m_wordPenaltyProducers.push_back(new WordPenaltyProducer(m_scoreIndexManager));
    m_allWeights.push_back(weightWordPenalty);
  }


  float weightUnknownWord				= (m_parameter->GetParam("weight-u").size() > 0) ? Scan<float>(m_parameter->GetParam("weight-u")[0]) : 1;
  m_unknownWordPenaltyProducer = new UnknownWordPenaltyProducer(m_scoreIndexManager);
  m_allWeights.push_back(weightUnknownWord);

  // reordering constraints
  m_maxDistortion = (m_parameter->GetParam("distortion-limit").size() > 0) ?
                    Scan<int>(m_parameter->GetParam("distortion-limit")[0])
                    : -1;
  SetBooleanParameter( &m_reorderingConstraint, "monotone-at-punctuation", false );

  // settings for pruning
  m_maxHypoStackSize = (m_parameter->GetParam("stack").size() > 0)
                       ? Scan<size_t>(m_parameter->GetParam("stack")[0]) : DEFAULT_MAX_HYPOSTACK_SIZE;
  m_minHypoStackDiversity = 0;
  if (m_parameter->GetParam("stack-diversity").size() > 0) {
    if (m_maxDistortion > 15) {
      UserMessage::Add("stack diversity > 0 is not allowed for distortion limits larger than 15");
      return false;
    }
    if (m_inputType == WordLatticeInput) {
      UserMessage::Add("stack diversity > 0 is not allowed for lattice input");
      return false;
    }
    m_minHypoStackDiversity = Scan<size_t>(m_parameter->GetParam("stack-diversity")[0]);
  }

  m_beamWidth = (m_parameter->GetParam("beam-threshold").size() > 0) ?
                TransformScore(Scan<float>(m_parameter->GetParam("beam-threshold")[0]))
                : TransformScore(DEFAULT_BEAM_WIDTH);
  m_earlyDiscardingThreshold = (m_parameter->GetParam("early-discarding-threshold").size() > 0) ?
                               TransformScore(Scan<float>(m_parameter->GetParam("early-discarding-threshold")[0]))
                               : TransformScore(DEFAULT_EARLY_DISCARDING_THRESHOLD);
  m_translationOptionThreshold = (m_parameter->GetParam("translation-option-threshold").size() > 0) ?
                                 TransformScore(Scan<float>(m_parameter->GetParam("translation-option-threshold")[0]))
                                 : TransformScore(DEFAULT_TRANSLATION_OPTION_THRESHOLD);

  m_maxNoTransOptPerCoverage = (m_parameter->GetParam("max-trans-opt-per-coverage").size() > 0)
                               ? Scan<size_t>(m_parameter->GetParam("max-trans-opt-per-coverage")[0]) : DEFAULT_MAX_TRANS_OPT_SIZE;

  m_maxNoPartTransOpt = (m_parameter->GetParam("max-partial-trans-opt").size() > 0)
                        ? Scan<size_t>(m_parameter->GetParam("max-partial-trans-opt")[0]) : DEFAULT_MAX_PART_TRANS_OPT_SIZE;

  m_maxPhraseLength = (m_parameter->GetParam("max-phrase-length").size() > 0)
                      ? Scan<size_t>(m_parameter->GetParam("max-phrase-length")[0]) : DEFAULT_MAX_PHRASE_LENGTH;

  m_cubePruningPopLimit = (m_parameter->GetParam("cube-pruning-pop-limit").size() > 0)
                          ? Scan<size_t>(m_parameter->GetParam("cube-pruning-pop-limit")[0]) : DEFAULT_CUBE_PRUNING_POP_LIMIT;

  m_cubePruningDiversity = (m_parameter->GetParam("cube-pruning-diversity").size() > 0)
                           ? Scan<size_t>(m_parameter->GetParam("cube-pruning-diversity")[0]) : DEFAULT_CUBE_PRUNING_DIVERSITY;

  SetBooleanParameter(&m_cubePruningLazyScoring, "cube-pruning-lazy-scoring", false);

  // unknown word processing
  SetBooleanParameter( &m_dropUnknown, "drop-unknown", false );

  SetBooleanParameter( &m_lmEnableOOVFeature, "lmodel-oov-feature", false);

  // minimum Bayes risk decoding
  SetBooleanParameter( &m_mbr, "minimum-bayes-risk", false );
  m_mbrSize = (m_parameter->GetParam("mbr-size").size() > 0) ?
              Scan<size_t>(m_parameter->GetParam("mbr-size")[0]) : 200;
  m_mbrScale = (m_parameter->GetParam("mbr-scale").size() > 0) ?
               Scan<float>(m_parameter->GetParam("mbr-scale")[0]) : 1.0f;

  //lattice mbr
  SetBooleanParameter( &m_useLatticeMBR, "lminimum-bayes-risk", false );
  if (m_useLatticeMBR && m_mbr) {
    cerr << "Errror: Cannot use both n-best mbr and lattice mbr together" << endl;
    exit(1);
  }

  if (m_useLatticeMBR) m_mbr = true;

  m_lmbrPruning = (m_parameter->GetParam("lmbr-pruning-factor").size() > 0) ?
                  Scan<size_t>(m_parameter->GetParam("lmbr-pruning-factor")[0]) : 30;
  m_lmbrThetas = Scan<float>(m_parameter->GetParam("lmbr-thetas"));
  SetBooleanParameter( &m_useLatticeHypSetForLatticeMBR, "lattice-hypo-set", false );
  m_lmbrPrecision = (m_parameter->GetParam("lmbr-p").size() > 0) ?
                    Scan<float>(m_parameter->GetParam("lmbr-p")[0]) : 0.8f;
  m_lmbrPRatio = (m_parameter->GetParam("lmbr-r").size() > 0) ?
                 Scan<float>(m_parameter->GetParam("lmbr-r")[0]) : 0.6f;
  m_lmbrMapWeight = (m_parameter->GetParam("lmbr-map-weight").size() >0) ?
                    Scan<float>(m_parameter->GetParam("lmbr-map-weight")[0]) : 0.0f;

  //consensus decoding
  SetBooleanParameter( &m_useConsensusDecoding, "consensus-decoding", false );
  if (m_useConsensusDecoding && m_mbr) {
    cerr<< "Error: Cannot use consensus decoding together with mbr" << endl;
    exit(1);
  }
  if (m_useConsensusDecoding) m_mbr=true;


  m_timeout_threshold = (m_parameter->GetParam("time-out").size() > 0) ?
                        Scan<size_t>(m_parameter->GetParam("time-out")[0]) : -1;
  m_timeout = (GetTimeoutThreshold() == (size_t)-1) ? false : true;


  m_lmcache_cleanup_threshold = (m_parameter->GetParam("clean-lm-cache").size() > 0) ?
                                Scan<size_t>(m_parameter->GetParam("clean-lm-cache")[0]) : 1;

// #ifdef HAVE_VW
 if (m_parameter->GetParam("sentence-cell-context").size() > 0) {
    if (m_parameter->GetParam("rule-index").size() <= 0) {
      UserMessage::Add(string("--rule-index not specified"));
      return false;
    }
    if (m_parameter->GetParam("psd-config").size() <= 0) {
      UserMessage::Add(string("psd-config not specified"));
      return false;
    }
    if (m_parameter->GetParam("weight-lc").size() <= 0) {
      UserMessage::Add(string("weight-lc not specified"));
      return false;
    }
    float CellContextWeight = Scan<float>(m_parameter->GetParam("weight-lc")[0]);
    m_cellContext = new CellContextScoreProducer(m_scoreIndexManager, CellContextWeight);
    if (! m_cellContext->Initialize(m_parameter->GetParam("lc-model-file")[0],
      m_parameter->GetParam("rule-index")[0],
      m_parameter->GetParam("psd-config")[0])) {
      UserMessage::Add(string("Failed to load data from " + m_parameter->GetParam("rule-index")[0]));
      return false;
    }
  }
// #endif // HAVE_VW

  m_threadCount = 1;
  const std::vector<std::string> &threadInfo = m_parameter->GetParam("threads");
  if (!threadInfo.empty()) {
    if (threadInfo[0] == "all") {
#ifdef WITH_THREADS
      m_threadCount = boost::thread::hardware_concurrency();
      if (!m_threadCount) {
        UserMessage::Add("-threads all specified but Boost doesn't know how many cores there are");
        return false;
      }
#else
      UserMessage::Add("-threads all specified but moses not built with thread support");
      return false;
#endif
    } else {
      m_threadCount = Scan<int>(threadInfo[0]);
      if (m_threadCount < 1) {
        UserMessage::Add("Specify at least one thread.");
        return false;
      }
#ifndef WITH_THREADS
      if (m_threadCount > 1) {
        UserMessage::Add(std::string("Error: Thread count of ") + threadInfo[0] + " but moses not built with thread support");
        return false;
      }
#endif
    }
  }

  m_startTranslationId = (m_parameter->GetParam("start-translation-id").size() > 0) ?
          Scan<long>(m_parameter->GetParam("start-translation-id")[0]) : 0;

  // Read in constraint decoding file, if provided
  if(m_parameter->GetParam("constraint").size()) {
    if (m_parameter->GetParam("search-algorithm").size() > 0
        && Scan<size_t>(m_parameter->GetParam("search-algorithm")[0]) != 0) {
      cerr << "Can use -constraint only with stack-based search (-search-algorithm 0)" << endl;
      exit(1);
    }
    m_constraintFileName = m_parameter->GetParam("constraint")[0];

    InputFileStream constraintFile(m_constraintFileName);

    std::string line;

    long sentenceID = GetStartTranslationId() - 1;
    while (getline(constraintFile, line)) {
      vector<string> vecStr = Tokenize(line, "\t");

      if (vecStr.size() == 1) {
        sentenceID++;
        Phrase phrase(0);
        phrase.CreateFromString(GetOutputFactorOrder(), vecStr[0], GetFactorDelimiter());
        m_constraints.insert(make_pair(sentenceID,phrase));
      } else if (vecStr.size() == 2) {
        sentenceID = Scan<long>(vecStr[0]);
        Phrase phrase(0);
        phrase.CreateFromString(GetOutputFactorOrder(), vecStr[1], GetFactorDelimiter());
        m_constraints.insert(make_pair(sentenceID,phrase));
      } else {
        CHECK(false);
      }
    }
  }

  // use of xml in input
  if (m_parameter->GetParam("xml-input").size() == 0) m_xmlInputType = XmlPassThrough;
  else if (m_parameter->GetParam("xml-input")[0]=="exclusive") m_xmlInputType = XmlExclusive;
  else if (m_parameter->GetParam("xml-input")[0]=="inclusive") m_xmlInputType = XmlInclusive;
  else if (m_parameter->GetParam("xml-input")[0]=="ignore") m_xmlInputType = XmlIgnore;
  else if (m_parameter->GetParam("xml-input")[0]=="pass-through") m_xmlInputType = XmlPassThrough;
  else {
    UserMessage::Add("invalid xml-input value, must be pass-through, exclusive, inclusive, or ignore");
    return false;
  }

  // specify XML tags opening and closing brackets for XML option
  if (m_parameter->GetParam("xml-brackets").size() > 0) {
     std::vector<std::string> brackets = Tokenize(m_parameter->GetParam("xml-brackets")[0]);
     if(brackets.size()!=2) {
          cerr << "invalid xml-brackets value, must specify exactly 2 blank-delimited strings for XML tags opening and closing brackets" << endl;
          exit(1);
     }
     m_xmlBrackets.first= brackets[0];
     m_xmlBrackets.second=brackets[1];
     cerr << "XML tags opening and closing brackets for XML input are: " << m_xmlBrackets.first << " and " << m_xmlBrackets.second << endl;
  }

#ifdef HAVE_SYNLM
	if (m_parameter->GetParam("slmodel-file").size() > 0) {
	  if (!LoadSyntacticLanguageModel()) return false;
	}
#endif

  if (!LoadLexicalReorderingModel()) return false;
  if (!LoadLanguageModels()) return false;
  if (!LoadGenerationTables()) return false;
  if (!LoadPhraseTables()) return false;
  if (!LoadGlobalLexicalModel()) return false;
  if (!LoadDecodeGraphs()) return false;


  //configure the translation systems with these tables
  vector<string> tsConfig = m_parameter->GetParam("translation-systems");
  if (!tsConfig.size()) {
    //use all models in default system.
    tsConfig.push_back(TranslationSystem::DEFAULT + " R * D * L * G *");
  }

  if (m_wordPenaltyProducers.size() != tsConfig.size()) {
    UserMessage::Add(string("Mismatch between number of word penalties and number of translation systems"));
    return false;
  }

  if (m_searchAlgorithm == ChartDecoding) {
    //insert some null distortion score producers
    m_distortionScoreProducers.assign(tsConfig.size(), NULL);
  } else {
    if (m_distortionScoreProducers.size() != tsConfig.size()) {
      UserMessage::Add(string("Mismatch between number of distortion scores and number of translation systems. Or [search-algorithm] has been set to a phrase-based algorithm when it should be chart decoding"));
      return false;
    }
  }

  for (size_t i = 0; i < tsConfig.size(); ++i) {
    vector<string> config = Tokenize(tsConfig[i]);
    if (config.size() % 2 != 1) {
      UserMessage::Add(string("Incorrect number of fields in Translation System config. Should be an odd number"));
    }
    m_translationSystems.insert(pair<string, TranslationSystem>(config[0],
                                TranslationSystem(config[0],m_wordPenaltyProducers[i],m_unknownWordPenaltyProducer,m_distortionScoreProducers[i])));
    for (size_t j = 1; j < config.size(); j += 2) {
      const string& id = config[j];
      const string& tables = config[j+1];
      set<size_t> tableIds;
      if (tables != "*") {
        //selected tables
        vector<string> tableIdStrings = Tokenize(tables,",");
        vector<size_t> tableIdList;
        Scan<size_t>(tableIdList, tableIdStrings);
        copy(tableIdList.begin(), tableIdList.end(), inserter(tableIds,tableIds.end()));
      }
      if (id == "D") {
        for (size_t k = 0; k < m_decodeGraphs.size(); ++k) {
          if (!tableIds.size() || tableIds.find(k) != tableIds.end()) {
            VERBOSE(2,"Adding decoder graph " << k << " to translation system " << config[0] << endl);
            m_translationSystems.find(config[0])->second.AddDecodeGraph(m_decodeGraphs[k],m_decodeGraphBackoff[k]);
          }
        }
      } else if (id == "R") {
        for (size_t k = 0; k < m_reorderModels.size(); ++k) {
          if (!tableIds.size() || tableIds.find(k) != tableIds.end()) {
            m_translationSystems.find(config[0])->second.AddReorderModel(m_reorderModels[k]);
            VERBOSE(2,"Adding reorder table " << k << " to translation system " << config[0] << endl);
          }
        }
      } else if (id == "G") {
        for (size_t k = 0; k < m_globalLexicalModels.size(); ++k) {
          if (!tableIds.size() || tableIds.find(k) != tableIds.end()) {
            m_translationSystems.find(config[0])->second.AddGlobalLexicalModel(m_globalLexicalModels[k]);
            VERBOSE(2,"Adding global lexical model " << k << " to translation system " << config[0] << endl);
          }
        }
      } else if (id == "L") {
        size_t lmid = 0;
        for (LMList::const_iterator k = m_languageModel.begin(); k != m_languageModel.end(); ++k, ++lmid) {
          if (!tableIds.size() || tableIds.find(lmid) != tableIds.end()) {
            m_translationSystems.find(config[0])->second.AddLanguageModel(*k);
            VERBOSE(2,"Adding language model " << lmid << " to translation system " << config[0] << endl);
          }
        }
      } else {
        UserMessage::Add(string("Incorrect translation system identifier: ") + id);
        return false;
      }
    }
    //Instigate dictionary loading
    m_translationSystems.find(config[0])->second.ConfigDictionaries();

// #ifdef HAVE_VW
    //Register Cell Context feature in manager
    if(m_cellContext != NULL)
    m_translationSystems.find(config[0])->second.AddFeatureFunction(m_cellContext);
// #endif

    //Add any other features here.
    if (m_leftContextScoreProducer != NULL ) {
      m_translationSystems.find(config[0])->second.AddFeatureFunction(m_leftContextScoreProducer);
    }
//#ifdef HAVE_VW    
    if (m_PSDScoreProducer != NULL ) {
      m_translationSystems.find(config[0])->second.AddFeatureFunction(m_PSDScoreProducer);
    }
//#endif // HAVE_VW
#ifdef HAVE_SYNLM
    if (m_syntacticLanguageModel != NULL) {
      m_translationSystems.find(config[0])->second.AddFeatureFunction(m_syntacticLanguageModel);
    }
#endif
  }


  m_scoreIndexManager.InitFeatureNames();

  return true;
}

void StaticData::SetBooleanParameter( bool *parameter, string parameterName, bool defaultValue )
{
  // default value if nothing is specified
  *parameter = defaultValue;
  if (! m_parameter->isParamSpecified( parameterName ) ) {
    return;
  }

  // if parameter is just specified as, e.g. "-parameter" set it true
  if (m_parameter->GetParam( parameterName ).size() == 0) {
    *parameter = true;
  }

  // if paramter is specified "-parameter true" or "-parameter false"
  else if (m_parameter->GetParam( parameterName ).size() == 1) {
    *parameter = Scan<bool>( m_parameter->GetParam( parameterName )[0]);
  }
}

StaticData::~StaticData()
{
  RemoveAllInColl(m_phraseDictionary);
  RemoveAllInColl(m_generationDictionary);
  RemoveAllInColl(m_reorderModels);
  RemoveAllInColl(m_globalLexicalModels);

#ifdef HAVE_SYNLM
	delete m_syntacticLanguageModel;
#endif


  RemoveAllInColl(m_decodeGraphs);
  RemoveAllInColl(m_wordPenaltyProducers);
  RemoveAllInColl(m_distortionScoreProducers);
  m_languageModel.CleanUp();

  // delete trans opt
  ClearTransOptionCache();

  // small score producers
  delete m_unknownWordPenaltyProducer;
  delete m_leftContextScoreProducer;
//#ifdef HAVE_VW
  delete m_PSDScoreProducer;
//#endif

  //delete m_parameter;

// #ifdef HAVE_VW
  // delete cell context feature
  delete m_cellContext;
// #endif

  // memory pools
  Phrase::FinalizeMemPool();
}

#ifdef HAVE_SYNLM
  bool StaticData::LoadSyntacticLanguageModel() {
    cerr << "Loading syntactic language models..." << std::endl;

    const vector<float> weights = Scan<float>(m_parameter->GetParam("weight-slm"));
    const vector<string> files = m_parameter->GetParam("slmodel-file");

    const FactorType factorType = (m_parameter->GetParam("slmodel-factor").size() > 0) ?
      TransformScore(Scan<int>(m_parameter->GetParam("slmodel-factor")[0]))
      : 0;

    const size_t beamWidth = (m_parameter->GetParam("slmodel-beam").size() > 0) ?
      TransformScore(Scan<int>(m_parameter->GetParam("slmodel-beam")[0]))
      : 500;

    if (files.size() < 1) {
      cerr << "No syntactic language model files specified!" << std::endl;
      return false;
    }

    // check if feature is used
    if (weights.size() >= 1) {

      //cout.setf(ios::scientific,ios::floatfield);
      //cerr.setf(ios::scientific,ios::floatfield);

      // create the feature
      m_syntacticLanguageModel = new SyntacticLanguageModel(files,weights,factorType,beamWidth);

      /*
      /////////////////////////////////////////
      // BEGIN LANE's UNSTABLE EXPERIMENT :)
      //

      double ppl = m_syntacticLanguageModel->perplexity();
      cerr << "Probability is " << ppl << endl;


      //
      // END LANE's UNSTABLE EXPERIMENT
      /////////////////////////////////////////
      */


      if (m_syntacticLanguageModel==NULL) {
	return false;
      }

    }

    return true;

  }
#endif

bool StaticData::LoadLexicalReorderingModel()
{
  VERBOSE(1, "Loading lexical distortion models...");
  const vector<string> fileStr    = m_parameter->GetParam("distortion-file");
  bool hasWeightlr = (m_parameter->GetParam("weight-lr").size() != 0);
  vector<string> weightsStr;
  if (hasWeightlr) {
    weightsStr = m_parameter->GetParam("weight-lr");
  } else {
    weightsStr = m_parameter->GetParam("weight-d");
  }

  std::vector<float>   weights;
  size_t w = 1; //cur weight
  if (hasWeightlr) {
    w = 0; // if reading from weight-lr, don't have to count first as distortion penalty
  }
  size_t f = 0; //cur file
  //get weights values
  VERBOSE(1, "have " << fileStr.size() << " models" << std::endl);
  for(size_t j = 0; j < weightsStr.size(); ++j) {
    weights.push_back(Scan<float>(weightsStr[j]));
  }
  //load all models
  for(size_t i = 0; i < fileStr.size(); ++i) {
    vector<string> spec = Tokenize<string>(fileStr[f], " ");
    ++f; //mark file as consumed
    if(spec.size() != 4) {
      UserMessage::Add("Invalid Lexical Reordering Model Specification: " + fileStr[f]);
      return false;
    }

    // spec[0] = factor map
    // spec[1] = name
    // spec[2] = num weights
    // spec[3] = fileName

    // decode factor map

    vector<FactorType> input, output;
    vector<string> inputfactors = Tokenize(spec[0],"-");
    if(inputfactors.size() == 2) {
      input  = Tokenize<FactorType>(inputfactors[0],",");
      output = Tokenize<FactorType>(inputfactors[1],",");
    } else if(inputfactors.size() == 1) {
      //if there is only one side assume it is on e side... why?
      output = Tokenize<FactorType>(inputfactors[0],",");
    } else {
      //format error
      return false;
    }

    string modelType = spec[1];

    // decode num weights and fetch weights from array
    std::vector<float> mweights;
    size_t numWeights = atoi(spec[2].c_str());
    for(size_t k = 0; k < numWeights; ++k, ++w) {
      if(w >= weights.size()) {
        UserMessage::Add("Lexicalized distortion model: Not enough weights, add to [weight-d]");
        return false;
      } else
        mweights.push_back(weights[w]);
    }

    string filePath = spec[3];

    m_reorderModels.push_back(new LexicalReordering(input, output, modelType, filePath, mweights));
  }
  return true;
}

bool StaticData::LoadGlobalLexicalModel()
{
  const vector<float> &weight = Scan<float>(m_parameter->GetParam("weight-lex"));
  const vector<string> &file = m_parameter->GetParam("global-lexical-file");

  if (weight.size() != file.size()) {
    std::cerr << "number of weights and models for the global lexical model does not match ("
              << weight.size() << " != " << file.size() << ")" << std::endl;
    return false;
  }

  for (size_t i = 0; i < weight.size(); i++ ) {
    vector<string> spec = Tokenize<string>(file[i], " ");
    if ( spec.size() != 2 ) {
      std::cerr << "wrong global lexical model specification: " << file[i] << endl;
      return false;
    }
    vector< string > factors = Tokenize(spec[0],"-");
    if ( factors.size() != 2 ) {
      std::cerr << "wrong factor definition for global lexical model: " << spec[0] << endl;
      return false;
    }
    vector<FactorType> inputFactors = Tokenize<FactorType>(factors[0],",");
    vector<FactorType> outputFactors = Tokenize<FactorType>(factors[1],",");
    m_globalLexicalModels.push_back( new GlobalLexicalModel( spec[1], weight[i], inputFactors, outputFactors ) );
  }
  return true;
}

bool StaticData::LoadLanguageModels()
{
  if (m_parameter->GetParam("lmodel-file").size() > 0) {
    // weights
    vector<float> weightAll = Scan<float>(m_parameter->GetParam("weight-l"));

    for (size_t i = 0 ; i < weightAll.size() ; i++) {
      m_allWeights.push_back(weightAll[i]);
    }

    // dictionary upper-bounds fo all IRST LMs
    vector<int> LMdub = Scan<int>(m_parameter->GetParam("lmodel-dub"));
    if (m_parameter->GetParam("lmodel-dub").size() == 0) {
      for(size_t i=0; i<m_parameter->GetParam("lmodel-file").size(); i++)
        LMdub.push_back(0);
    }

    // initialize n-gram order for each factor. populated only by factored lm
    const vector<string> &lmVector = m_parameter->GetParam("lmodel-file");
    //prevent language models from being loaded twice
    map<string,LanguageModel*> languageModelsLoaded;

    for(size_t i=0; i<lmVector.size(); i++) {
      LanguageModel* lm = NULL;
      if (languageModelsLoaded.find(lmVector[i]) != languageModelsLoaded.end()) {
        lm = languageModelsLoaded[lmVector[i]]->Duplicate(m_scoreIndexManager);
      } else {
        vector<string>	token		= Tokenize(lmVector[i]);
        if (token.size() != 4 && token.size() != 5 ) {
          UserMessage::Add("Expected format 'LM-TYPE FACTOR-TYPE NGRAM-ORDER filePath [mapFilePath (only for IRSTLM)]'");
          return false;
        }
        // type = implementation, SRI, IRST etc
        LMImplementation lmImplementation = static_cast<LMImplementation>(Scan<int>(token[0]));

        // factorType = 0 = Surface, 1 = POS, 2 = Stem, 3 = Morphology, etc
        vector<FactorType> 	factorTypes		= Tokenize<FactorType>(token[1], ",");

        // nGramOrder = 2 = bigram, 3 = trigram, etc
        size_t nGramOrder = Scan<int>(token[2]);

        string &languageModelFile = token[3];
        if (token.size() == 5) {
          if (lmImplementation==IRST)
            languageModelFile += " " + token[4];
          else {
            UserMessage::Add("Expected format 'LM-TYPE FACTOR-TYPE NGRAM-ORDER filePath [mapFilePath (only for IRSTLM)]'");
            return false;
          }
        }
        IFVERBOSE(1)
        PrintUserTime(string("Start loading LanguageModel ") + languageModelFile);

        lm = LanguageModelFactory::CreateLanguageModel(
               lmImplementation
               , factorTypes
               , nGramOrder
               , languageModelFile
               , m_scoreIndexManager
               , LMdub[i]);
        if (lm == NULL) {
          UserMessage::Add("no LM created. We probably don't have it compiled");
          return false;
        }
        languageModelsLoaded[lmVector[i]] = lm;
      }

      m_languageModel.Add(lm);
    }
  }
  // flag indicating that language models were loaded,
  // since phrase table loading requires their presence
  m_fLMsLoaded = true;
  IFVERBOSE(1)
  PrintUserTime("Finished loading LanguageModels");
  return true;
}

bool StaticData::LoadGenerationTables()
{
  if (m_parameter->GetParam("generation-file").size() > 0) {
    const vector<string> &generationVector = m_parameter->GetParam("generation-file");
    const vector<float> &weight = Scan<float>(m_parameter->GetParam("weight-generation"));

    IFVERBOSE(1) {
      TRACE_ERR( "weight-generation: ");
      for (size_t i = 0 ; i < weight.size() ; i++) {
        TRACE_ERR( weight[i] << "\t");
      }
      TRACE_ERR(endl);
    }
    size_t currWeightNum = 0;

    for(size_t currDict = 0 ; currDict < generationVector.size(); currDict++) {
      vector<string>			token		= Tokenize(generationVector[currDict]);
      vector<FactorType> 	input		= Tokenize<FactorType>(token[0], ",")
                                    ,output	= Tokenize<FactorType>(token[1], ",");
      m_maxFactorIdx[1] = CalcMax(m_maxFactorIdx[1], input, output);
      string							filePath;
      size_t							numFeatures;

      numFeatures = Scan<size_t>(token[2]);
      filePath = token[3];

      if (!FileExists(filePath) && FileExists(filePath + ".gz")) {
        filePath += ".gz";
      }

      VERBOSE(1, filePath << endl);

      m_generationDictionary.push_back(new GenerationDictionary(numFeatures, m_scoreIndexManager, input,output));
      CHECK(m_generationDictionary.back() && "could not create GenerationDictionary");
      if (!m_generationDictionary.back()->Load(filePath, Output)) {
        delete m_generationDictionary.back();
        return false;
      }
      for(size_t i = 0; i < numFeatures; i++) {
        CHECK(currWeightNum < weight.size());
        m_allWeights.push_back(weight[currWeightNum++]);
      }
    }
    if (currWeightNum != weight.size()) {
      TRACE_ERR( "  [WARNING] config file has " << weight.size() << " generation weights listed, but the configuration for generation files indicates there should be " << currWeightNum << "!\n");
    }
  }

  return true;
}

/* Doesn't load phrase tables any more. Just creates the features. */
bool StaticData::LoadPhraseTables()
{
  VERBOSE(2,"Creating phrase table features" << endl);

  // language models must be loaded prior to loading phrase tables
  CHECK(m_fLMsLoaded);
  // load phrase translation tables
  if (m_parameter->GetParam("ttable-file").size() > 0) {
    // weights
    vector<float> weightAll									= Scan<float>(m_parameter->GetParam("weight-t"));

    const vector<string> &translationVector = m_parameter->GetParam("ttable-file");
    vector<size_t>	maxTargetPhrase					= Scan<size_t>(m_parameter->GetParam("ttable-limit"));

    if(maxTargetPhrase.size() == 1 && translationVector.size() > 1) {
      VERBOSE(1, "Using uniform ttable-limit of " << maxTargetPhrase[0] << " for all translation tables." << endl);
      for(size_t i = 1; i < translationVector.size(); i++)
        maxTargetPhrase.push_back(maxTargetPhrase[0]);
    } else if(maxTargetPhrase.size() != 1 && maxTargetPhrase.size() < translationVector.size()) {
      stringstream strme;
      strme << "You specified " << translationVector.size() << " translation tables, but only " << maxTargetPhrase.size() << " ttable-limits.";
      UserMessage::Add(strme.str());
      return false;
    }

    size_t index = 0;
    size_t weightAllOffset = 0;
    bool oldFileFormat = false;
    for(size_t currDict = 0 ; currDict < translationVector.size(); currDict++) {
      vector<string>                  token           = Tokenize(translationVector[currDict]);

      if(currDict == 0 && token.size() == 4) {
        VERBOSE(1, "Warning: Phrase table specification in old 4-field format. Assuming binary phrase tables (type 1)!" << endl);
        oldFileFormat = true;
      }

      if((!oldFileFormat && token.size() < 5) || (oldFileFormat && token.size() != 4)) {
        UserMessage::Add("invalid phrase table specification");
        return false;
      }

      PhraseTableImplementation implementation = (PhraseTableImplementation) Scan<int>(token[0]);
      if(oldFileFormat) {
        token.push_back(token[3]);
        token[3] = token[2];
        token[2] = token[1];
        token[1] = token[0];
        token[0] = "1";
        implementation = Binary;
      } else
        implementation = (PhraseTableImplementation) Scan<int>(token[0]);

      CHECK(token.size() >= 5);
      //characteristics of the phrase table

      vector<FactorType>  input		= Tokenize<FactorType>(token[1], ",")
                                    ,output = Tokenize<FactorType>(token[2], ",");
      m_maxFactorIdx[0] = CalcMax(m_maxFactorIdx[0], input);
      m_maxFactorIdx[1] = CalcMax(m_maxFactorIdx[1], output);
      m_maxNumFactors = std::max(m_maxFactorIdx[0], m_maxFactorIdx[1]) + 1;
      size_t numScoreComponent = Scan<size_t>(token[3]);
      string filePath= token[4];

      CHECK(weightAll.size() >= weightAllOffset + numScoreComponent);

      // weights for this phrase dictionary
      // first InputScores (if any), then translation scores
      vector<float> weight;

      if(currDict==0 && (m_inputType == ConfusionNetworkInput || m_inputType == WordLatticeInput)) {
        // TODO. find what the assumptions made by confusion network about phrase table output which makes
        // it only work with binrary file. This is a hack

        m_numInputScores=m_parameter->GetParam("weight-i").size();

        if (implementation == Binary)
        {
          for(unsigned k=0; k<m_numInputScores; ++k)
            weight.push_back(Scan<float>(m_parameter->GetParam("weight-i")[k]));
        }

        if(m_parameter->GetParam("link-param-count").size())
          m_numLinkParams = Scan<size_t>(m_parameter->GetParam("link-param-count")[0]);

        //print some info about this interaction:
        if (implementation == Binary) {
          if (m_numLinkParams == m_numInputScores) {
            VERBOSE(1,"specified equal numbers of link parameters and insertion weights, not using non-epsilon 'real' word link count.\n");
          } else if ((m_numLinkParams + 1) == m_numInputScores) {
            VERBOSE(1,"WARN: "<< m_numInputScores << " insertion weights found and only "<< m_numLinkParams << " link parameters specified, applying non-epsilon 'real' word link count for last feature weight.\n");
          } else {
            stringstream strme;
            strme << "You specified " << m_numInputScores
                  << " input weights (weight-i), but you specified " << m_numLinkParams << " link parameters (link-param-count)!";
            UserMessage::Add(strme.str());
            return false;
          }
        }

      }
      if (!m_inputType) {
        m_numInputScores=0;
      }
      //this number changes depending on what phrase table we're talking about: only 0 has the weights on it
      size_t tableInputScores = (currDict == 0 && implementation == Binary) ? m_numInputScores : 0;

      for (size_t currScore = 0 ; currScore < numScoreComponent; currScore++)
        weight.push_back(weightAll[weightAllOffset + currScore]);

      if(weight.size() - tableInputScores != numScoreComponent) {
        stringstream strme;
        strme << "Your phrase table has " << numScoreComponent
              << " scores, but you specified " << (weight.size() - tableInputScores) << " weights!";
        UserMessage::Add(strme.str());
        return false;
      }

      weightAllOffset += numScoreComponent;
      numScoreComponent += tableInputScores;

      string targetPath, alignmentsFile;
      if (implementation == SuffixArray) {
        targetPath		= token[5];
        alignmentsFile= token[6];
      }

      CHECK(numScoreComponent==weight.size());

      std::copy(weight.begin(),weight.end(),std::back_inserter(m_allWeights));

      //This is needed for regression testing, but the phrase table
      //might not really be loading here
      IFVERBOSE(1)
      PrintUserTime(string("Start loading PhraseTable ") + filePath);
      VERBOSE(1,"filePath: " << filePath <<endl);

      PhraseDictionaryFeature* pdf = new PhraseDictionaryFeature(
        implementation
        , numScoreComponent
        , (currDict==0 ? m_numInputScores : 0)
        , input
        , output
        , filePath
        , weight
        , maxTargetPhrase[index]
        , targetPath, alignmentsFile);

      m_phraseDictionary.push_back(pdf);
      index++;
    }
  }

  IFVERBOSE(1)
  PrintUserTime("Finished loading phrase tables");
  return true;
}

void StaticData::LoadNonTerminals()
{
  string defaultNonTerminals;

  if (m_parameter->GetParam("non-terminals").size() == 0) {
    defaultNonTerminals = "X";
  } else {
    vector<std::string> tokens = Tokenize(m_parameter->GetParam("non-terminals")[0]);
    defaultNonTerminals = tokens[0];
  }

  FactorCollection &factorCollection = FactorCollection::Instance();

  m_inputDefaultNonTerminal.SetIsNonTerminal(true);
  const Factor *sourceFactor = factorCollection.AddFactor(Input, 0, defaultNonTerminals);
  m_inputDefaultNonTerminal.SetFactor(0, sourceFactor);

  m_outputDefaultNonTerminal.SetIsNonTerminal(true);
  const Factor *targetFactor = factorCollection.AddFactor(Output, 0, defaultNonTerminals);
  m_outputDefaultNonTerminal.SetFactor(0, targetFactor);

  // for unknwon words
  if (m_parameter->GetParam("unknown-lhs").size() == 0) {
    UnknownLHSEntry entry(defaultNonTerminals, 0.0f);
    m_unknownLHS.push_back(entry);
  } else {
    const string &filePath = m_parameter->GetParam("unknown-lhs")[0];

    InputFileStream inStream(filePath);
    string line;
    while(getline(inStream, line)) {
      vector<string> tokens = Tokenize(line);
      CHECK(tokens.size() == 2);
      UnknownLHSEntry entry(tokens[0], Scan<float>(tokens[1]));
      m_unknownLHS.push_back(entry);
    }

  }

}

void StaticData::LoadChartDecodingParameters()
{
  LoadNonTerminals();

  // source label overlap
  if (m_parameter->GetParam("source-label-overlap").size() > 0) {
    m_sourceLabelOverlap = (SourceLabelOverlap) Scan<int>(m_parameter->GetParam("source-label-overlap")[0]);
  } else {
    m_sourceLabelOverlap = SourceLabelOverlapAdd;
  }

  m_ruleLimit = (m_parameter->GetParam("rule-limit").size() > 0)
                ? Scan<size_t>(m_parameter->GetParam("rule-limit")[0]) : DEFAULT_MAX_TRANS_OPT_SIZE;
}

void StaticData::LoadPhraseBasedParameters()
{
  const vector<string> distortionWeights = m_parameter->GetParam("weight-d");
  size_t distortionWeightCount = distortionWeights.size();
  //if there's a lex-reordering model, and no separate weight set, then
  //take just one of these weights for linear distortion
  if (!m_parameter->GetParam("weight-lr").size() && m_parameter->GetParam("distortion-file").size()) {
    distortionWeightCount = 1;
  }
  for (size_t i = 0; i < distortionWeightCount; ++i) {
    float weightDistortion = Scan<float>(distortionWeights[i]);
    m_distortionScoreProducers.push_back(new DistortionScoreProducer(m_scoreIndexManager));
    m_allWeights.push_back(weightDistortion);
  }
}

bool StaticData::LoadDecodeGraphs()
{
  const vector<string> &mappingVector = m_parameter->GetParam("mapping");
  const vector<size_t> &maxChartSpans = Scan<size_t>(m_parameter->GetParam("max-chart-span"));

  DecodeStep *prev = 0;
  size_t prevDecodeGraphInd = 0;
  for(size_t i=0; i<mappingVector.size(); i++) {
    vector<string>	token		= Tokenize(mappingVector[i]);
    size_t decodeGraphInd;
    DecodeType decodeType;
    size_t index;
    if (token.size() == 2) {
      decodeGraphInd = 0;
      decodeType = token[0] == "T" ? Translate : Generate;
      index = Scan<size_t>(token[1]);
    } else if (token.size() == 3) {
      // For specifying multiple translation model
      decodeGraphInd = Scan<size_t>(token[0]);
      //the vectorList index can only increment by one
      CHECK(decodeGraphInd == prevDecodeGraphInd || decodeGraphInd == prevDecodeGraphInd + 1);
      if (decodeGraphInd > prevDecodeGraphInd) {
        prev = NULL;
      }
      decodeType = token[1] == "T" ? Translate : Generate;
      index = Scan<size_t>(token[2]);
    } else {
      UserMessage::Add("Malformed mapping!");
      CHECK(false);
    }

    DecodeStep* decodeStep = NULL;
    switch (decodeType) {
    case Translate:
      if(index>=m_phraseDictionary.size()) {
        stringstream strme;
        strme << "No phrase dictionary with index "
              << index << " available!";
        UserMessage::Add(strme.str());
        CHECK(false);
      }
      decodeStep = new DecodeStepTranslation(m_phraseDictionary[index], prev);
      break;
    case Generate:
      if(index>=m_generationDictionary.size()) {
        stringstream strme;
        strme << "No generation dictionary with index "
              << index << " available!";
        UserMessage::Add(strme.str());
        CHECK(false);
      }
      decodeStep = new DecodeStepGeneration(m_generationDictionary[index], prev);
      break;
    case InsertNullFertilityWord:
      CHECK(!"Please implement NullFertilityInsertion.");
      break;
    }

    CHECK(decodeStep);
    if (m_decodeGraphs.size() < decodeGraphInd + 1) {
      DecodeGraph *decodeGraph;
      if (m_searchAlgorithm == ChartDecoding) {
        size_t maxChartSpan = (decodeGraphInd < maxChartSpans.size()) ? maxChartSpans[decodeGraphInd] : DEFAULT_MAX_CHART_SPAN;
        decodeGraph = new DecodeGraph(m_decodeGraphs.size(), maxChartSpan);
      } else {
        decodeGraph = new DecodeGraph(m_decodeGraphs.size());
      }

      m_decodeGraphs.push_back(decodeGraph); // TODO max chart span
    }

    m_decodeGraphs[decodeGraphInd]->Add(decodeStep);
    prev = decodeStep;
    prevDecodeGraphInd = decodeGraphInd;
  }

  // set maximum n-gram size for backoff approach to decoding paths
  // default is always use subsequent paths (value = 0)
  for(size_t i=0; i<m_decodeGraphs.size(); i++) {
    m_decodeGraphBackoff.push_back( 0 );
  }
  // if specified, record maxmimum unseen n-gram size
  const vector<string> &backoffVector = m_parameter->GetParam("decoding-graph-backoff");
  for(size_t i=0; i<m_decodeGraphs.size() && i<backoffVector.size(); i++) {
    m_decodeGraphBackoff[i] = Scan<size_t>(backoffVector[i]);
  }

  return true;
}


void StaticData::SetWeightsForScoreProducer(const ScoreProducer* sp, const std::vector<float>& weights)
{
  const size_t id = sp->GetScoreBookkeepingID();
  const size_t begin = m_scoreIndexManager.GetBeginIndex(id);
  const size_t end = m_scoreIndexManager.GetEndIndex(id);
  CHECK(end - begin == weights.size());
  if (m_allWeights.size() < end)
    m_allWeights.resize(end);
  std::vector<float>::const_iterator weightIter = weights.begin();
  for (size_t i = begin; i < end; i++)
    m_allWeights[i] = *weightIter++;
}

const TranslationOptionList* StaticData::FindTransOptListInCache(const DecodeGraph &decodeGraph, const Phrase &sourcePhrase) const
{
  std::pair<size_t, Phrase> key(decodeGraph.GetPosition(), sourcePhrase);
#ifdef WITH_THREADS
  boost::mutex::scoped_lock lock(m_transOptCacheMutex);
#endif
  std::map<std::pair<size_t, Phrase>, std::pair<TranslationOptionList*,clock_t> >::iterator iter
  = m_transOptCache.find(key);
  if (iter == m_transOptCache.end())
    return NULL;
  iter->second.second = clock(); // update last used time
  return iter->second.first;
}

void StaticData::ReduceTransOptCache() const
{
  if (m_transOptCache.size() <= m_transOptCacheMaxSize) return; // not full
  clock_t t = clock();

  // find cutoff for last used time
  priority_queue< clock_t > lastUsedTimes;
  std::map<std::pair<size_t, Phrase>, std::pair<TranslationOptionList*,clock_t> >::iterator iter;
  iter = m_transOptCache.begin();
  while( iter != m_transOptCache.end() ) {
    lastUsedTimes.push( iter->second.second );
    iter++;
  }
  for( size_t i=0; i < lastUsedTimes.size()-m_transOptCacheMaxSize/2; i++ )
    lastUsedTimes.pop();
  clock_t cutoffLastUsedTime = lastUsedTimes.top();

  // remove all old entries
  iter = m_transOptCache.begin();
  while( iter != m_transOptCache.end() ) {
    if (iter->second.second < cutoffLastUsedTime) {
      std::map<std::pair<size_t, Phrase>, std::pair<TranslationOptionList*,clock_t> >::iterator iterRemove = iter++;
      delete iterRemove->second.first;
      m_transOptCache.erase(iterRemove);
    } else iter++;
  }
  VERBOSE(2,"Reduced persistent translation option cache in " << ((clock()-t)/(float)CLOCKS_PER_SEC) << " seconds." << std::endl);
}

void StaticData::AddTransOptListToCache(const DecodeGraph &decodeGraph, const Phrase &sourcePhrase, const TranslationOptionList &transOptList) const
{
  if (m_transOptCacheMaxSize == 0) return;
  std::pair<size_t, Phrase> key(decodeGraph.GetPosition(), sourcePhrase);
  TranslationOptionList* storedTransOptList = new TranslationOptionList(transOptList);
#ifdef WITH_THREADS
  boost::mutex::scoped_lock lock(m_transOptCacheMutex);
#endif
  m_transOptCache[key] = make_pair( storedTransOptList, clock() );
  ReduceTransOptCache();
}
void StaticData::ClearTransOptionCache() const {
  map<std::pair<size_t, Phrase>, std::pair< TranslationOptionList*, clock_t > >::iterator iterCache;
  for (iterCache = m_transOptCache.begin() ; iterCache != m_transOptCache.end() ; ++iterCache) {
    TranslationOptionList *transOptList = iterCache->second.first;
    delete transOptList;
  }
}

}

<|MERGE_RESOLUTION|>--- conflicted
+++ resolved
@@ -40,15 +40,14 @@
 #include "TranslationOption.h"
 #include "DecodeGraph.h"
 #include "InputFileStream.h"
-<<<<<<< HEAD
 #include "CellContextScoreProducer.h"
-=======
+
+//damt hiero : TODO remove this, is not usefull anymore
 #include "LeftContextScoreProducer.h"
 
 // #ifdef HAVE_VW
 #include "PSDScoreProducer.h"
 //#endif
->>>>>>> 6f262364
 
 #ifdef HAVE_SYNLM
 #include "SyntacticLanguageModel.h"
@@ -203,10 +202,37 @@
       m_parameter->GetParam("psd-index")[0],
       m_parameter->GetParam("psd-config")[0])) {
       UserMessage::Add(string("Failed to load phrase index from " + m_parameter->GetParam("psd-index")[0]));
-      return false;  
+      return false;
     }
   }
 //#endif // HAVE_VW
+
+ // #ifdef HAVE_VW
+ if (m_parameter->GetParam("sentence-cell-context").size() > 0) {
+    if (m_parameter->GetParam("rule-index").size() <= 0) {
+      UserMessage::Add(string("--rule-index not specified"));
+      return false;
+    }
+    if (m_parameter->GetParam("psd-config").size() <= 0) {
+      UserMessage::Add(string("psd-config not specified"));
+      return false;
+    }
+    if (m_parameter->GetParam("weight-lc").size() <= 0) {
+      UserMessage::Add(string("weight-lc not specified"));
+      return false;
+    }
+    float CellContextWeight = Scan<float>(m_parameter->GetParam("weight-lc")[0]);
+    m_cellContext = new CellContextScoreProducer(m_scoreIndexManager, CellContextWeight);
+    if (! m_cellContext->Initialize(m_parameter->GetParam("lc-model-file")[0],
+      m_parameter->GetParam("rule-index")[0],
+      m_parameter->GetParam("psd-config")[0])) {
+      UserMessage::Add(string("Failed to load data from " + m_parameter->GetParam("rule-index")[0]));
+      return false;
+    }
+  }
+// #endif // HAVE_VW
+
+  m_threadCount = 1;
 
   if (m_parameter->GetParam("left-context-ttable").size() > 0) {
     float leftContextWeight = Scan<float>(m_parameter->GetParam("weight-left-context")[0]);
@@ -667,7 +693,7 @@
     if (m_leftContextScoreProducer != NULL ) {
       m_translationSystems.find(config[0])->second.AddFeatureFunction(m_leftContextScoreProducer);
     }
-//#ifdef HAVE_VW    
+//#ifdef HAVE_VW
     if (m_PSDScoreProducer != NULL ) {
       m_translationSystems.find(config[0])->second.AddFeatureFunction(m_PSDScoreProducer);
     }
