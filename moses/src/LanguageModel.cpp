--- conflicted
+++ resolved
@@ -226,12 +226,10 @@
   return res;
 }
 
-<<<<<<< HEAD
 float LanguageModel::GetWeight() const {
 	return StaticData::Instance().GetAllWeights().GetScoreForProducer(this);
 }
 	
-=======
 FFState* LanguageModel::EvaluateChart(
   const ChartHypothesis& hypo,
   int featureID,
@@ -374,5 +372,4 @@
 	}
 }
 
->>>>>>> 96417949
 }