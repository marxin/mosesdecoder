--- conflicted
+++ resolved
@@ -75,74 +75,6 @@
 class StaticData
 {
 private:
-<<<<<<< HEAD
-	static StaticData									s_instance;
-protected:	
-
-	std::map<long,Phrase> m_constraints;
-	std::vector<PhraseDictionaryFeature*>	m_phraseDictionary;
-	std::vector<GenerationDictionary*>	m_generationDictionary;
-	Parameter			*m_parameter;
-	std::vector<FactorType>			m_inputFactorOrder, m_outputFactorOrder;
-	LMList									m_languageModel;
-#ifdef HAVE_SYNLM
-	SyntacticLanguageModel* m_syntacticLanguageModel;
-#endif
-	ScoreIndexManager				m_scoreIndexManager;
-	std::vector<float>			m_allWeights;
-	std::vector<LexicalReordering*>                   m_reorderModels;
-	std::vector<GlobalLexicalModel*>                   m_globalLexicalModels;
-    std::vector<DecodeGraph*> m_decodeGraphs;
-		// Initial	= 0 = can be used when creating poss trans
-		// Other		= 1 = used to calculate LM score once all steps have been processed
-    std::map<std::string, TranslationSystem> m_translationSystems;
-	float
-		m_beamWidth,
-		m_earlyDiscardingThreshold,
-		m_translationOptionThreshold,
-		m_wordDeletionWeight;
-
-	// PhraseTrans, Generation & LanguageModelScore has multiple weights.
-	int				m_maxDistortion;
-	// do it differently from old pharaoh
-	// -ve	= no limit on distortion
-	// 0		= no disortion (monotone in old pharaoh)
-	bool m_reorderingConstraint; // use additional reordering constraints
-	size_t                              
-			m_maxHypoStackSize //hypothesis-stack size that triggers pruning
-			, m_minHypoStackDiversity // minimum number of hypothesis in stack for each source word coverage
-			, m_nBestSize
-			, m_nBestFactor
-			, m_maxNoTransOptPerCoverage
-			, m_maxNoPartTransOpt
-			, m_maxPhraseLength
-			, m_numLinkParams;
-	
-	std::string
-		m_constraintFileName;	
-	
-	std::string									m_nBestFilePath;
-	bool                        m_fLMsLoaded, m_labeledNBestList,m_nBestIncludesAlignment;
-	/***
-	 * false = treat unknown words as unknowns, and translate them as themselves;
-	 * true = drop (ignore) them
-	 */
-	bool m_dropUnknown;
-	bool m_wordDeletionEnabled;
-
-	bool m_disableDiscarding;
-	bool m_printAllDerivations;
-
-	bool m_sourceStartPosMattersForRecombination;
-	bool m_recoverPath;
-	bool m_outputHypoScore;
-
-	SearchAlgorithm m_searchAlgorithm;
-	InputTypeEnum m_inputType;
-	size_t m_numInputScores;
-
-	mutable size_t m_verboseLevel;
-=======
   static StaticData									s_instance;
 protected:
 
@@ -166,6 +98,11 @@
   m_earlyDiscardingThreshold,
   m_translationOptionThreshold,
   m_wordDeletionWeight;
+#ifdef HAVE_SYNLM
+	SyntacticLanguageModel* m_syntacticLanguageModel;
+#endif
+
+
 
   // PhraseTrans, Generation & LanguageModelScore has multiple weights.
   int				m_maxDistortion;
@@ -203,7 +140,6 @@
   size_t m_numInputScores;
 
   mutable size_t m_verboseLevel;
->>>>>>> b186fcd2
   std::vector<WordPenaltyProducer*> m_wordPenaltyProducers;
   std::vector<DistortionScoreProducer *> m_distortionScoreProducers;
   UnknownWordPenaltyProducer *m_unknownWordPenaltyProducer;
@@ -259,51 +195,6 @@
   bool m_outputSearchGraphPB; //! whether to output search graph as a protobuf
 #endif
 
-<<<<<<< HEAD
-	size_t m_cubePruningPopLimit;
-	size_t m_cubePruningDiversity;
-	size_t m_ruleLimit;
-
-	// Initial = 0 = can be used when creating poss trans
-	// Other = 1 = used to calculate LM score once all steps have been processed
-	Word m_inputDefaultNonTerminal, m_outputDefaultNonTerminal;
-	SourceLabelOverlap m_sourceLabelOverlap;
-	UnknownLHSList m_unknownLHS;
-
-
-	StaticData();
-
-	void LoadPhraseBasedParameters();
-	void LoadChartDecodingParameters();
-	void LoadNonTerminals();
-
-	//! helper fn to set bool param from ini file/command line
-	void SetBooleanParameter(bool *paramter, std::string parameterName, bool defaultValue);
-
-	/***
-	 * load all language models as specified in ini file
-	 */
-	bool LoadLanguageModels();
-
-#ifdef HAVE_SYNLM
-	bool LoadSyntacticLanguageModel();
-#endif
-
-	/***
-	 * load not only the main phrase table but also any auxiliary tables that depend on which features are being used
-	 * (eg word-deletion, word-insertion tables)
-	 */
-	bool LoadPhraseTables();
-	//! load all generation tables as specified in ini file
-	bool LoadGenerationTables();
-	//! load decoding steps
-    bool LoadDecodeGraphs();
-	bool LoadLexicalReorderingModel();
-	bool LoadGlobalLexicalModel();
-    void ReduceTransOptCache() const;
-	bool m_continuePartialTranslation;
-	
-=======
   size_t m_cubePruningPopLimit;
   size_t m_cubePruningDiversity;
   size_t m_ruleLimit;
@@ -322,10 +213,15 @@
   void LoadChartDecodingParameters();
   void LoadNonTerminals();
 
+
   //! helper fn to set bool param from ini file/command line
   void SetBooleanParameter(bool *paramter, std::string parameterName, bool defaultValue);
   //! load all language models as specified in ini file
   bool LoadLanguageModels();
+#ifdef HAVE_SYNLM
+  //! load syntactic language model
+	bool LoadSyntacticLanguageModel();
+#endif
   //! load not only the main phrase table but also any auxiliary tables that depend on which features are being used (e.g., word-deletion, word-insertion tables)
   bool LoadPhraseTables();
   //! load all generation tables as specified in ini file
@@ -337,7 +233,7 @@
   void ReduceTransOptCache() const;
   bool m_continuePartialTranslation;
 
->>>>>>> b186fcd2
+
 public:
 
   bool IsAlwaysCreateDirectTranslationOption() const {
