--- conflicted
+++ resolved
@@ -51,9 +51,8 @@
 {
   friend std::ostream& operator<<(std::ostream&, const TargetPhrase&);
 protected:
-<<<<<<< HEAD
-	float m_transScore, m_fullScore;
-	//float m_ngramScore, m_fullScore;
+	float m_transScore;
+  float  m_fullScore;
 	ScoreComponentCollection m_scoreBreakdown;
 
 	// in case of confusion net, ptr to source phrase
@@ -61,20 +60,6 @@
 	const AlignmentInfo* m_alignmentInfo;
 	Word m_lhsTarget;
 
-	static bool wordalignflag;
-	static bool printalign;
-	
-=======
-  float m_transScore;
-  float m_fullScore;
-  ScoreComponentCollection m_scoreBreakdown;
-  const AlignmentInfo *m_alignmentInfo;
-
-  // in case of confusion net, ptr to source phrase
-  Phrase const* m_sourcePhrase;
-  Word m_lhsTarget;
-
->>>>>>> 42924144
 public:
   TargetPhrase(FactorDirection direction=Output);
   TargetPhrase(FactorDirection direction, std::string out_string);
@@ -144,7 +129,6 @@
   inline float GetFutureScore() const {
     return m_fullScore;
   }
-<<<<<<< HEAD
 	inline const ScoreComponentCollection &GetScoreBreakdown() const
 	{
 		return m_scoreBreakdown;
@@ -165,7 +149,7 @@
 	const Word &GetTargetLHS() const
 	{ return m_lhsTarget; }
 	
-	void SetAlignmentInfo(const std::string &alignString);
+  void SetAlignmentInfo(const StringPiece &alignString);
 	void SetAlignmentInfo(const std::set<std::pair<size_t,size_t> > &alignmentInfo);
   void SetAlignmentInfo(const AlignmentInfo *alignmentInfo) {
     m_alignmentInfo = alignmentInfo;
@@ -174,48 +158,6 @@
 	const AlignmentInfo &GetAlignmentInfo() const
 	{ return *m_alignmentInfo; }
 	
-	void UseWordAlignment(bool a){
-		wordalignflag=a;
-	};
-	bool UseWordAlignment() const {
-		return wordalignflag;
-	};
-	void PrintAlignmentInfo(bool a) {
-		printalign=a; 
-	}
-	bool PrintAlignmentInfo() const {
-		return printalign;
-	}
-=======
-  inline const ScoreComponentCollection &GetScoreBreakdown() const {
-    return m_scoreBreakdown;
-  }
-
-  //! TODO - why is this needed and is it set correctly by every phrase dictionary class ? should be set in constructor
-  void SetSourcePhrase(Phrase const* p) {
-    m_sourcePhrase=p;
-  }
-  Phrase const* GetSourcePhrase() const {
-    return m_sourcePhrase;
-  }
-
-  void SetTargetLHS(const Word &lhs) {
-    m_lhsTarget = lhs;
-  }
-  const Word &GetTargetLHS() const {
-    return m_lhsTarget;
-  }
-
-  void SetAlignmentInfo(const StringPiece &alignString);
-  void SetAlignmentInfo(const std::set<std::pair<size_t,size_t> > &alignmentInfo);
-  void SetAlignmentInfo(const AlignmentInfo *alignmentInfo) {
-    m_alignmentInfo = alignmentInfo;
-  }
-
-  const AlignmentInfo &GetAlignmentInfo() const {
-    return *m_alignmentInfo;
-  }
->>>>>>> 42924144
 
   TO_STRING();
 	
