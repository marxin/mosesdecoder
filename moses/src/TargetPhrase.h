--- conflicted
+++ resolved
@@ -48,14 +48,8 @@
 {
   friend std::ostream& operator<<(std::ostream&, const TargetPhrase&);
 protected:
-<<<<<<< HEAD
-	float m_transScore;
-  float  m_fullScore;
-	ScoreComponentCollection m_scoreBreakdown;
-=======
   float m_fullScore;
   ScoreComponentCollection m_scoreBreakdown;
->>>>>>> 0d909598
 
 	// in case of confusion net, ptr to source phrase
 	Phrase m_sourcePhrase; 
