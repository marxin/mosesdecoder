--- conflicted
+++ resolved
@@ -127,7 +127,9 @@
   inline float GetFutureScore() const {
     return m_fullScore;
   }
-<<<<<<< HEAD
+  inline void SetFutureScore(float fullScore) {
+    m_fullScore = fullScore;
+  }
 	inline const ScoreComponentCollection &GetScoreBreakdown() const
 	{
 		return m_scoreBreakdown;
@@ -149,30 +151,6 @@
 	const Word &GetTargetLHS() const
 	{ return m_lhsTarget; }
 	
-=======
-  inline void SetFutureScore(float fullScore) {
-    m_fullScore = fullScore;
-  }
-  inline const ScoreComponentCollection &GetScoreBreakdown() const {
-    return m_scoreBreakdown;
-  }
-
-  //! TODO - why is this needed and is it set correctly by every phrase dictionary class ? should be set in constructor
-  void SetSourcePhrase(Phrase const* p) {
-    m_sourcePhrase=p;
-  }
-  Phrase const* GetSourcePhrase() const {
-    return m_sourcePhrase;
-  }
-
-  void SetTargetLHS(const Word &lhs) {
-    m_lhsTarget = lhs;
-  }
-  const Word &GetTargetLHS() const {
-    return m_lhsTarget;
-  }
-
->>>>>>> 6a94f740
   void SetAlignmentInfo(const StringPiece &alignString);
   void SetAlignmentInfo(const StringPiece &alignString, Phrase &sourcePhrase);
   void SetAlignmentInfo(const std::set<std::pair<size_t,size_t> > &alignmentInfo);
