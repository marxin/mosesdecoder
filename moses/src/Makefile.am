--- conflicted
+++ resolved
@@ -132,89 +132,7 @@
 		      NGramNode.h
 endif
 
-if SYN_LM
-libmoses_la_HEADERS += SyntacticLanguageModel.h
-endif
-
 libmoses_la_SOURCES = \
-<<<<<<< HEAD
-	BitmapContainer.cpp \
-	ConfusionNet.cpp \
-	DecodeGraph.cpp \
-	DecodeStep.cpp \
-	DecodeStepGeneration.cpp \
-	DecodeStepTranslation.cpp \
-	Dictionary.cpp \
-	DummyScoreProducers.cpp \
-	Factor.cpp \
-	FactorCollection.cpp \
-	FactorTypeSet.cpp \
-	FeatureFunction.cpp \
-	FFState.cpp \
-	FloydWarshall.cpp \
-	GenerationDictionary.cpp \
-	GlobalLexicalModel.cpp \
-	hash.cpp \
-	Hypothesis.cpp \
-	HypothesisStack.cpp \
-	HypothesisStackCubePruning.cpp \
-	HypothesisStackNormal.cpp \
-	InputType.cpp \
-	InputFileStream.cpp \
-	LMList.cpp \
-	LVoc.cpp \
-	LanguageModel.cpp \
-	LanguageModelFactory.cpp \
-	LanguageModelInternal.cpp \
-	LanguageModelMultiFactor.cpp \
-	LanguageModelRemote.cpp \
-	LanguageModelSingleFactor.cpp \
-	LanguageModelSkip.cpp \
-	TrellisPath.cpp \
-	TrellisPathCollection.cpp \
-	LexicalReordering.cpp \
-	LexicalReorderingTable.cpp \
-	Manager.cpp \
-	NGramCollection.cpp \
-	NGramNode.cpp \
-	PCNTools.cpp \
-	Parameter.cpp \
-	PartialTranslOptColl.cpp \
-	Phrase.cpp \
-	PhraseDictionary.cpp \
-	PhraseDictionaryMemory.cpp \
-	PhraseDictionaryNode.cpp \
-	PhraseDictionaryTree.cpp \
-	PhraseDictionaryTreeAdaptor.cpp \
-	PrefixTreeMap.cpp \
-	ReorderingConstraint.cpp \
-	ScoreComponentCollection.cpp \
-	ScoreIndexManager.cpp \
-	ScoreProducer.cpp \
-	Search.cpp \
-	SearchCubePruning.cpp \
-	SearchNormal.cpp \
-	Sentence.cpp \
-	SentenceStats.cpp \
-	SquareMatrix.cpp \
-	StaticData.cpp \
-	TargetPhrase.cpp \
-	TargetPhraseCollection.cpp \
-	Timer.cpp \
-	TranslationOption.cpp \
-	TranslationOptionCollection.cpp \
-	TranslationOptionCollectionText.cpp \
-	TranslationOptionCollectionConfusionNet.cpp \
-	TranslationOptionList.cpp \
-	UserMessage.cpp \
-	Util.cpp \
-	Word.cpp \
-	WordsBitmap.cpp \
-	WordLattice.cpp \
-	WordsRange.cpp \
-	XmlOption.cpp 
-
-=======
         AlignmentInfo.cpp \
         BilingualDynSuffixArray.cpp \
         BitmapContainer.cpp \
@@ -314,7 +232,6 @@
         WordsRange.cpp \
         XmlOption.cpp
 	
->>>>>>> ddabdf6b
 if PROTOBUF
 BUILT_SOURCES = \
   rule.pb.h \
@@ -359,13 +276,8 @@
 		      NGramNode.cpp
 endif
 
-<<<<<<< HEAD
-if SYN_LM
-libmoses_la_SOURCES += SyntacticLanguageModel.cpp
-=======
 if KEN_LM
 libmoses_la_SOURCES += LanguageModelKen.cpp
->>>>>>> ddabdf6b
 endif
 
 libmoses_la_LIBADD = $(BOOST_LDFLAGS) $(BOOST_THREAD_LIB)