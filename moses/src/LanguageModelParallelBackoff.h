--- conflicted
+++ resolved
@@ -78,16 +78,10 @@
   WidMatrix *widMatrix;
 
 public:
-<<<<<<< HEAD
 	LanguageModelParallelBackoff(){}
 	
 	~LanguageModelParallelBackoff();
 	bool Load(const std::string &filePath, const std::vector<FactorType> &factorTypes, size_t nGramOrder);
-=======
-  ~LanguageModelParallelBackoff();
-
-  bool Load(const std::string &filePath, const std::vector<FactorType> &factorTypes, size_t nGramOrder);
->>>>>>> a0b6abdf
 
   VocabIndex GetLmID( const std::string &str ) const;
 
