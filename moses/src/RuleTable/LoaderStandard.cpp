/***********************************************************************
 Moses - statistical machine translation system
 Copyright (C) 2006-2011 University of Edinburgh
 
 This library is free software; you can redistribute it and/or
 modify it under the terms of the GNU Lesser General Public
 License as published by the Free Software Foundation; either
 version 2.1 of the License, or (at your option) any later version.
 
 This library is distributed in the hope that it will be useful,
 but WITHOUT ANY WARRANTY; without even the implied warranty of
 MERCHANTABILITY or FITNESS FOR A PARTICULAR PURPOSE.  See the GNU
 Lesser General Public License for more details.
 
 You should have received a copy of the GNU Lesser General Public
 License along with this library; if not, write to the Free Software
 Foundation, Inc., 51 Franklin Street, Fifth Floor, Boston, MA  02110-1301  USA
***********************************************************************/

#include "RuleTable/LoaderStandard.h"

#include <fstream>
#include <string>
#include <iterator>
#include <algorithm>
#include <iostream>
#include <sys/stat.h>
#include <stdlib.h>
#include "RuleTable/Trie.h"
#include "FactorCollection.h"
#include "Word.h"
#include "Util.h"
#include "InputFileStream.h"
#include "StaticData.h"
#include "WordsRange.h"
#include "UserMessage.h"
#include "ChartTranslationOptionList.h"
#include "FactorCollection.h"
#include "util/file_piece.hh"
#include "util/string_piece.hh"
#include "util/tokenize_piece.hh"


using namespace std;

namespace Moses
{
bool RuleTableLoaderStandard::Load(const std::vector<FactorType> &input
                                   , const std::vector<FactorType> &output
                                   , const std::string &inFile
                                   , const std::vector<float> &weight
                                   , size_t tableLimit
                                   , const LMList &languageModels
                                   , const WordPenaltyProducer* wpProducer
                                   , RuleTableTrie &ruleTable)
{
  bool ret = Load(MosesFormat
                  ,input, output
                  ,inFile, weight
                  ,tableLimit, languageModels
                  ,wpProducer, ruleTable);
  return ret;

}
  
void ReformatHieroRule(int sourceTarget, string &phrase, map<size_t, pair<size_t, size_t> > &ntAlign)
{
  vector<string> toks;
  Tokenize(toks, phrase, " ");

  for (size_t i = 0; i < toks.size(); ++i)
  {
    string &tok = toks[i];
    size_t tokLen = tok.size();
    if (tok.substr(0, 1) == "[" && tok.substr(tokLen - 1, 1) == "]")
    { // no-term
      vector<string> split = Tokenize(tok, ",");
      CHECK(split.size() == 2);
      
      tok = "[X]" + split[0] + "]";
      size_t coIndex = Scan<size_t>(split[1]);
      
      pair<size_t, size_t> &alignPoint = ntAlign[coIndex];
      if (sourceTarget == 0)
      {
        alignPoint.first = i;
      }
      else
      {
        alignPoint.second = i;
      }
    }
  }
  
  phrase = Join(" ", toks) + " [X]";
  
}

void ReformateHieroScore(string &scoreString)
{
  vector<string> toks;
  Tokenize(toks, scoreString, " ");

  for (size_t i = 0; i < toks.size(); ++i)
  {
    string &tok = toks[i];

    float score = Scan<float>(tok);
    score = exp(-score);
    tok = SPrint(score);
  }
  
  scoreString = Join(" ", toks);
}
  
void ReformatHieroRule(const string &lineOrig, string &out)
{  
  vector<string> tokens;
  vector<float> scoreVector;
  
  TokenizeMultiCharSeparator(tokens, lineOrig, "|||" );

  string &sourcePhraseString = tokens[1]
              , &targetPhraseString = tokens[2]
              , &scoreString        = tokens[3];

  map<size_t, pair<size_t, size_t> > ntAlign;
  ReformatHieroRule(0, sourcePhraseString, ntAlign);
  ReformatHieroRule(1, targetPhraseString, ntAlign);
  ReformateHieroScore(scoreString);
  
  stringstream align;
  map<size_t, pair<size_t, size_t> >::const_iterator iterAlign;
  for (iterAlign = ntAlign.begin(); iterAlign != ntAlign.end(); ++iterAlign)
  {
    const pair<size_t, size_t> &alignPoint = iterAlign->second;
    align << alignPoint.first << "-" << alignPoint.second << " ";
  }
  
  stringstream ret;
  ret << sourcePhraseString << " ||| "
      << targetPhraseString << " ||| " 
      << scoreString << " ||| "
      << align.str();
  
  out = ret.str();
}
  
bool RuleTableLoaderStandard::Load(FormatType format
                                , const std::vector<FactorType> &input
                                , const std::vector<FactorType> &output
                                , const std::string &inFile
                                , const std::vector<float> &weight
                                , size_t /* tableLimit */
                                , const LMList &languageModels
                                , const WordPenaltyProducer* wpProducer
                                , RuleTableTrie &ruleTable)
{
  PrintUserTime(string("Start loading text SCFG phrase table. ") + (format==MosesFormat?"Moses ":"Hiero ") + " format");

  const StaticData &staticData = StaticData::Instance();
  const std::string& factorDelimiter = staticData.GetFactorDelimiter();

  string lineOrig;
  size_t count = 0;

  std::ostream *progress = NULL;
  IFVERBOSE(1) progress = &std::cerr;
  util::FilePiece in(inFile.c_str(), progress);

  // reused variables
  vector<float> scoreVector;
  StringPiece line;
  std::string hiero_before, hiero_after;

  while(true) {
    try {
      line = in.ReadLine();
    } catch (const util::EndOfFileException &e) { break; }

    if (format == HieroFormat) { // inefficiently reformat line
      hiero_before.assign(line.data(), line.size());
      ReformatHieroRule(hiero_before, hiero_after);
      line = hiero_after;
    }

    util::TokenIter<util::MultiCharacter> pipes(line, "|||");
    StringPiece sourcePhraseString(*pipes);
    StringPiece targetPhraseString(*++pipes);
    StringPiece scoreString(*++pipes);
    StringPiece alignString(*++pipes);
    
    if (++pipes && ++pipes) {
      stringstream strme;
      strme << "Syntax error at " << ruleTable.GetFilePath() << ":" << count;
      UserMessage::Add(strme.str());
      abort();
    }

<<<<<<< HEAD
    if (tokens.size() ==  4) {
      tokens.push_back("1 1"); //dummy rule count for glue rules
    }

    const string &sourcePhraseString = tokens[0]
               , &targetPhraseString = tokens[1]
               , &scoreString        = tokens[2]
               , &alignString        = tokens[3]
               , &ruleCountString    = tokens[4];

=======
>>>>>>> 0eb98df0
    bool isLHSEmpty = (sourcePhraseString.find_first_not_of(" \t", 0) == string::npos);
    if (isLHSEmpty && !staticData.IsWordDeletionEnabled()) {
      TRACE_ERR( ruleTable.GetFilePath() << ":" << count << ": pt entry contains empty target, skipping\n");
      continue;
    }

    scoreVector.clear();
    for (util::TokenIter<util::AnyCharacter, true> s(scoreString, " \t"); s; ++s) {
      char *err_ind;
      scoreVector.push_back(strtod(s->data(), &err_ind));
      UTIL_THROW_IF(err_ind == s->data(), util::Exception, "Bad score " << *s << " on line " << count);
    }
    const size_t numScoreComponents = ruleTable.GetFeature()->GetNumScoreComponents();
    if (scoreVector.size() != numScoreComponents) {
      stringstream strme;
      strme << "Size of scoreVector != number (" << scoreVector.size() << "!="
            << numScoreComponents << ") of score components on line " << count;
      UserMessage::Add(strme.str());
      abort();
    }

    // parse source & find pt node

    // constituent labels
    Word sourceLHS, targetLHS;

    // source
    Phrase sourcePhrase( 0);
    sourcePhrase.CreateFromStringNewFormat(Input, input, sourcePhraseString, factorDelimiter, sourceLHS);

    // create target phrase obj
    TargetPhrase *targetPhrase = new TargetPhrase(Output);
    targetPhrase->CreateFromStringNewFormat(Output, output, targetPhraseString, factorDelimiter, targetLHS);
    targetPhrase->SetSourcePhrase(sourcePhrase);

    // rest of target phrase
    targetPhrase->SetAlignmentInfo(alignString, sourcePhrase);
    targetPhrase->SetTargetLHS(targetLHS);
    
    if (tokens.size() == 5) {
      targetPhrase->SetRuleCount(ruleCountString, scoreVector);
    }
    //targetPhrase->SetDebugOutput(string("New Format pt ") + line);
    
    // component score, for n-best output
    std::transform(scoreVector.begin(),scoreVector.end(),scoreVector.begin(),TransformScore);
    std::transform(scoreVector.begin(),scoreVector.end(),scoreVector.begin(),FloorScore);

    targetPhrase->SetScoreChart(ruleTable.GetFeature(), scoreVector, weight, languageModels,wpProducer);

    TargetPhraseCollection &phraseColl = GetOrCreateTargetPhraseCollection(ruleTable, sourcePhrase, *targetPhrase, sourceLHS);
    phraseColl.Add(targetPhrase);

    count++;
<<<<<<< HEAD

    if (format == HieroFormat) { // reformat line
      delete line;
    }
    else
    { // do nothing
    }
=======
>>>>>>> 0eb98df0
  }

  // sort and prune each target phrase collection
  SortAndPrune(ruleTable);

  return true;
}

}<|MERGE_RESOLUTION|>--- conflicted
+++ resolved
@@ -189,27 +189,15 @@
     StringPiece targetPhraseString(*++pipes);
     StringPiece scoreString(*++pipes);
     StringPiece alignString(*++pipes);
+    StringPiece ruleCountString(*++pipes);
     
-    if (++pipes && ++pipes) {
+    if (++pipes) {
       stringstream strme;
       strme << "Syntax error at " << ruleTable.GetFilePath() << ":" << count;
       UserMessage::Add(strme.str());
       abort();
     }
 
-<<<<<<< HEAD
-    if (tokens.size() ==  4) {
-      tokens.push_back("1 1"); //dummy rule count for glue rules
-    }
-
-    const string &sourcePhraseString = tokens[0]
-               , &targetPhraseString = tokens[1]
-               , &scoreString        = tokens[2]
-               , &alignString        = tokens[3]
-               , &ruleCountString    = tokens[4];
-
-=======
->>>>>>> 0eb98df0
     bool isLHSEmpty = (sourcePhraseString.find_first_not_of(" \t", 0) == string::npos);
     if (isLHSEmpty && !staticData.IsWordDeletionEnabled()) {
       TRACE_ERR( ruleTable.GetFilePath() << ":" << count << ": pt entry contains empty target, skipping\n");
@@ -249,9 +237,7 @@
     targetPhrase->SetAlignmentInfo(alignString, sourcePhrase);
     targetPhrase->SetTargetLHS(targetLHS);
     
-    if (tokens.size() == 5) {
-      targetPhrase->SetRuleCount(ruleCountString, scoreVector);
-    }
+    targetPhrase->SetRuleCount(ruleCountString, scoreVector);
     //targetPhrase->SetDebugOutput(string("New Format pt ") + line);
     
     // component score, for n-best output
@@ -264,16 +250,6 @@
     phraseColl.Add(targetPhrase);
 
     count++;
-<<<<<<< HEAD
-
-    if (format == HieroFormat) { // reformat line
-      delete line;
-    }
-    else
-    { // do nothing
-    }
-=======
->>>>>>> 0eb98df0
   }
 
   // sort and prune each target phrase collection
